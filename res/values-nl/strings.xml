<?xml version="1.0" encoding="UTF-8"?>
<!--  Copyright (C) 2007 The Android Open Source Project

     Licensed under the Apache License, Version 2.0 (the "License");
     you may not use this file except in compliance with the License.
     You may obtain a copy of the License at

          http://www.apache.org/licenses/LICENSE-2.0

     Unless required by applicable law or agreed to in writing, software
     distributed under the License is distributed on an "AS IS" BASIS,
     WITHOUT WARRANTIES OR CONDITIONS OF ANY KIND, either express or implied.
     See the License for the specific language governing permissions and
     limitations under the License.
 -->

<resources xmlns:android="http://schemas.android.com/apk/res/android"
    xmlns:xliff="urn:oasis:names:tc:xliff:document:1.2">
    <string name="permlab_bluetoothShareManager" msgid="311492132450338925">"Downloadbeheer weergeven."</string>
<<<<<<< HEAD
    <string name="permdesc_bluetoothShareManager" msgid="8930572979123190223">"Hiermee krijgt de app toegang tot de beheerfunctie voor delen via bluetooth om deze functie te gebruiken voor het overdragen van bestanden."</string>
    <string name="permlab_bluetoothAcceptlist" msgid="7091552898592306386">"Toegang voor Bluetooth-apparaat op witte lijst plaatsen."</string>
    <string name="permdesc_bluetoothAcceptlist" msgid="5494513855192170109">"Hiermee kan de app tijdelijk een Bluetooth-apparaat op de witte lijst plaatsen, waardoor dat apparaat bestanden kan verzenden naar dit apparaat zonder bevestiging van de gebruiker."</string>
=======
    <string name="permdesc_bluetoothShareManager" msgid="8930572979123190223">"Hiermee krijgt de app toegang tot de beheerfunctie voor delen via Bluetooth om deze functie te gebruiken voor het overdragen van bestanden."</string>
    <string name="permlab_bluetoothWhitelist" msgid="7091552898592306386">"Toegang voor Bluetooth-apparaat op witte lijst plaatsen."</string>
    <string name="permdesc_bluetoothWhitelist" msgid="5494513855192170109">"Hiermee kan de app tijdelijk een Bluetooth-apparaat op de witte lijst plaatsen, waardoor dat apparaat bestanden kan verzenden naar dit apparaat zonder bevestiging van de gebruiker."</string>
>>>>>>> 4be4331a
    <string name="bt_share_picker_label" msgid="6268100924487046932">"Bluetooth"</string>
    <string name="unknown_device" msgid="9221903979877041009">"Onbekend apparaat"</string>
    <string name="unknownNumber" msgid="4994750948072751566">"Onbekend"</string>
    <string name="airplane_error_title" msgid="2683839635115739939">"Vliegtuigmodus"</string>
    <string name="airplane_error_msg" msgid="8698965595254137230">"Je kunt Bluetooth niet gebruiken in Vliegtuigmodus."</string>
    <string name="bt_enable_title" msgid="8657832550503456572"></string>
    <string name="bt_enable_line1" msgid="7203551583048149">"Als je Bluetooth-services wilt gebruiken, moet je eerst Bluetooth inschakelen."</string>
    <string name="bt_enable_line2" msgid="4341936569415937994">"Bluetooth nu inschakelen?"</string>
    <string name="bt_enable_cancel" msgid="1988832367505151727">"Annuleren"</string>
    <string name="bt_enable_ok" msgid="3432462749994538265">"Inschakelen"</string>
    <string name="incoming_file_confirm_title" msgid="8139874248612182627">"Bestandsoverdracht"</string>
    <string name="incoming_file_confirm_content" msgid="2752605552743148036">"Inkomend bestand accepteren?"</string>
    <string name="incoming_file_confirm_cancel" msgid="2973321832477704805">"Weigeren"</string>
    <string name="incoming_file_confirm_ok" msgid="281462442932231475">"Accepteren"</string>
    <string name="incoming_file_confirm_timeout_ok" msgid="1414676773249857278">"OK"</string>
    <string name="incoming_file_confirm_timeout_content" msgid="172779756093975981">"Er is een time-out opgetreden bij het accepteren van een inkomend bestand van \'<xliff:g id="SENDER">%1$s</xliff:g>\'"</string>
    <string name="incoming_file_confirm_Notification_title" msgid="5573329005298936903">"Inkomend bestand"</string>
    <string name="incoming_file_confirm_Notification_content" msgid="3359694069319644738">"<xliff:g id="SENDER">%1$s</xliff:g> is klaar om <xliff:g id="FILE">%2$s</xliff:g> te verzenden"</string>
    <string name="notification_receiving" msgid="4674648179652543984">"Delen via Bluetooth: <xliff:g id="FILE">%1$s</xliff:g> ontvangen"</string>
    <string name="notification_received" msgid="3324588019186687985">"Delen via Bluetooth: <xliff:g id="FILE">%1$s</xliff:g> ontvangen"</string>
    <string name="notification_received_fail" msgid="3619350997285714746">"Delen via Bluetooth: bestand <xliff:g id="FILE">%1$s</xliff:g> niet ontvangen"</string>
    <string name="notification_sending" msgid="3035748958534983833">"Delen via Bluetooth: <xliff:g id="FILE">%1$s</xliff:g> verzenden"</string>
    <string name="notification_sent" msgid="9218710861333027778">"Delen via Bluetooth: <xliff:g id="FILE">%1$s</xliff:g> verzonden"</string>
    <string name="notification_sent_complete" msgid="302943281067557969">"100% voltooid"</string>
    <string name="notification_sent_fail" msgid="6696082233774569445">"Delen via Bluetooth: bestand <xliff:g id="FILE">%1$s</xliff:g> niet verzonden"</string>
    <string name="download_title" msgid="3353228219772092586">"Bestandsoverdracht"</string>
    <string name="download_line1" msgid="4926604799202134144">"Van: \'<xliff:g id="SENDER">%1$s</xliff:g>\'"</string>
    <string name="download_line2" msgid="5876973543019417712">"Bestand: <xliff:g id="FILE">%1$s</xliff:g>"</string>
    <string name="download_line3" msgid="4384821622908676061">"Bestandsgrootte: <xliff:g id="SIZE">%1$s</xliff:g>"</string>
    <string name="download_line4" msgid="8535996869722666525"></string>
    <string name="download_line5" msgid="3069560415845295386">"Bestand ontvangen…"</string>
    <string name="download_cancel" msgid="9177305996747500768">"Stoppen"</string>
    <string name="download_ok" msgid="5000360731674466039">"Verbergen"</string>
    <string name="incoming_line1" msgid="2127419875681087545">"Van"</string>
    <string name="incoming_line2" msgid="3348994249285315873">"Bestandsnaam"</string>
    <string name="incoming_line3" msgid="7954237069667474024">"Grootte"</string>
    <string name="download_fail_line1" msgid="3846450148862894552">"Bestand niet ontvangen"</string>
    <string name="download_fail_line2" msgid="8950394574689971071">"Bestand: <xliff:g id="FILE">%1$s</xliff:g>"</string>
    <string name="download_fail_line3" msgid="3451040656154861722">"Reden: <xliff:g id="REASON">%1$s</xliff:g>"</string>
    <string name="download_fail_ok" msgid="1521733664438320300">"OK"</string>
    <string name="download_succ_line5" msgid="4509944688281573595">"Bestand ontvangen"</string>
    <string name="download_succ_ok" msgid="7053688246357050216">"Openen"</string>
    <string name="upload_line1" msgid="2055952074059709052">"Aan: \'<xliff:g id="RECIPIENT">%1$s</xliff:g>\'"</string>
    <string name="upload_line3" msgid="4920689672457037437">"Bestandstype: <xliff:g id="TYPE">%1$s</xliff:g> (<xliff:g id="SIZE">%2$s</xliff:g>)"</string>
    <string name="upload_line5" msgid="7759322537674229752">"Bestand verzenden…"</string>
    <string name="upload_succ_line5" msgid="5687317197463383601">"Bestand verzonden"</string>
    <string name="upload_succ_ok" msgid="7705428476405478828">"OK"</string>
    <string name="upload_fail_line1" msgid="7899394672421491701">"Het bestand is niet verzonden naar \'<xliff:g id="RECIPIENT">%1$s</xliff:g>\'."</string>
    <string name="upload_fail_line1_2" msgid="2108129204050841798">"Bestand: <xliff:g id="FILE">%1$s</xliff:g>"</string>
    <string name="upload_fail_ok" msgid="5807702461606714296">"Opnieuw proberen"</string>
    <string name="upload_fail_cancel" msgid="9118496285835687125">"Sluiten"</string>
    <string name="bt_error_btn_ok" msgid="5965151173011534240">"OK"</string>
    <string name="unknown_file" msgid="6092727753965095366">"Onbekend bestand"</string>
    <string name="unknown_file_desc" msgid="480434281415453287">"Er is geen app om dit type bestand af te handelen. \n"</string>
    <string name="not_exist_file" msgid="3489434189599716133">"Geen bestand"</string>
    <string name="not_exist_file_desc" msgid="4059531573790529229">"Het bestand bestaat niet. \n"</string>
    <string name="enabling_progress_title" msgid="436157952334723406">"Een ogenblik geduld..."</string>
    <string name="enabling_progress_content" msgid="4601542238119927904">"Bluetooth inschakelen…"</string>
    <string name="bt_toast_1" msgid="972182708034353383">"Het bestand wordt ontvangen. Je kunt de voortgang controleren in het venster \'Meldingen\'."</string>
    <string name="bt_toast_2" msgid="8602553334099066582">"Het bestand kan niet worden opgehaald."</string>
    <string name="bt_toast_3" msgid="6707884165086862518">"Ontvangen van bestand van \'<xliff:g id="SENDER">%1$s</xliff:g>\' is beëindigd"</string>
    <string name="bt_toast_4" msgid="4678812947604395649">"Bestand verzenden naar \'<xliff:g id="RECIPIENT">%1$s</xliff:g>\'"</string>
    <string name="bt_toast_5" msgid="2846870992823019494">"<xliff:g id="NUMBER">%1$s</xliff:g> bestanden verzenden naar \'<xliff:g id="RECIPIENT">%2$s</xliff:g>\'"</string>
    <string name="bt_toast_6" msgid="1855266596936622458">"Verzenden van bestand naar \'<xliff:g id="RECIPIENT">%1$s</xliff:g>\' is beëindigd"</string>
    <string name="bt_sm_2_1_nosdcard" msgid="1791835163301501637">"Er is onvoldoende ruimte in de USB-opslag beschikbaar om het bestand van \'<xliff:g id="SENDER">%1$s</xliff:g>\' op te slaan"</string>
    <string name="bt_sm_2_1_default" msgid="9115512207909504071">"Er is onvoldoende ruimte op de SD-kaart beschikbaar om het bestand van \'<xliff:g id="SENDER">%1$s</xliff:g>\' op te slaan"</string>
    <string name="bt_sm_2_2" msgid="2965243265852680543">"Benodigde ruimte: <xliff:g id="SIZE">%1$s</xliff:g>"</string>
    <string name="ErrorTooManyRequests" msgid="8578277541472944529">"Er worden te veel aanvragen verwerkt. Probeer het later opnieuw."</string>
    <string name="status_pending" msgid="2503691772030877944">"Bestandsoverdracht nog niet gestart."</string>
    <string name="status_running" msgid="6562808920311008696">"Bestandsoverdracht wordt uitgevoerd."</string>
    <string name="status_success" msgid="239573225847565868">"Bestandsoverdracht is voltooid."</string>
    <string name="status_not_accept" msgid="1695082417193780738">"Content wordt niet ondersteund."</string>
    <string name="status_forbidden" msgid="613956401054050725">"Overdracht wordt niet toegestaan door het doelapparaat."</string>
    <string name="status_canceled" msgid="6664490318773098285">"Overdracht geannuleerd door gebruiker."</string>
    <string name="status_file_error" msgid="3671917770630165299">"Probleem met opslagruimte."</string>
    <string name="status_no_sd_card_nosdcard" msgid="573631036356922221">"Geen USB-opslag."</string>
    <string name="status_no_sd_card_default" msgid="396564893716701954">"Geen SD-kaart. Plaats een SD-kaart om overgedragen bestanden op te slaan."</string>
    <string name="status_connection_error" msgid="947681831523219891">"Verbinding mislukt."</string>
    <string name="status_protocol_error" msgid="3245444473429269539">"Het verzoek kan niet correct worden verwerkt."</string>
    <string name="status_unknown_error" msgid="8156660554237824912">"Onbekende fout."</string>
    <string name="btopp_live_folder" msgid="7967791481444474554">"Ontvangen via Bluetooth"</string>
    <string name="opp_notification_group" msgid="3486303082135789982">"Delen via Bluetooth"</string>
    <string name="download_success" msgid="7036160438766730871">"<xliff:g id="FILE_SIZE">%1$s</xliff:g> ontvangen voltooid."</string>
    <string name="upload_success" msgid="4014469387779648949">"<xliff:g id="FILE_SIZE">%1$s</xliff:g> verzonden voltooid."</string>
    <string name="inbound_history_title" msgid="6940914942271327563">"Inkomende overdrachten"</string>
    <string name="outbound_history_title" msgid="4279418703178140526">"Uitgaande overdrachten"</string>
    <string name="no_transfers" msgid="3482965619151865672">"Overdrachtsgeschiedenis is leeg."</string>
    <string name="transfer_clear_dlg_msg" msgid="1712376797268438075">"Alle items op de lijst worden gewist."</string>
    <string name="outbound_noti_title" msgid="8051906709452260849">"Delen via Bluetooth: verzonden bestanden"</string>
    <string name="inbound_noti_title" msgid="4143352641953027595">"Delen via Bluetooth: ontvangen bestanden"</string>
    <plurals name="noti_caption_unsuccessful" formatted="false" msgid="2020750076679526122">
      <item quantity="other"><xliff:g id="UNSUCCESSFUL_NUMBER_1">%1$d</xliff:g> mislukt.</item>
      <item quantity="one"><xliff:g id="UNSUCCESSFUL_NUMBER_0">%1$d</xliff:g> mislukt.</item>
    </plurals>
    <plurals name="noti_caption_success" formatted="false" msgid="1572472450257645181">
      <item quantity="other"><xliff:g id="SUCCESSFUL_NUMBER_1">%1$d</xliff:g> geslaagd, %2$s</item>
      <item quantity="one"><xliff:g id="SUCCESSFUL_NUMBER_0">%1$d</xliff:g> geslaagd, %2$s</item>
    </plurals>
    <string name="transfer_menu_clear_all" msgid="790017462957873132">"Lijst wissen"</string>
    <string name="transfer_menu_open" msgid="3368984869083107200">"Openen"</string>
    <string name="transfer_menu_clear" msgid="5854038118831427492">"Wissen uit lijst"</string>
    <string name="transfer_clear_dlg_title" msgid="2953444575556460386">"Wissen"</string>
    <string name="bluetooth_a2dp_sink_queue_name" msgid="6864149958708669766">"Now Playing"</string>
    <string name="bluetooth_map_settings_save" msgid="7635491847388074606">"Opslaan"</string>
    <string name="bluetooth_map_settings_cancel" msgid="9205350798049865699">"Annuleren"</string>
    <string name="bluetooth_map_settings_intro" msgid="6482369468223987562">"Selecteer de accounts die je wilt delen via Bluetooth. Je moet nog steeds elke toegang tot de accounts accepteren wanneer er verbinding wordt gemaakt."</string>
    <string name="bluetooth_map_settings_count" msgid="4557473074937024833">"Plaatsen over:"</string>
    <string name="bluetooth_map_settings_app_icon" msgid="7105805610929114707">"App-pictogram"</string>
    <string name="bluetooth_map_settings_title" msgid="7420332483392851321">"Instellingen voor delen van berichten via Bluetooth"</string>
    <string name="bluetooth_map_settings_no_account_slots_left" msgid="1796029082612965251">"Kan account niet selecteren. 0 plaatsen over"</string>
    <string name="bluetooth_connected" msgid="6718623220072656906">"Bluetooth-audio gekoppeld"</string>
    <string name="bluetooth_disconnected" msgid="3318303728981478873">"Bluetooth-audio ontkoppeld"</string>
    <string name="a2dp_sink_mbs_label" msgid="7566075853395412558">"Bluetooth-audio"</string>
    <string name="bluetooth_opp_file_limit_exceeded" msgid="8894450394309084519">"Bestanden groter dan 4 GB kunnen niet worden overgedragen"</string>
    <string name="bluetooth_connect_action" msgid="4009848433321657090">"Verbinding maken met bluetooth"</string>
</resources><|MERGE_RESOLUTION|>--- conflicted
+++ resolved
@@ -17,15 +17,9 @@
 <resources xmlns:android="http://schemas.android.com/apk/res/android"
     xmlns:xliff="urn:oasis:names:tc:xliff:document:1.2">
     <string name="permlab_bluetoothShareManager" msgid="311492132450338925">"Downloadbeheer weergeven."</string>
-<<<<<<< HEAD
-    <string name="permdesc_bluetoothShareManager" msgid="8930572979123190223">"Hiermee krijgt de app toegang tot de beheerfunctie voor delen via bluetooth om deze functie te gebruiken voor het overdragen van bestanden."</string>
+    <string name="permdesc_bluetoothShareManager" msgid="8930572979123190223">"Hiermee krijgt de app toegang tot de beheerfunctie voor delen via Bluetooth om deze functie te gebruiken voor het overdragen van bestanden."</string>
     <string name="permlab_bluetoothAcceptlist" msgid="7091552898592306386">"Toegang voor Bluetooth-apparaat op witte lijst plaatsen."</string>
     <string name="permdesc_bluetoothAcceptlist" msgid="5494513855192170109">"Hiermee kan de app tijdelijk een Bluetooth-apparaat op de witte lijst plaatsen, waardoor dat apparaat bestanden kan verzenden naar dit apparaat zonder bevestiging van de gebruiker."</string>
-=======
-    <string name="permdesc_bluetoothShareManager" msgid="8930572979123190223">"Hiermee krijgt de app toegang tot de beheerfunctie voor delen via Bluetooth om deze functie te gebruiken voor het overdragen van bestanden."</string>
-    <string name="permlab_bluetoothWhitelist" msgid="7091552898592306386">"Toegang voor Bluetooth-apparaat op witte lijst plaatsen."</string>
-    <string name="permdesc_bluetoothWhitelist" msgid="5494513855192170109">"Hiermee kan de app tijdelijk een Bluetooth-apparaat op de witte lijst plaatsen, waardoor dat apparaat bestanden kan verzenden naar dit apparaat zonder bevestiging van de gebruiker."</string>
->>>>>>> 4be4331a
     <string name="bt_share_picker_label" msgid="6268100924487046932">"Bluetooth"</string>
     <string name="unknown_device" msgid="9221903979877041009">"Onbekend apparaat"</string>
     <string name="unknownNumber" msgid="4994750948072751566">"Onbekend"</string>
