/*
 * Copyright 2019 The Android Open Source Project
 *
 * Licensed under the Apache License, Version 2.0 (the "License");
 * you may not use this file except in compliance with the License.
 * You may obtain a copy of the License at
 *
 *      http://www.apache.org/licenses/LICENSE-2.0
 *
 * Unless required by applicable law or agreed to in writing, software
 * distributed under the License is distributed on an "AS IS" BASIS,
 * WITHOUT WARRANTIES OR CONDITIONS OF ANY KIND, either express or implied.
 * See the License for the specific language governing permissions and
 * limitations under the License.
 */
package com.android.bluetooth.avrcpcontroller;

import static android.Manifest.permission.BLUETOOTH_CONNECT;
import static org.mockito.Mockito.*;

import android.bluetooth.BluetoothAdapter;
import android.bluetooth.BluetoothAvrcpController;
import android.bluetooth.BluetoothDevice;
import android.bluetooth.BluetoothProfile;
import android.content.Context;
import android.content.Intent;
import android.content.res.Resources;
import android.media.AudioManager;
import android.os.Bundle;
import android.os.Looper;
import android.support.v4.media.MediaMetadataCompat;
import android.support.v4.media.session.MediaControllerCompat;
import android.support.v4.media.session.MediaSessionCompat;
import android.support.v4.media.session.PlaybackStateCompat;
import android.util.SparseArray;

import androidx.test.InstrumentationRegistry;
import androidx.test.filters.FlakyTest;
import androidx.test.filters.MediumTest;
import androidx.test.rule.ServiceTestRule;
import androidx.test.runner.AndroidJUnit4;

import com.android.bluetooth.R;
import com.android.bluetooth.TestUtils;
import com.android.bluetooth.a2dpsink.A2dpSinkService;
import com.android.bluetooth.btservice.AdapterService;
import com.android.bluetooth.btservice.storage.DatabaseManager;

import org.hamcrest.core.IsInstanceOf;
import org.junit.After;
import org.junit.Assert;
import org.junit.Assume;
import org.junit.Before;
import org.junit.Rule;
import org.junit.Test;
import org.junit.runner.RunWith;
import org.mockito.ArgumentCaptor;
import org.mockito.Mock;
import org.mockito.MockitoAnnotations;

import java.util.ArrayList;
import java.util.List;
import java.util.UUID;

@MediumTest
@RunWith(AndroidJUnit4.class)
public class AvrcpControllerStateMachineTest {
    private static final int ASYNC_CALL_TIMEOUT_MILLIS = 100;
    private static final int CONNECT_TIMEOUT_TEST_MILLIS = 1000;
    private static final int KEY_DOWN = 0;
    private static final int KEY_UP = 1;

    private BluetoothAdapter mAdapter;
    private Context mTargetContext;

    @Rule public final ServiceTestRule mAvrcpServiceRule = new ServiceTestRule();
    @Rule public final ServiceTestRule mA2dpServiceRule = new ServiceTestRule();
    @Mock private AdapterService mA2dpAdapterService;
    @Mock private AdapterService mAvrcpAdapterService;
    @Mock private A2dpSinkService mA2dpSinkService;
    @Mock private DatabaseManager mDatabaseManager;
    @Mock private AudioManager mAudioManager;
    @Mock private Resources mMockResources;
    private ArgumentCaptor<Intent> mIntentArgument = ArgumentCaptor.forClass(Intent.class);
    @Mock private AvrcpControllerService mAvrcpControllerService;
    @Mock private AvrcpCoverArtManager mCoverArtManager;

    private byte[] mTestAddress = new byte[]{01, 01, 01, 01, 01, 01};
    private BluetoothDevice mTestDevice = null;
    private AvrcpControllerStateMachine mAvrcpStateMachine = null;

    @Before
    public void setUp() throws Exception {
        mTargetContext = InstrumentationRegistry.getTargetContext();
        Assume.assumeTrue("Ignore test when AVRCP Controller is not enabled",
                mTargetContext.getResources().getBoolean(
                        R.bool.profile_supported_avrcp_controller));
        if (Looper.myLooper() == null) {
            Looper.prepare();
        }
        Assert.assertNotNull(Looper.myLooper());

        MockitoAnnotations.initMocks(this);

        // Start a real A2dpSinkService so we can replace the static instance with our mock
        doReturn(mDatabaseManager).when(mA2dpAdapterService).getDatabase();
        doReturn(true).when(mA2dpAdapterService).isStartedProfile(anyString());
        TestUtils.setAdapterService(mA2dpAdapterService);
        TestUtils.startService(mA2dpServiceRule, A2dpSinkService.class);
        A2dpSinkService.setA2dpSinkService(mA2dpSinkService);
        TestUtils.clearAdapterService(mA2dpAdapterService);

        // Start an AvrcpControllerService to get a real BluetoothMediaBrowserService up
        doReturn(true).when(mAvrcpAdapterService).isStartedProfile(anyString());
        TestUtils.setAdapterService(mAvrcpAdapterService);
        TestUtils.startService(mAvrcpServiceRule, AvrcpControllerService.class);

        // Mock an AvrcpControllerService to give to all state machines
        doReturn(BluetoothProfile.STATE_DISCONNECTED).when(mCoverArtManager).getState(any());
        doReturn(15).when(mAudioManager).getStreamMaxVolume(anyInt());
        doReturn(8).when(mAudioManager).getStreamVolume(anyInt());
        doReturn(true).when(mAudioManager).isVolumeFixed();
        when(mMockResources.getBoolean(R.bool.a2dp_sink_automatically_request_audio_focus))
                .thenReturn(true);
        doReturn(mMockResources).when(mAvrcpControllerService).getResources();
        doReturn(mAudioManager).when(mAvrcpControllerService)
                .getSystemService(Context.AUDIO_SERVICE);
        doReturn(mCoverArtManager).when(mAvrcpControllerService).getCoverArtManager();
        mAvrcpControllerService.sBrowseTree = new BrowseTree(null);

        // Ensure our MediaBrowserService starts with a blank state
        BluetoothMediaBrowserService.reset();

        // This line must be called to make sure relevant objects are initialized properly
        mAdapter = BluetoothAdapter.getDefaultAdapter();

        // Set up device and state machine under test
        mTestDevice = mAdapter.getRemoteDevice(mTestAddress);
        mAvrcpStateMachine = makeStateMachine(mTestDevice);
        setActiveDevice(mTestDevice);
    }

    @After
    public void tearDown() throws Exception {
        if (!mTargetContext.getResources().getBoolean(R.bool.profile_supported_avrcp_controller)) {
            return;
        }
        destroyStateMachine(mAvrcpStateMachine);
        TestUtils.clearAdapterService(mAvrcpAdapterService);
    }

    /**
     * Create a state machine to test
     */
    private AvrcpControllerStateMachine makeStateMachine(BluetoothDevice device) {
        AvrcpControllerStateMachine sm =
                 new AvrcpControllerStateMachine(device, mAvrcpControllerService);
        sm.start();
        return sm;
    }

    /**
     * Destroy a state machine you created to test
     */
    private void destroyStateMachine(AvrcpControllerStateMachine sm) {
        if (sm == null || sm.getState() == BluetoothProfile.STATE_DISCONNECTED) return;

        sm.disconnect();
        TestUtils.waitForLooperToFinishScheduledTask(sm.getHandler().getLooper());

        // is disconnected
        Assert.assertEquals(sm.getState(), BluetoothProfile.STATE_DISCONNECTED);

        // told mAvrcpControllerService to remove it
        // verify(mAvrcpControllerService).removeStateMachine(eq(sm));
    }

    /**
     * Set up which device the AvrcpControllerService will report as active
     */
    private void setActiveDevice(BluetoothDevice device) {
        doReturn(device).when(mAvrcpControllerService).getActiveDevice();
        if (mTestDevice.equals(device)) {
            mAvrcpStateMachine.setDeviceState(AvrcpControllerService.DEVICE_STATE_ACTIVE);
        } else {
            mAvrcpStateMachine.setDeviceState(AvrcpControllerService.DEVICE_STATE_INACTIVE);
            BluetoothMediaBrowserService.reset();
        }
    }

    /**
     * Setup Connected State for a given state machine
     *
     * @return number of times mAvrcpControllerService.sendBroadcastAsUser() has been invoked
     */
    private int setUpConnectedState(boolean control, boolean browsing) {

        Assert.assertThat(mAvrcpStateMachine.getCurrentState(),
                IsInstanceOf.instanceOf(AvrcpControllerStateMachine.Disconnected.class));

        mAvrcpStateMachine.connect(StackEvent.connectionStateChanged(control, browsing));

        TestUtils.waitForLooperToFinishScheduledTask(mAvrcpStateMachine.getHandler().getLooper());
        verify(mAvrcpControllerService, timeout(ASYNC_CALL_TIMEOUT_MILLIS).times(2)).sendBroadcast(
                mIntentArgument.capture(), eq(BLUETOOTH_CONNECT),
                any(Bundle.class));
        Assert.assertThat(mAvrcpStateMachine.getCurrentState(),
                IsInstanceOf.instanceOf(AvrcpControllerStateMachine.Connected.class));
        Assert.assertEquals(mAvrcpStateMachine.getState(), BluetoothProfile.STATE_CONNECTED);

        return BluetoothProfile.STATE_CONNECTED;
    }

    private AvrcpItem makeTrack(String title, String artist, String album, long trackNum,
            long totalTracks, String genre, long duration, String imageHandle) {
        AvrcpItem.Builder builder = new AvrcpItem.Builder();
        builder.setItemType(AvrcpItem.TYPE_MEDIA);
        builder.setType(AvrcpItem.MEDIA_AUDIO);
        builder.setDevice(mTestDevice);
        builder.setPlayable(true);
        builder.setUid(0);
        builder.setUuid("AVRCP-ITEM-TEST-UUID");

        builder.setTitle(title);
        builder.setArtistName(artist);
        builder.setAlbumName(album);
        builder.setTrackNumber(trackNum);
        builder.setTotalNumberOfTracks(totalTracks);
        builder.setGenre(genre);
        builder.setPlayingTime(duration);
        if (imageHandle != null) {
            builder.setCoverArtHandle(imageHandle);
        }

        return builder.build();
    }

    private AvrcpPlayer makePlayer(BluetoothDevice device, int playerId, String playerName,
            int playerType, byte[] playerFeatures, int playStatus) {
        AvrcpPlayer.Builder apb = new AvrcpPlayer.Builder();
        apb.setDevice(device);
        apb.setPlayerId(playerId);
        apb.setName(playerName);
        apb.setPlayerType(playerType);
        apb.setSupportedFeatures(playerFeatures);
        apb.setPlayStatus(playStatus);
        return apb.build();
    }

    /**
     * Send a message to the state machine that the track has changed. Must be connected to
     * do this.
     */
    private void setCurrentTrack(AvrcpItem track) {
        mAvrcpStateMachine.sendMessage(AvrcpControllerStateMachine.MESSAGE_PROCESS_TRACK_CHANGED,
                track);
        TestUtils.waitForLooperToFinishScheduledTask(mAvrcpStateMachine.getHandler().getLooper());
        Assert.assertEquals(mAvrcpStateMachine.getCurrentTrack(), track);
    }

    /**
     * Set the current play status (Play, Pause, etc.) of the device
     */
    private void setPlaybackState(int state) {
        mAvrcpStateMachine.sendMessage(
                AvrcpControllerStateMachine.MESSAGE_PROCESS_PLAY_STATUS_CHANGED, state);
        TestUtils.waitForLooperToFinishScheduledTask(mAvrcpStateMachine.getHandler().getLooper());
    }

    /**
     * Set the current playback position of the device
     */
    private void setPlaybackPosition(int position, int duration) {
        mAvrcpStateMachine.sendMessage(
                AvrcpControllerStateMachine.MESSAGE_PROCESS_PLAY_POS_CHANGED, duration, position);
        TestUtils.waitForLooperToFinishScheduledTask(mAvrcpStateMachine.getHandler().getLooper());
    }

    /**
     * Make an AvrcpItem suitable for being included in the Now Playing list for the test device
     */
    private AvrcpItem makeNowPlayingItem(long uid, String name) {
        AvrcpItem.Builder aib = new AvrcpItem.Builder();
        aib.setDevice(mTestDevice);
        aib.setItemType(AvrcpItem.TYPE_MEDIA);
        aib.setType(AvrcpItem.MEDIA_AUDIO);
        aib.setTitle(name);
        aib.setUid(uid);
        aib.setUuid(UUID.randomUUID().toString());
        aib.setPlayable(true);
        return aib.build();
    }

    /**
     * Get the current Now Playing list for the test device
     */
    private List<AvrcpItem> getNowPlayingList() {
        BrowseTree.BrowseNode nowPlaying = mAvrcpStateMachine.findNode("NOW_PLAYING");
        List<AvrcpItem> nowPlayingList = new ArrayList<AvrcpItem>();
        for (BrowseTree.BrowseNode child : nowPlaying.getChildren()) {
            nowPlayingList.add(child.mItem);
        }
        return nowPlayingList;
    }

    /**
     * Set the current Now Playing list for the test device
     */
    private void setNowPlayingList(List<AvrcpItem> nowPlayingList) {
        BrowseTree.BrowseNode nowPlaying = mAvrcpStateMachine.findNode("NOW_PLAYING");
        mAvrcpStateMachine.requestContents(nowPlaying);
        mAvrcpStateMachine.sendMessage(
                AvrcpControllerStateMachine.MESSAGE_PROCESS_GET_FOLDER_ITEMS, nowPlayingList);
        mAvrcpStateMachine.sendMessage(
                AvrcpControllerStateMachine.MESSAGE_PROCESS_GET_FOLDER_ITEMS_OUT_OF_RANGE);

        // Wait for the now playing list to be propagated
        TestUtils.waitForLooperToFinishScheduledTask(mAvrcpStateMachine.getHandler().getLooper());

        // Make sure its set by re grabbing the node and checking its contents are cached
        nowPlaying = mAvrcpStateMachine.findNode("NOW_PLAYING");
        Assert.assertTrue(nowPlaying.isCached());
        assertNowPlayingList(nowPlayingList);
    }

    /**
     * Assert that the Now Playing list is a particular value
     */
    private void assertNowPlayingList(List<AvrcpItem> expected) {
        List<AvrcpItem> current = getNowPlayingList();
        Assert.assertEquals(expected.size(), current.size());
        for (int i = 0; i < expected.size(); i++) {
            Assert.assertEquals(expected.get(i), current.get(i));
        }
    }

    /**
     * Test to confirm that the state machine is capable of cycling through the 4
     * connection states, and that upon completion, it cleans up afterwards.
     */
    @Test
    public void testDisconnect() {
        int numBroadcastsSent = setUpConnectedState(true, true);
        testDisconnectInternal(numBroadcastsSent);
    }

    /**
     * Test to confirm that the state machine is capable of cycling through the 4
     * connection states with no crashes, even if the {@link AvrcpControllerService} is stopped and
     * the {@code sBrowseTree} is null. This could happen if BT is disabled as the profile is being
     * disconnected.
     */
    @Test
    public void testDisconnectWithNullBrowseTree() {
        int numBroadcastsSent = setUpConnectedState(true, true);
        mAvrcpControllerService.stop();

        testDisconnectInternal(numBroadcastsSent);
    }

    private void testDisconnectInternal(int numBroadcastsSent) {
        mAvrcpStateMachine.disconnect();
        numBroadcastsSent += 2;
        verify(mAvrcpControllerService,
                timeout(ASYNC_CALL_TIMEOUT_MILLIS).times(numBroadcastsSent)).sendBroadcast(
                mIntentArgument.capture(), eq(BLUETOOTH_CONNECT),
                any(Bundle.class));
        Assert.assertEquals(mTestDevice, mIntentArgument.getValue().getParcelableExtra(
                BluetoothDevice.EXTRA_DEVICE));
        Assert.assertEquals(BluetoothAvrcpController.ACTION_CONNECTION_STATE_CHANGED,
                mIntentArgument.getValue().getAction());
        Assert.assertEquals(BluetoothProfile.STATE_DISCONNECTED,
                mIntentArgument.getValue().getIntExtra(BluetoothProfile.EXTRA_STATE, -1));
        Assert.assertThat(mAvrcpStateMachine.getCurrentState(),
                IsInstanceOf.instanceOf(AvrcpControllerStateMachine.Disconnected.class));
        Assert.assertEquals(mAvrcpStateMachine.getState(), BluetoothProfile.STATE_DISCONNECTED);
        verify(mAvrcpControllerService).removeStateMachine(eq(mAvrcpStateMachine));
    }

    /**
     * Test to confirm that a control only device can be established (no browsing)
     */
    @Test
    public void testControlOnly() {
        int numBroadcastsSent = setUpConnectedState(true, false);
        MediaControllerCompat.TransportControls transportControls =
                BluetoothMediaBrowserService.getTransportControls();
        Assert.assertNotNull(transportControls);
        Assert.assertEquals(PlaybackStateCompat.STATE_NONE,
                BluetoothMediaBrowserService.getPlaybackState());
        mAvrcpStateMachine.disconnect();
        numBroadcastsSent += 2;
        verify(mAvrcpControllerService,
                timeout(ASYNC_CALL_TIMEOUT_MILLIS).times(numBroadcastsSent)).sendBroadcast(
                mIntentArgument.capture(), eq(BLUETOOTH_CONNECT),
                any(Bundle.class));
        Assert.assertEquals(mTestDevice, mIntentArgument.getValue().getParcelableExtra(
                BluetoothDevice.EXTRA_DEVICE));
        Assert.assertEquals(BluetoothAvrcpController.ACTION_CONNECTION_STATE_CHANGED,
                mIntentArgument.getValue().getAction());
        Assert.assertEquals(BluetoothProfile.STATE_DISCONNECTED,
                mIntentArgument.getValue().getIntExtra(BluetoothProfile.EXTRA_STATE, -1));
        Assert.assertThat(mAvrcpStateMachine.getCurrentState(),
                IsInstanceOf.instanceOf(AvrcpControllerStateMachine.Disconnected.class));
        Assert.assertEquals(mAvrcpStateMachine.getState(), BluetoothProfile.STATE_DISCONNECTED);
        verify(mAvrcpControllerService).removeStateMachine(eq(mAvrcpStateMachine));
    }

    /**
     * Test to confirm that a browsing only device can be established (no control)
     */
    @Test
    @FlakyTest
    public void testBrowsingOnly() {
        Assert.assertEquals(0, mAvrcpControllerService.sBrowseTree.mRootNode.getChildrenCount());
        int numBroadcastsSent = setUpConnectedState(false, true);
        Assert.assertEquals(1, mAvrcpControllerService.sBrowseTree.mRootNode.getChildrenCount());
        Assert.assertEquals(PlaybackStateCompat.STATE_NONE,
                BluetoothMediaBrowserService.getPlaybackState());
        mAvrcpStateMachine.disconnect();
        numBroadcastsSent += 2;
        verify(mAvrcpControllerService,
                timeout(ASYNC_CALL_TIMEOUT_MILLIS).times(numBroadcastsSent)).sendBroadcast(
                mIntentArgument.capture(), eq(BLUETOOTH_CONNECT),
                any(Bundle.class));
        Assert.assertEquals(mTestDevice, mIntentArgument.getValue().getParcelableExtra(
                BluetoothDevice.EXTRA_DEVICE));
        Assert.assertEquals(BluetoothAvrcpController.ACTION_CONNECTION_STATE_CHANGED,
                mIntentArgument.getValue().getAction());
        Assert.assertEquals(BluetoothProfile.STATE_DISCONNECTED,
                mIntentArgument.getValue().getIntExtra(BluetoothProfile.EXTRA_STATE, -1));
        Assert.assertThat(mAvrcpStateMachine.getCurrentState(),
                IsInstanceOf.instanceOf(AvrcpControllerStateMachine.Disconnected.class));
        Assert.assertEquals(mAvrcpStateMachine.getState(), BluetoothProfile.STATE_DISCONNECTED);
        verify(mAvrcpControllerService).removeStateMachine(eq(mAvrcpStateMachine));
    }

    /**
     * Test to make sure the state machine is tracking the correct device
     */
    @Test
    public void testGetDevice() {
        Assert.assertEquals(mAvrcpStateMachine.getDevice(), mTestDevice);
    }

    /**
     * Test that dumpsys will generate information about connected devices
     */
    @Test
    public void testDump() {
        StringBuilder sb = new StringBuilder();
        mAvrcpStateMachine.dump(sb);
<<<<<<< HEAD
        Assert.assertEquals(sb.toString(),
                "  mDevice: " + mTestDevice.toString()
                + "(null) name=AvrcpControllerStateMachine state=Disconnected\n"
                + "  isActive: true\n"
                + "  Control: false\n"
                + "  Browsing: false\n"
                + "  Addressed Player ID: -1\n"
                + "  Available Players (0): \n"
                + "  Current Track: null\n"
                + "  Playback State: PlaybackState {state=0, position=0, buffered position=0, "
                + "speed=0.0, updated=0, actions=16439, error code=0, error message=null, custom "
                + "actions=[], active item id=-1}\n"
                + "  Queue (0): null\n");
=======
        Assert.assertNotNull(sb.toString());
>>>>>>> 3513cd6f
    }

    /**
     * Test media browser play command
     */
    @Test
    public void testPlay() throws Exception {
        setUpConnectedState(true, true);
        MediaControllerCompat.TransportControls transportControls =
                BluetoothMediaBrowserService.getTransportControls();

        //Play
        transportControls.play();
        verify(mAvrcpControllerService,
                timeout(ASYNC_CALL_TIMEOUT_MILLIS).times(1)).sendPassThroughCommandNative(
                eq(mTestAddress), eq(AvrcpControllerService.PASS_THRU_CMD_ID_PLAY), eq(KEY_DOWN));
        verify(mAvrcpControllerService,
                timeout(ASYNC_CALL_TIMEOUT_MILLIS).times(1)).sendPassThroughCommandNative(
                eq(mTestAddress), eq(AvrcpControllerService.PASS_THRU_CMD_ID_PLAY), eq(KEY_UP));
    }

    /**
     * Test media browser pause command
     */
    @Test
    public void testPause() throws Exception {
        setUpConnectedState(true, true);
        MediaControllerCompat.TransportControls transportControls =
                BluetoothMediaBrowserService.getTransportControls();

        //Pause
        transportControls.pause();
        verify(mAvrcpControllerService,
                timeout(ASYNC_CALL_TIMEOUT_MILLIS).times(1)).sendPassThroughCommandNative(
                eq(mTestAddress), eq(AvrcpControllerService.PASS_THRU_CMD_ID_PAUSE), eq(KEY_DOWN));
        verify(mAvrcpControllerService,
                timeout(ASYNC_CALL_TIMEOUT_MILLIS).times(1)).sendPassThroughCommandNative(
                eq(mTestAddress), eq(AvrcpControllerService.PASS_THRU_CMD_ID_PAUSE), eq(KEY_UP));
    }

    /**
     * Test media browser stop command
     */
    @Test
    public void testStop() throws Exception {
        setUpConnectedState(true, true);
        MediaControllerCompat.TransportControls transportControls =
                BluetoothMediaBrowserService.getTransportControls();

        //Stop
        transportControls.stop();
        verify(mAvrcpControllerService,
                timeout(ASYNC_CALL_TIMEOUT_MILLIS).times(1)).sendPassThroughCommandNative(
                eq(mTestAddress), eq(AvrcpControllerService.PASS_THRU_CMD_ID_STOP), eq(KEY_DOWN));
        verify(mAvrcpControllerService,
                timeout(ASYNC_CALL_TIMEOUT_MILLIS).times(1)).sendPassThroughCommandNative(
                eq(mTestAddress), eq(AvrcpControllerService.PASS_THRU_CMD_ID_STOP), eq(KEY_UP));
    }

    /**
     * Test media browser next command
     */
    @Test
    public void testNext() throws Exception {
        setUpConnectedState(true, true);
        MediaControllerCompat.TransportControls transportControls =
                BluetoothMediaBrowserService.getTransportControls();

        //Next
        transportControls.skipToNext();
        verify(mAvrcpControllerService,
                timeout(ASYNC_CALL_TIMEOUT_MILLIS).times(1)).sendPassThroughCommandNative(
                eq(mTestAddress), eq(AvrcpControllerService.PASS_THRU_CMD_ID_FORWARD),
                eq(KEY_DOWN));
        verify(mAvrcpControllerService,
                timeout(ASYNC_CALL_TIMEOUT_MILLIS).times(1)).sendPassThroughCommandNative(
                eq(mTestAddress), eq(AvrcpControllerService.PASS_THRU_CMD_ID_FORWARD), eq(KEY_UP));
    }

    /**
     * Test media browser previous command
     */
    @Test
    public void testPrevious() throws Exception {
        setUpConnectedState(true, true);
        MediaControllerCompat.TransportControls transportControls =
                BluetoothMediaBrowserService.getTransportControls();

        //Previous
        transportControls.skipToPrevious();
        verify(mAvrcpControllerService,
                timeout(ASYNC_CALL_TIMEOUT_MILLIS).times(1)).sendPassThroughCommandNative(
                eq(mTestAddress), eq(AvrcpControllerService.PASS_THRU_CMD_ID_BACKWARD),
                eq(KEY_DOWN));
        verify(mAvrcpControllerService,
                timeout(ASYNC_CALL_TIMEOUT_MILLIS).times(1)).sendPassThroughCommandNative(
                eq(mTestAddress), eq(AvrcpControllerService.PASS_THRU_CMD_ID_BACKWARD), eq(KEY_UP));
    }

    /**
     * Test media browser fast forward command
     */
    @Test
    @FlakyTest
    public void testFastForward() throws Exception {
        setUpConnectedState(true, true);
        MediaControllerCompat.TransportControls transportControls =
                BluetoothMediaBrowserService.getTransportControls();

        //FastForward
        transportControls.fastForward();
        verify(mAvrcpControllerService,
                timeout(ASYNC_CALL_TIMEOUT_MILLIS).times(1)).sendPassThroughCommandNative(
                eq(mTestAddress), eq(AvrcpControllerService.PASS_THRU_CMD_ID_FF), eq(KEY_DOWN));
        //Finish FastForwarding
        transportControls.play();
        verify(mAvrcpControllerService,
                timeout(ASYNC_CALL_TIMEOUT_MILLIS).times(1)).sendPassThroughCommandNative(
                eq(mTestAddress), eq(AvrcpControllerService.PASS_THRU_CMD_ID_FF), eq(KEY_UP));
    }

    /**
     * Test media browser rewind command
     */
    @Test
    public void testRewind() throws Exception {
        setUpConnectedState(true, true);
        MediaControllerCompat.TransportControls transportControls =
                BluetoothMediaBrowserService.getTransportControls();

        //Rewind
        transportControls.rewind();
        verify(mAvrcpControllerService,
                timeout(ASYNC_CALL_TIMEOUT_MILLIS).times(1)).sendPassThroughCommandNative(
                eq(mTestAddress), eq(AvrcpControllerService.PASS_THRU_CMD_ID_REWIND), eq(KEY_DOWN));
        //Finish Rewinding
        transportControls.play();
        verify(mAvrcpControllerService,
                timeout(ASYNC_CALL_TIMEOUT_MILLIS).times(1)).sendPassThroughCommandNative(
                eq(mTestAddress), eq(AvrcpControllerService.PASS_THRU_CMD_ID_REWIND), eq(KEY_UP));
    }

    /**
     * Test media browser skip to queue item
     */
    @Test
    public void testSkipToQueueInvalid() throws Exception {
        byte scope = 1;
        int minSize = 0;
        int maxSize = 255;
        setUpConnectedState(true, true);
        MediaControllerCompat.TransportControls transportControls =
                BluetoothMediaBrowserService.getTransportControls();

        //Play an invalid item below start
        transportControls.skipToQueueItem(minSize - 1);
        verify(mAvrcpControllerService,
                timeout(ASYNC_CALL_TIMEOUT_MILLIS).times(0)).playItemNative(
                eq(mTestAddress), eq(scope), anyLong(), anyInt());

        //Play an invalid item beyond end
        transportControls.skipToQueueItem(maxSize + 1);
        verify(mAvrcpControllerService,
                timeout(ASYNC_CALL_TIMEOUT_MILLIS).times(0)).playItemNative(
                eq(mTestAddress), eq(scope), anyLong(), anyInt());
    }

    /**
     * Test media browser shuffle command
     */
    @Test
    public void testShuffle() throws Exception {
        byte[] shuffleSetting = new byte[]{3};
        byte[] shuffleMode = new byte[]{2};

        setUpConnectedState(true, true);
        MediaControllerCompat.TransportControls transportControls =
                BluetoothMediaBrowserService.getTransportControls();

        //Shuffle
        transportControls.setShuffleMode(1);
        verify(mAvrcpControllerService, timeout(ASYNC_CALL_TIMEOUT_MILLIS).times(1))
                .setPlayerApplicationSettingValuesNative(
                eq(mTestAddress), eq((byte) 1), eq(shuffleSetting), eq(shuffleMode));
    }

    /**
     * Test media browser repeat command
     */
    @Test
    public void testRepeat() throws Exception {
        byte[] repeatSetting = new byte[]{2};
        byte[] repeatMode = new byte[]{3};

        setUpConnectedState(true, true);
        MediaControllerCompat.TransportControls transportControls =
                BluetoothMediaBrowserService.getTransportControls();

        //Shuffle
        transportControls.setRepeatMode(2);
        verify(mAvrcpControllerService, timeout(ASYNC_CALL_TIMEOUT_MILLIS).times(1))
                .setPlayerApplicationSettingValuesNative(
                eq(mTestAddress), eq((byte) 1), eq(repeatSetting), eq(repeatMode));
    }

    /**
     * Test media browsing
     * Verify that a browse tree is created with the proper root
     * Verify that a player can be fetched and added to the browse tree
     * Verify that the contents of a player are fetched upon request
     */
    @Test
    @FlakyTest
    public void testBrowsingCommands() {
        setUpConnectedState(true, true);
        final String rootName = "__ROOT__";
        final String playerName = "Player 1";

        //Get the root of the device
        BrowseTree.BrowseNode results = mAvrcpStateMachine.findNode(rootName);
        Assert.assertEquals(rootName + mTestDevice.toString(), results.getID());

        //Request fetch the list of players
        BrowseTree.BrowseNode playerNodes = mAvrcpStateMachine.findNode(results.getID());
        mAvrcpStateMachine.requestContents(results);
        verify(mAvrcpControllerService,
                timeout(ASYNC_CALL_TIMEOUT_MILLIS).times(1)).getPlayerListNative(eq(mTestAddress),
                eq(0), eq(19));

        //Provide back a player object
        byte[] playerFeatures =
                new byte[]{0, 0, 0, 0, 0, (byte) 0xb7, 0x01, 0x0c, 0x0a, 0, 0, 0, 0, 0, 0, 0};
        AvrcpPlayer playerOne = makePlayer(mTestDevice, 1, playerName, 1, playerFeatures, 1);
        List<AvrcpPlayer> testPlayers = new ArrayList<>();
        testPlayers.add(playerOne);
        mAvrcpStateMachine.sendMessage(AvrcpControllerStateMachine.MESSAGE_PROCESS_GET_PLAYER_ITEMS,
                testPlayers);

        //Verify that the player object is available.
        mAvrcpStateMachine.requestContents(results);
        verify(mAvrcpControllerService,
                timeout(ASYNC_CALL_TIMEOUT_MILLIS).times(1)).getPlayerListNative(eq(mTestAddress),
                eq(1), eq(0));
        mAvrcpStateMachine.sendMessage(
                AvrcpControllerStateMachine.MESSAGE_PROCESS_GET_FOLDER_ITEMS_OUT_OF_RANGE);
        playerNodes = mAvrcpStateMachine.findNode(results.getID());
        Assert.assertEquals(true, results.isCached());
        Assert.assertEquals("MediaItem{mFlags=1, mDescription=" + playerName + ", null, null}",
                results.getChildren().get(0).getMediaItem().toString());

        //Fetch contents of that player object
        BrowseTree.BrowseNode playerOneNode = mAvrcpStateMachine.findNode(
                results.getChildren().get(0).getID());
        mAvrcpStateMachine.requestContents(playerOneNode);
        verify(mAvrcpControllerService,
                timeout(ASYNC_CALL_TIMEOUT_MILLIS).times(1)).setBrowsedPlayerNative(
                eq(mTestAddress), eq(1));
        mAvrcpStateMachine.sendMessage(AvrcpControllerStateMachine.MESSAGE_PROCESS_FOLDER_PATH, 5);
        verify(mAvrcpControllerService,
                timeout(ASYNC_CALL_TIMEOUT_MILLIS).times(1)).getFolderListNative(eq(mTestAddress),
                eq(0), eq(4));
    }

    /**
     * Test our reaction to an available players changed event
     *
     * Verify that we issue a command to fetch the new available players
     */
    @Test
    public void testAvailablePlayersChanged() {
        setUpConnectedState(true, true);
        final String rootName = "__ROOT__";

        // Send an available players have changed event
        mAvrcpStateMachine.sendMessage(
                AvrcpControllerStateMachine.MESSAGE_PROCESS_AVAILABLE_PLAYER_CHANGED);

        // Verify we've uncached our browse root and made the call to fetch new players
        Assert.assertFalse(mAvrcpStateMachine.findNode(rootName).isCached());
        verify(mAvrcpControllerService,
                timeout(ASYNC_CALL_TIMEOUT_MILLIS).times(1)).getPlayerListNative(eq(mTestAddress),
                eq(0), eq(19));
    }

    /**
<<<<<<< HEAD
=======
     * Test how we handle receiving an available players list that contains the player we know to
     * be the addressed player
     */
    @Test
    public void testAvailablePlayersReceived_AddressedPlayerExists() {
        setUpConnectedState(true, true);
        final String rootName = "__ROOT__";

        // Set an addressed player that will be in the available players set
        mAvrcpStateMachine.sendMessage(
                AvrcpControllerStateMachine.MESSAGE_PROCESS_ADDRESSED_PLAYER_CHANGED, 1);
        TestUtils.waitForLooperToFinishScheduledTask(mAvrcpStateMachine.getHandler().getLooper());
        clearInvocations(mAvrcpControllerService);

        // Send an available players have changed event
        mAvrcpStateMachine.sendMessage(
                AvrcpControllerStateMachine.MESSAGE_PROCESS_AVAILABLE_PLAYER_CHANGED);

        // Verify we've uncached our browse root and made the call to fetch new players
        Assert.assertFalse(mAvrcpStateMachine.findNode(rootName).isCached());
        verify(mAvrcpControllerService,
                timeout(ASYNC_CALL_TIMEOUT_MILLIS).times(1)).getPlayerListNative(eq(mTestAddress),
                eq(0), eq(19));

        // Send available players set that contains our addressed player
        byte[] playerFeatures =
                new byte[]{0, 0, 0, 0, 0, (byte) 0xb7, 0x01, 0x0c, 0x0a, 0, 0, 0, 0, 0, 0, 0};
        AvrcpPlayer playerOne = makePlayer(mTestDevice, 1, "Player 1", 1, playerFeatures, 1);
        AvrcpPlayer playerTwo = makePlayer(mTestDevice, 2, "Player 2", 1, playerFeatures, 1);
        List<AvrcpPlayer> testPlayers = new ArrayList<>();
        testPlayers.add(playerOne);
        testPlayers.add(playerTwo);
        mAvrcpStateMachine.sendMessage(AvrcpControllerStateMachine.MESSAGE_PROCESS_GET_PLAYER_ITEMS,
                testPlayers);

        // Wait for them to be processed
        TestUtils.waitForLooperToFinishScheduledTask(mAvrcpStateMachine.getHandler().getLooper());

        // Verify we processed the first players properly. Note the addressed player should always
        // be in the available player set.
        Assert.assertTrue(mAvrcpStateMachine.findNode(rootName).isCached());
        SparseArray<AvrcpPlayer> players = mAvrcpStateMachine.getAvailablePlayers();
        Assert.assertTrue(players.contains(mAvrcpStateMachine.getAddressedPlayerId()));
        Assert.assertEquals(testPlayers.size(), players.size());
        for (AvrcpPlayer player : testPlayers) {
            Assert.assertTrue(players.contains(player.getId()));
        }

        // Verify we request metadata, playback state and now playing list
        assertNowPlayingList(new ArrayList<AvrcpItem>());
        verify(mAvrcpControllerService,
                timeout(ASYNC_CALL_TIMEOUT_MILLIS).times(1)).getNowPlayingListNative(
                eq(mTestAddress), eq(0), eq(19));
        verify(mAvrcpControllerService,
                timeout(ASYNC_CALL_TIMEOUT_MILLIS).times(1)).getCurrentMetadataNative(
                eq(mTestAddress));
        verify(mAvrcpControllerService,
                timeout(ASYNC_CALL_TIMEOUT_MILLIS).times(1)).getPlaybackStateNative(
                eq(mTestAddress));
    }

    /**
     * Test how we handle receiving an available players list that does not contain the player we
     * know to be the addressed player
     */
    @Test
    public void testAvailablePlayersReceived_AddressedPlayerDoesNotExist() {
        setUpConnectedState(true, true);
        final String rootName = "__ROOT__";

        // Send an available players have changed event
        mAvrcpStateMachine.sendMessage(
                AvrcpControllerStateMachine.MESSAGE_PROCESS_AVAILABLE_PLAYER_CHANGED);

        // Verify we've uncached our browse root and made the call to fetch new players
        Assert.assertFalse(mAvrcpStateMachine.findNode(rootName).isCached());
        verify(mAvrcpControllerService,
                timeout(ASYNC_CALL_TIMEOUT_MILLIS).times(1)).getPlayerListNative(eq(mTestAddress),
                eq(0), eq(19));

        // Send available players set that does not contain the addressed player
        byte[] playerFeatures =
                new byte[]{0, 0, 0, 0, 0, (byte) 0xb7, 0x01, 0x0c, 0x0a, 0, 0, 0, 0, 0, 0, 0};
        AvrcpPlayer playerOne = makePlayer(mTestDevice, 1, "Player 1", 1, playerFeatures, 1);
        AvrcpPlayer playerTwo = makePlayer(mTestDevice, 2, "Player 2", 1, playerFeatures, 1);
        List<AvrcpPlayer> testPlayers = new ArrayList<>();
        testPlayers.add(playerOne);
        testPlayers.add(playerTwo);
        mAvrcpStateMachine.sendMessage(AvrcpControllerStateMachine.MESSAGE_PROCESS_GET_PLAYER_ITEMS,
                testPlayers);

        // Wait for them to be processed
        TestUtils.waitForLooperToFinishScheduledTask(mAvrcpStateMachine.getHandler().getLooper());

        // Verify we processed the players properly. Note the addressed player is currently the
        // default player and is not in the available player set sent. This means we'll have an
        // extra player at ID -1.
        Assert.assertTrue(mAvrcpStateMachine.findNode(rootName).isCached());
        SparseArray<AvrcpPlayer> players = mAvrcpStateMachine.getAvailablePlayers();
        Assert.assertTrue(players.contains(mAvrcpStateMachine.getAddressedPlayerId()));
        Assert.assertEquals(testPlayers.size() + 1, players.size());
        for (AvrcpPlayer player : testPlayers) {
            Assert.assertTrue(players.contains(player.getId()));
        }

        // Verify we do not request metadata, playback state and now playing list because we're
        // sure the addressed player and metadata we have isn't impacted by the new players
        verify(mAvrcpControllerService,
                timeout(ASYNC_CALL_TIMEOUT_MILLIS).times(0)).getNowPlayingListNative(
                any(), anyInt(), anyInt());
        verify(mAvrcpControllerService,
                timeout(ASYNC_CALL_TIMEOUT_MILLIS).times(0)).getCurrentMetadataNative(any());
        verify(mAvrcpControllerService,
                timeout(ASYNC_CALL_TIMEOUT_MILLIS).times(0)).getPlaybackStateNative(any());
    }

    /**
>>>>>>> 3513cd6f
     * Test addressed media player changing to a player we know about
     * Verify when the addressed media player changes browsing data updates
     */
    @Test
    public void testAddressedPlayerChangedToNewKnownPlayer() {
        setUpConnectedState(true, true);
        final String rootName = "__ROOT__";

        //Get the root of the device
        BrowseTree.BrowseNode results = mAvrcpStateMachine.findNode(rootName);
        Assert.assertEquals(rootName + mTestDevice.toString(), results.getID());

        //Request fetch the list of players
        BrowseTree.BrowseNode playerNodes = mAvrcpStateMachine.findNode(results.getID());
        mAvrcpStateMachine.requestContents(results);
        verify(mAvrcpControllerService,
                timeout(ASYNC_CALL_TIMEOUT_MILLIS).times(1)).getPlayerListNative(eq(mTestAddress),
                eq(0), eq(19));

        //Provide back two player objects, IDs 1 and 2
        byte[] playerFeatures =
                new byte[]{0, 0, 0, 0, 0, (byte) 0xb7, 0x01, 0x0c, 0x0a, 0, 0, 0, 0, 0, 0, 0};
        AvrcpPlayer playerOne = makePlayer(mTestDevice, 1, "Player 1", 1, playerFeatures, 1);
        AvrcpPlayer playerTwo = makePlayer(mTestDevice, 2, "Player 2", 1, playerFeatures, 1);
        List<AvrcpPlayer> testPlayers = new ArrayList<>();
        testPlayers.add(playerOne);
        testPlayers.add(playerTwo);
        mAvrcpStateMachine.sendMessage(AvrcpControllerStateMachine.MESSAGE_PROCESS_GET_PLAYER_ITEMS,
                testPlayers);

        //Set something arbitrary for the current Now Playing list
        List<AvrcpItem> nowPlayingList = new ArrayList<AvrcpItem>();
        nowPlayingList.add(makeNowPlayingItem(1, "Song 1"));
        nowPlayingList.add(makeNowPlayingItem(2, "Song 2"));
        setNowPlayingList(nowPlayingList);
        clearInvocations(mAvrcpControllerService);

        //Change players and verify that BT attempts to update the results
        mAvrcpStateMachine.sendMessage(
                AvrcpControllerStateMachine.MESSAGE_PROCESS_ADDRESSED_PLAYER_CHANGED, 2);
        TestUtils.waitForLooperToFinishScheduledTask(mAvrcpStateMachine.getHandler().getLooper());

        // The addressed player should always be in the available player set
        Assert.assertEquals(2, mAvrcpStateMachine.getAddressedPlayerId());
        SparseArray<AvrcpPlayer> players = mAvrcpStateMachine.getAvailablePlayers();
        Assert.assertTrue(players.contains(mAvrcpStateMachine.getAddressedPlayerId()));

        //Make sure the Now Playing list is now cleared
        assertNowPlayingList(new ArrayList<AvrcpItem>());

        //Verify that a player change to a player with Now Playing support causes a refresh.
        verify(mAvrcpControllerService,
                timeout(ASYNC_CALL_TIMEOUT_MILLIS).times(1)).getNowPlayingListNative(
                eq(mTestAddress), eq(0), eq(19));

        //Verify we request metadata and playback state
        verify(mAvrcpControllerService,
                timeout(ASYNC_CALL_TIMEOUT_MILLIS).times(1)).getCurrentMetadataNative(
                eq(mTestAddress));
        verify(mAvrcpControllerService,
                timeout(ASYNC_CALL_TIMEOUT_MILLIS).times(1)).getPlaybackStateNative(
                eq(mTestAddress));
    }

    /**
     * Test addressed media player change to a player we don't know about
     * Verify when the addressed media player changes browsing data updates
     * Verify that the contents of a player are fetched upon request
     */
    @Test
    public void testAddressedPlayerChangedToUnknownPlayer() {
        setUpConnectedState(true, true);
        final String rootName = "__ROOT__";

        //Get the root of the device
        BrowseTree.BrowseNode rootNode = mAvrcpStateMachine.findNode(rootName);
        Assert.assertEquals(rootName + mTestDevice.toString(), rootNode.getID());

        //Request fetch the list of players
        BrowseTree.BrowseNode playerNodes = mAvrcpStateMachine.findNode(rootNode.getID());
        mAvrcpStateMachine.requestContents(rootNode);

        //Provide back a player object
        byte[] playerFeatures =
                new byte[]{0, 0, 0, 0, 0, (byte) 0xb7, 0x01, 0x0c, 0x0a, 0, 0, 0, 0, 0, 0, 0};
        AvrcpPlayer playerOne = makePlayer(mTestDevice, 1, "Player 1", 1, playerFeatures, 1);
        List<AvrcpPlayer> testPlayers = new ArrayList<>();
        testPlayers.add(playerOne);
        mAvrcpStateMachine.sendMessage(
                AvrcpControllerStateMachine.MESSAGE_PROCESS_GET_PLAYER_ITEMS, testPlayers);

        //Set something arbitrary for the current Now Playing list
        List<AvrcpItem> nowPlayingList = new ArrayList<AvrcpItem>();
        nowPlayingList.add(makeNowPlayingItem(1, "Song 1"));
        nowPlayingList.add(makeNowPlayingItem(2, "Song 2"));
        setNowPlayingList(nowPlayingList);

        //Change players
        mAvrcpStateMachine.sendMessage(
                AvrcpControllerStateMachine.MESSAGE_PROCESS_ADDRESSED_PLAYER_CHANGED, 4);
        TestUtils.waitForLooperToFinishScheduledTask(mAvrcpStateMachine.getHandler().getLooper());

        //Make sure the Now Playing list is now cleared and we requested metadata
        assertNowPlayingList(new ArrayList<AvrcpItem>());
        verify(mAvrcpControllerService,
                timeout(ASYNC_CALL_TIMEOUT_MILLIS).times(1)).getCurrentMetadataNative(
                eq(mTestAddress));
        verify(mAvrcpControllerService,
                timeout(ASYNC_CALL_TIMEOUT_MILLIS).times(1)).getPlaybackStateNative(
                eq(mTestAddress));
    }

    /**
     * Test what we do when we receive an addressed player change to a player with the same ID as
     * the current addressed play.
     *
     * Verify we assume nothing and re-fetch the current metadata and playback status.
     */
    @Test
    public void testAddressedPlayerChangedToSamePlayerId() {
        setUpConnectedState(true, true);
        final String rootName = "__ROOT__";

        // Set the addressed player so we can change to the same one
        mAvrcpStateMachine.sendMessage(
                AvrcpControllerStateMachine.MESSAGE_PROCESS_ADDRESSED_PLAYER_CHANGED, 1);
        TestUtils.waitForLooperToFinishScheduledTask(mAvrcpStateMachine.getHandler().getLooper());

        //Get the root of the device
        BrowseTree.BrowseNode rootNode = mAvrcpStateMachine.findNode(rootName);
        Assert.assertEquals(rootName + mTestDevice.toString(), rootNode.getID());

        //Request fetch the list of players
        BrowseTree.BrowseNode playerNodes = mAvrcpStateMachine.findNode(rootNode.getID());
        mAvrcpStateMachine.requestContents(rootNode);

        // Send available players set that contains our addressed player
        byte[] playerFeatures =
                new byte[]{0, 0, 0, 0, 0, (byte) 0xb7, 0x01, 0x0c, 0x0a, 0, 0, 0, 0, 0, 0, 0};
        AvrcpPlayer playerOne = makePlayer(mTestDevice, 1, "Player 1", 1, playerFeatures, 1);
        AvrcpPlayer playerTwo = makePlayer(mTestDevice, 2, "Player 2", 1, playerFeatures, 1);
        List<AvrcpPlayer> testPlayers = new ArrayList<>();
        testPlayers.add(playerOne);
        testPlayers.add(playerTwo);
        mAvrcpStateMachine.sendMessage(AvrcpControllerStateMachine.MESSAGE_PROCESS_GET_PLAYER_ITEMS,
                testPlayers);

        // Wait for players to be processed
        TestUtils.waitForLooperToFinishScheduledTask(mAvrcpStateMachine.getHandler().getLooper());
        clearInvocations(mAvrcpControllerService);

        // Send an addressed player changed to the same player ID
        mAvrcpStateMachine.sendMessage(
                AvrcpControllerStateMachine.MESSAGE_PROCESS_ADDRESSED_PLAYER_CHANGED, 1);
        TestUtils.waitForLooperToFinishScheduledTask(mAvrcpStateMachine.getHandler().getLooper());

        // Verify we make no assumptions about the player ID and still fetch metadata, play status
        // and now playing list (since player 1 supports it)
        verify(mAvrcpControllerService,
                timeout(ASYNC_CALL_TIMEOUT_MILLIS).times(1)).getNowPlayingListNative(
                eq(mTestAddress), eq(0), eq(19));
        verify(mAvrcpControllerService,
                timeout(ASYNC_CALL_TIMEOUT_MILLIS).times(1)).getCurrentMetadataNative(
                eq(mTestAddress));
        verify(mAvrcpControllerService,
                timeout(ASYNC_CALL_TIMEOUT_MILLIS).times(1)).getPlaybackStateNative(
                eq(mTestAddress));
    }

    /**
     * Test that the Now Playing playlist is updated when it changes.
     */
    @Test
    public void testNowPlaying() {
        setUpConnectedState(true, true);
        mAvrcpStateMachine.nowPlayingContentChanged();
        verify(mAvrcpControllerService,
                timeout(ASYNC_CALL_TIMEOUT_MILLIS).times(1)).getNowPlayingListNative(
                eq(mTestAddress), eq(0), eq(19));
    }

    /**
     * Test that AVRCP events such as playback commands can execute while performing browsing.
     */
    @Test
    public void testPlayWhileBrowsing() {
        setUpConnectedState(true, true);
        final String rootName = "__ROOT__";
        final String playerName = "Player 1";

        //Get the root of the device
        BrowseTree.BrowseNode results = mAvrcpStateMachine.findNode(rootName);
        Assert.assertEquals(rootName + mTestDevice.toString(), results.getID());

        //Request fetch the list of players
        BrowseTree.BrowseNode playerNodes = mAvrcpStateMachine.findNode(results.getID());
        mAvrcpStateMachine.requestContents(results);

        MediaControllerCompat.TransportControls transportControls =
                BluetoothMediaBrowserService.getTransportControls();
        transportControls.play();
        verify(mAvrcpControllerService,
                timeout(ASYNC_CALL_TIMEOUT_MILLIS).times(1)).sendPassThroughCommandNative(
                eq(mTestAddress), eq(AvrcpControllerService.PASS_THRU_CMD_ID_PLAY), eq(KEY_DOWN));
        verify(mAvrcpControllerService,
                timeout(ASYNC_CALL_TIMEOUT_MILLIS).times(1)).sendPassThroughCommandNative(
                eq(mTestAddress), eq(AvrcpControllerService.PASS_THRU_CMD_ID_PLAY), eq(KEY_UP));
    }

    /**
     * Test that Absolute Volume Registration is working
     */
    @Test
    public void testRegisterAbsVolumeNotification() {
        setUpConnectedState(true, true);
        mAvrcpStateMachine.sendMessage(
                AvrcpControllerStateMachine.MESSAGE_PROCESS_REGISTER_ABS_VOL_NOTIFICATION);
        verify(mAvrcpControllerService, timeout(ASYNC_CALL_TIMEOUT_MILLIS).times(1))
                .sendRegisterAbsVolRspNative(any(), anyByte(), eq(127), anyInt());
    }

    /**
     * Test playback does not request focus when another app is playing music.
     */
    @Test
    public void testPlaybackWhileMusicPlaying() {
        when(mMockResources.getBoolean(R.bool.a2dp_sink_automatically_request_audio_focus))
                .thenReturn(false);
        when(mA2dpSinkService.getFocusState()).thenReturn(AudioManager.AUDIOFOCUS_NONE);
        doReturn(true).when(mAudioManager).isMusicActive();
        setUpConnectedState(true, true);
        mAvrcpStateMachine.sendMessage(
                AvrcpControllerStateMachine.MESSAGE_PROCESS_PLAY_STATUS_CHANGED,
                PlaybackStateCompat.STATE_PLAYING);
        TestUtils.waitForLooperToFinishScheduledTask(mAvrcpStateMachine.getHandler().getLooper());
        verify(mAvrcpControllerService,
                timeout(ASYNC_CALL_TIMEOUT_MILLIS).times(1)).sendPassThroughCommandNative(
                eq(mTestAddress), eq(AvrcpControllerService.PASS_THRU_CMD_ID_PAUSE), eq(KEY_DOWN));
        verify(mA2dpSinkService, never()).requestAudioFocus(mTestDevice, true);
    }

    /**
     * Test playback requests focus while nothing is playing music.
     */
    @Test
    public void testPlaybackWhileIdle() {
        when(mA2dpSinkService.getFocusState()).thenReturn(AudioManager.AUDIOFOCUS_NONE);
        doReturn(false).when(mAudioManager).isMusicActive();
        setUpConnectedState(true, true);
        mAvrcpStateMachine.sendMessage(
                AvrcpControllerStateMachine.MESSAGE_PROCESS_PLAY_STATUS_CHANGED,
                PlaybackStateCompat.STATE_PLAYING);
        TestUtils.waitForLooperToFinishScheduledTask(mAvrcpStateMachine.getHandler().getLooper());
        verify(mA2dpSinkService).requestAudioFocus(mTestDevice, true);
    }

    /**
     * Test receiving a playback status of playing while we're in an error state
     * as it relates to getting audio focus.
     *
     * Verify we send a pause command and never attempt to request audio focus
     */
    @Test
    public void testPlaybackWhileErrorState() {
        when(mA2dpSinkService.getFocusState()).thenReturn(AudioManager.ERROR);
        setUpConnectedState(true, true);
        mAvrcpStateMachine.sendMessage(
                AvrcpControllerStateMachine.MESSAGE_PROCESS_PLAY_STATUS_CHANGED,
                PlaybackStateCompat.STATE_PLAYING);
        TestUtils.waitForLooperToFinishScheduledTask(mAvrcpStateMachine.getHandler().getLooper());
        verify(mAvrcpControllerService,
                timeout(ASYNC_CALL_TIMEOUT_MILLIS).times(1)).sendPassThroughCommandNative(
                eq(mTestAddress), eq(AvrcpControllerService.PASS_THRU_CMD_ID_PAUSE), eq(KEY_DOWN));
        verify(mA2dpSinkService, never()).requestAudioFocus(mTestDevice, true);
    }

    /**
     * Test receiving a playback status of playing while we have focus
     *
     * Verify we do not send a pause command and never attempt to request audio focus
     */
    @Test
    public void testPlaybackWhilePlayingState() {
        when(mA2dpSinkService.getFocusState()).thenReturn(AudioManager.AUDIOFOCUS_GAIN);
        setUpConnectedState(true, true);
        Assert.assertTrue(mAvrcpStateMachine.isActive());
        mAvrcpStateMachine.sendMessage(
                AvrcpControllerStateMachine.MESSAGE_PROCESS_PLAY_STATUS_CHANGED,
                PlaybackStateCompat.STATE_PLAYING);
        TestUtils.waitForLooperToFinishScheduledTask(mAvrcpStateMachine.getHandler().getLooper());
        verify(mAvrcpControllerService, never()).sendPassThroughCommandNative(
                eq(mTestAddress), eq(AvrcpControllerService.PASS_THRU_CMD_ID_PAUSE), eq(KEY_DOWN));
        verify(mA2dpSinkService, never()).requestAudioFocus(mTestDevice, true);
    }

    /**
     * Test that isActive() reports the proper value when we're active
     */
    @Test
    public void testIsActive_deviceActive() {
        Assert.assertTrue(mAvrcpStateMachine.isActive());
    }

    /**
     * Test that isActive() reports the proper value when we're inactive
     */
    @Test
    public void testIsActive_deviceInactive() {
        setActiveDevice(null);
        Assert.assertFalse(mAvrcpStateMachine.isActive());
    }

    /**
     * Test becoming active from the inactive state
     */
    @Test
    public void testBecomeActive() {
        // Note device starts as active in setUp() and state cascades come the CONNECTED state
        setUpConnectedState(true, true);
        Assert.assertTrue(mAvrcpStateMachine.isActive());

        // Make the device inactive
        setActiveDevice(null);
        TestUtils.waitForLooperToFinishScheduledTask(mAvrcpStateMachine.getHandler().getLooper());
        Assert.assertFalse(mAvrcpStateMachine.isActive());

        // Change device state while inactive
        AvrcpItem track = makeTrack("title", "artist", "album", 1, 10, "none", 10, null);
        List<AvrcpItem> nowPlayingList = new ArrayList<AvrcpItem>();
        AvrcpItem queueItem1 = makeNowPlayingItem(0, "title");
        AvrcpItem queueItem2 = makeNowPlayingItem(1, "title 2");
        nowPlayingList.add(queueItem1);
        nowPlayingList.add(queueItem2);
        setCurrentTrack(track);
        setPlaybackState(PlaybackStateCompat.STATE_PAUSED);
        setPlaybackPosition(7, 10);
        setNowPlayingList(nowPlayingList);

        // Make device active
        setActiveDevice(mTestDevice);
        TestUtils.waitForLooperToFinishScheduledTask(mAvrcpStateMachine.getHandler().getLooper());
        Assert.assertTrue(mAvrcpStateMachine.isActive());

        // See that state from BluetoothMediaBrowserService is updated
        MediaSessionCompat session = BluetoothMediaBrowserService.getSession();
        Assert.assertNotNull(session);
        MediaControllerCompat controller = session.getController();
        Assert.assertNotNull(controller);

        MediaMetadataCompat metadata = controller.getMetadata();
        Assert.assertNotNull(metadata);
        Assert.assertEquals("title", metadata.getString(MediaMetadataCompat.METADATA_KEY_TITLE));
        Assert.assertEquals("artist", metadata.getString(MediaMetadataCompat.METADATA_KEY_ARTIST));
        Assert.assertEquals("album", metadata.getString(MediaMetadataCompat.METADATA_KEY_ALBUM));
        Assert.assertEquals(1, metadata.getLong(MediaMetadataCompat.METADATA_KEY_TRACK_NUMBER));
        Assert.assertEquals(10, metadata.getLong(MediaMetadataCompat.METADATA_KEY_NUM_TRACKS));
        Assert.assertEquals("none", metadata.getString(MediaMetadataCompat.METADATA_KEY_GENRE));
        Assert.assertEquals(10, metadata.getLong(MediaMetadataCompat.METADATA_KEY_DURATION));

        PlaybackStateCompat playbackState = controller.getPlaybackState();
        Assert.assertNotNull(playbackState);
        Assert.assertEquals(PlaybackStateCompat.STATE_PAUSED, playbackState.getState());
        Assert.assertEquals(7, playbackState.getPosition());

        List<MediaSessionCompat.QueueItem> queue = controller.getQueue();
        Assert.assertNotNull(queue);
        Assert.assertEquals(2, queue.size());
        Assert.assertEquals("title", queue.get(0).getDescription().getTitle().toString());
        Assert.assertEquals("title 2", queue.get(1).getDescription().getTitle().toString());
    }

    /**
     * Test becoming inactive from the active state
     */
    @Test
    public void testBecomeInactive() {
        // Note device starts as active in setUp()
        setUpConnectedState(true, true);
        Assert.assertTrue(mAvrcpStateMachine.isActive());

        // Set the active device to something else, verify we're inactive and send a pause upon
        // becoming inactive
        setActiveDevice(null);
        TestUtils.waitForLooperToFinishScheduledTask(mAvrcpStateMachine.getHandler().getLooper());
        verify(mAvrcpControllerService,
                timeout(ASYNC_CALL_TIMEOUT_MILLIS).times(1)).sendPassThroughCommandNative(
                eq(mTestAddress), eq(AvrcpControllerService.PASS_THRU_CMD_ID_PAUSE), eq(KEY_DOWN));
        Assert.assertFalse(mAvrcpStateMachine.isActive());
    }

    /**
     * Test receiving a track change update when we're not the active device
     */
    @Test
    public void testTrackChangeWhileNotActiveDevice() {
        setUpConnectedState(true, true);

        // Set the active device to something else, verify we're inactive and send a pause upon
        // becoming inactive
        setActiveDevice(null);
        TestUtils.waitForLooperToFinishScheduledTask(mAvrcpStateMachine.getHandler().getLooper());
        Assert.assertFalse(mAvrcpStateMachine.isActive());

        // Change track while inactive
        AvrcpItem track = makeTrack("title", "artist", "album", 1, 10, "none", 10, null);
        setCurrentTrack(track);

        // Since we're not active, verify BluetoothMediaBrowserService does not have these values
        MediaSessionCompat session = BluetoothMediaBrowserService.getSession();
        Assert.assertNotNull(session);
        MediaControllerCompat controller = session.getController();
        Assert.assertNotNull(controller);

        MediaMetadataCompat metadata = controller.getMetadata();
        Assert.assertNull(metadata); // track starts as null and shouldn't change
    }

    /**
     * Test receiving a playback status of playing when we're not the active device
     */
    @Test
    public void testPlaybackWhileNotActiveDevice() {
        setUpConnectedState(true, true);

        // Set the active device to something else, verify we're inactive
        setActiveDevice(null);
        TestUtils.waitForLooperToFinishScheduledTask(mAvrcpStateMachine.getHandler().getLooper());
        Assert.assertFalse(mAvrcpStateMachine.isActive());
        clearInvocations(mAvrcpControllerService);

        // Now that we're inactive, receive a playback status of playing
        setPlaybackState(PlaybackStateCompat.STATE_PLAYING);

        // Verify we send a pause, never request audio focus, and the playback state on
        // BluetoothMediaBrowserService never updates.
        verify(mAvrcpControllerService,
                timeout(ASYNC_CALL_TIMEOUT_MILLIS).times(1)).sendPassThroughCommandNative(
                eq(mTestAddress), eq(AvrcpControllerService.PASS_THRU_CMD_ID_PAUSE), eq(KEY_DOWN));
        verify(mA2dpSinkService, never()).requestAudioFocus(mTestDevice, true);
        Assert.assertEquals(PlaybackStateCompat.STATE_ERROR,
                BluetoothMediaBrowserService.getPlaybackState());
    }

    /**
     * Test receiving a play position update when we're not the active device
     */
    @Test
    public void testPlayPositionChangeWhileNotActiveDevice() {
        setUpConnectedState(true, true);

        // Set the active device to something else, verify we're inactive
        setActiveDevice(null);
        TestUtils.waitForLooperToFinishScheduledTask(mAvrcpStateMachine.getHandler().getLooper());
        Assert.assertFalse(mAvrcpStateMachine.isActive());
        clearInvocations(mAvrcpControllerService);

        // Now that we're inactive, receive a play position change
        setPlaybackPosition(1, 10);

        // Since we're not active, verify BluetoothMediaBrowserService does not have these values
        MediaSessionCompat session = BluetoothMediaBrowserService.getSession();
        Assert.assertNotNull(session);
        MediaControllerCompat controller = session.getController();
        Assert.assertNotNull(controller);

        PlaybackStateCompat playbackState = controller.getPlaybackState();
        Assert.assertNotNull(playbackState);
        Assert.assertEquals(0, playbackState.getPosition());
    }

    /**
     * Test receiving a now playing list update when we're not the active device
     */
    @Test
    public void testNowPlayingListChangeWhileNotActiveDevice() {
        setUpConnectedState(true, true);

        // Set the active device to something else, verify we're inactive and send a pause upon
        // becoming inactive
        setActiveDevice(null);
        TestUtils.waitForLooperToFinishScheduledTask(mAvrcpStateMachine.getHandler().getLooper());
        Assert.assertFalse(mAvrcpStateMachine.isActive());

        // Change queue while inactive
        List<AvrcpItem> nowPlayingList = new ArrayList<AvrcpItem>();
        AvrcpItem queueItem1 = makeNowPlayingItem(0, "title");
        AvrcpItem queueItem2 = makeNowPlayingItem(1, "title 2");
        AvrcpItem queueItem3 = makeNowPlayingItem(1, "title 3");
        nowPlayingList.add(queueItem1);
        nowPlayingList.add(queueItem2);
        nowPlayingList.add(queueItem3);
        setNowPlayingList(nowPlayingList);

        // Since we're not active, verify BluetoothMediaBrowserService does not have these values
        MediaSessionCompat session = BluetoothMediaBrowserService.getSession();
        Assert.assertNotNull(session);
        MediaControllerCompat controller = session.getController();
        Assert.assertNotNull(controller);

        List<MediaSessionCompat.QueueItem> queue = controller.getQueue();
        Assert.assertNull(queue);
    }
}<|MERGE_RESOLUTION|>--- conflicted
+++ resolved
@@ -450,23 +450,7 @@
     public void testDump() {
         StringBuilder sb = new StringBuilder();
         mAvrcpStateMachine.dump(sb);
-<<<<<<< HEAD
-        Assert.assertEquals(sb.toString(),
-                "  mDevice: " + mTestDevice.toString()
-                + "(null) name=AvrcpControllerStateMachine state=Disconnected\n"
-                + "  isActive: true\n"
-                + "  Control: false\n"
-                + "  Browsing: false\n"
-                + "  Addressed Player ID: -1\n"
-                + "  Available Players (0): \n"
-                + "  Current Track: null\n"
-                + "  Playback State: PlaybackState {state=0, position=0, buffered position=0, "
-                + "speed=0.0, updated=0, actions=16439, error code=0, error message=null, custom "
-                + "actions=[], active item id=-1}\n"
-                + "  Queue (0): null\n");
-=======
         Assert.assertNotNull(sb.toString());
->>>>>>> 3513cd6f
     }
 
     /**
@@ -752,8 +736,6 @@
     }
 
     /**
-<<<<<<< HEAD
-=======
      * Test how we handle receiving an available players list that contains the player we know to
      * be the addressed player
      */
@@ -871,7 +853,6 @@
     }
 
     /**
->>>>>>> 3513cd6f
      * Test addressed media player changing to a player we know about
      * Verify when the addressed media player changes browsing data updates
      */
