--- conflicted
+++ resolved
@@ -96,12 +96,8 @@
 
         mProfiles = Config.getSupportedProfiles();
 
-<<<<<<< HEAD
-        mMockAdapterService.initNative(false /* is_restricted */, false /* is_niap_mode */);
-=======
-        mMockAdapterService.initNative(false /* is_restricted */, false /* is_single_user_mode */,
+        mMockAdapterService.initNative(false /* is_restricted */, false /* is_niap_mode */,
                 false);
->>>>>>> ee033e18
 
         TestUtils.setAdapterService(mMockAdapterService);
 
