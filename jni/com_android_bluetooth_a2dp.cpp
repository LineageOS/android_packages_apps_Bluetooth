/*
 * Copyright (C) 2013-2014, The Linux Foundation. All rights reserved.
 * Not a Contribution.
 *
 * Copyright (C) 2012 The Android Open Source Project
 *
 * Licensed under the Apache License, Version 2.0 (the "License");
 * you may not use this file except in compliance with the License.
 * You may obtain a copy of the License at
 *
 *      http://www.apache.org/licenses/LICENSE-2.0
 *
 * Unless required by applicable law or agreed to in writing, software
 * distributed under the License is distributed on an "AS IS" BASIS,
 * WITHOUT WARRANTIES OR CONDITIONS OF ANY KIND, either express or implied.
 * See the License for the specific language governing permissions and
 * limitations under the License.
 */

#define LOG_TAG "BluetoothA2dpServiceJni"

#define LOG_NDEBUG 0

#include "com_android_bluetooth.h"
#include "hardware/bt_av.h"
#include "utils/Log.h"
#include "android_runtime/AndroidRuntime.h"

#include <string.h>

namespace android {
static jmethodID method_onConnectionStateChanged;
static jmethodID method_onAudioStateChanged;
static jmethodID method_onCheckConnectionPriority;
static jmethodID method_onMulticastStateChanged;


static const btav_interface_t *sBluetoothA2dpInterface = NULL;
static jobject mCallbacksObj = NULL;
static JNIEnv *sCallbackEnv = NULL;

static bool checkCallbackThread() {
    // Always fetch the latest callbackEnv from AdapterService.
    // Caching this could cause this sCallbackEnv to go out-of-sync
    // with the AdapterService's ENV if an ASSOCIATE/DISASSOCIATE event
    // is received
    //if (sCallbackEnv == NULL) {
    sCallbackEnv = getCallbackEnv();
    //}

    JNIEnv* env = AndroidRuntime::getJNIEnv();
    if (sCallbackEnv != env || sCallbackEnv == NULL) return false;
    return true;
}

static void bta2dp_connection_state_callback(btav_connection_state_t state, bt_bdaddr_t* bd_addr) {
    jbyteArray addr;

    ALOGI("%s", __FUNCTION__);

    if (mCallbacksObj == NULL) {
        ALOGE("Callbacks Obj is no more valid: '%s", __FUNCTION__);
        return;
    }
    if (!checkCallbackThread()) {                                       \
        ALOGE("Callback: '%s' is not called on the correct thread", __FUNCTION__); \
        return;                                                         \
    }

    addr = sCallbackEnv->NewByteArray(sizeof(bt_bdaddr_t));
    if (!addr) {
        ALOGE("Fail to new jbyteArray bd addr for connection state");
        checkAndClearExceptionFromCallback(sCallbackEnv, __FUNCTION__);
        return;
    }

    sCallbackEnv->SetByteArrayRegion(addr, 0, sizeof(bt_bdaddr_t), (jbyte*) bd_addr);
    sCallbackEnv->CallVoidMethod(mCallbacksObj, method_onConnectionStateChanged, (jint) state,
                                 addr);
    checkAndClearExceptionFromCallback(sCallbackEnv, __FUNCTION__);
    sCallbackEnv->DeleteLocalRef(addr);
}

static void bta2dp_audio_state_callback(btav_audio_state_t state, bt_bdaddr_t* bd_addr) {
    jbyteArray addr;

    ALOGI("%s", __FUNCTION__);

    if (mCallbacksObj == NULL) {
        ALOGE("Callbacks Obj is no more valid: '%s", __FUNCTION__);
        return;
    }
    if (!checkCallbackThread()) {                                       \
        ALOGE("Callback: '%s' is not called on the correct thread", __FUNCTION__); \
        return;                                                         \
    }
    addr = sCallbackEnv->NewByteArray(sizeof(bt_bdaddr_t));
    if (!addr) {
        ALOGE("Fail to new jbyteArray bd addr for connection state");
        checkAndClearExceptionFromCallback(sCallbackEnv, __FUNCTION__);
        return;
    }

    sCallbackEnv->SetByteArrayRegion(addr, 0, sizeof(bt_bdaddr_t), (jbyte*) bd_addr);
    sCallbackEnv->CallVoidMethod(mCallbacksObj, method_onAudioStateChanged, (jint) state,
                                 addr);
    checkAndClearExceptionFromCallback(sCallbackEnv, __FUNCTION__);
    sCallbackEnv->DeleteLocalRef(addr);
}

static void bta2dp_connection_priority_callback(bt_bdaddr_t* bd_addr) {
    jbyteArray addr;

    ALOGI("%s", __FUNCTION__);

<<<<<<< HEAD
=======
    if (mCallbacksObj == NULL) {
        ALOGE("Callbacks Obj is no more valid: '%s", __FUNCTION__);
        return;
    }
>>>>>>> aefbc8ce
    if (!checkCallbackThread()) {                                       \
        ALOGE("Callback: '%s' is not called on the correct thread", __FUNCTION__); \
        return;                                                         \
    }
    addr = sCallbackEnv->NewByteArray(sizeof(bt_bdaddr_t));
    if (!addr) {
        ALOGE("Fail to new jbyteArray bd addr for connection state");
        checkAndClearExceptionFromCallback(sCallbackEnv, __FUNCTION__);
        return;
    }

    sCallbackEnv->SetByteArrayRegion(addr, 0, sizeof(bt_bdaddr_t), (jbyte*) bd_addr);
    sCallbackEnv->CallVoidMethod(mCallbacksObj, method_onCheckConnectionPriority, addr);
    checkAndClearExceptionFromCallback(sCallbackEnv, __FUNCTION__);
    sCallbackEnv->DeleteLocalRef(addr);
}

static void bta2dp_multicast_enabled_callback(int state) {

    ALOGI("%s", __FUNCTION__);

<<<<<<< HEAD
=======
    if (mCallbacksObj == NULL) {
        ALOGE("Callbacks Obj is no more valid: '%s", __FUNCTION__);
        return;
    }
>>>>>>> aefbc8ce
    if (!checkCallbackThread()) {                                       \
        ALOGE("Callback: '%s' is not called on the correct thread", __FUNCTION__); \
        return;                                                         \
    }

    sCallbackEnv->CallVoidMethod(mCallbacksObj, method_onMulticastStateChanged, state);
    checkAndClearExceptionFromCallback(sCallbackEnv, __FUNCTION__);
}

static btav_callbacks_t sBluetoothA2dpCallbacks = {
    sizeof(sBluetoothA2dpCallbacks),
    bta2dp_connection_state_callback,
    bta2dp_audio_state_callback,
    NULL,
    bta2dp_connection_priority_callback,
    bta2dp_multicast_enabled_callback,
    NULL
};

static void classInitNative(JNIEnv* env, jclass clazz) {
    int err;
    const bt_interface_t* btInf;
    bt_status_t status;

    method_onConnectionStateChanged =
        env->GetMethodID(clazz, "onConnectionStateChanged", "(I[B)V");

    method_onAudioStateChanged =
        env->GetMethodID(clazz, "onAudioStateChanged", "(I[B)V");

    method_onCheckConnectionPriority =
        env->GetMethodID(clazz, "onCheckConnectionPriority", "([B)V");

    method_onMulticastStateChanged =
        env->GetMethodID(clazz, "onMulticastStateChanged", "(I)V");
    /*
    if ( (btInf = getBluetoothInterface()) == NULL) {
        ALOGE("Bluetooth module is not loaded");
        return;
    }

    if ( (sBluetoothA2dpInterface = (btav_interface_t *)
          btInf->get_profile_interface(BT_PROFILE_ADVANCED_AUDIO_ID)) == NULL) {
        ALOGE("Failed to get Bluetooth A2DP Interface");
        return;
    }
    */

    // TODO(BT) do this only once or
    //          Do we need to do this every time the BT reenables?
    /*
    if ( (status = sBluetoothA2dpInterface->init(&sBluetoothA2dpCallbacks)) != BT_STATUS_SUCCESS) {
        ALOGE("Failed to initialize Bluetooth A2DP, status: %d", status);
        sBluetoothA2dpInterface = NULL;
        return;
    }*/

    ALOGI("%s: succeeds", __FUNCTION__);
}

static void initNative(JNIEnv *env, jobject object, jint maxA2dpConnections,
        jint multiCastState) {
    const bt_interface_t* btInf;
    bt_status_t status;

    if ( (btInf = getBluetoothInterface()) == NULL) {
        ALOGE("Bluetooth module is not loaded");
        return;
    }

    if (sBluetoothA2dpInterface !=NULL) {
         ALOGW("Cleaning up A2DP Interface before initializing...");
         sBluetoothA2dpInterface->cleanup();
         sBluetoothA2dpInterface = NULL;
    }

    if (mCallbacksObj != NULL) {
         ALOGW("Cleaning up A2DP callback object");
         env->DeleteGlobalRef(mCallbacksObj);
         mCallbacksObj = NULL;
    }

    if ( (sBluetoothA2dpInterface = (btav_interface_t *)
          btInf->get_profile_interface(BT_PROFILE_ADVANCED_AUDIO_ID)) == NULL) {
        ALOGE("Failed to get Bluetooth A2DP Interface");
        return;
    }

<<<<<<< HEAD
=======
    mCallbacksObj = env->NewGlobalRef(object);

>>>>>>> aefbc8ce
    if ( (status = sBluetoothA2dpInterface->init(&sBluetoothA2dpCallbacks,
            maxA2dpConnections, multiCastState)) != BT_STATUS_SUCCESS) {
        ALOGE("Failed to initialize Bluetooth A2DP, status: %d", status);
        sBluetoothA2dpInterface = NULL;
        if (mCallbacksObj != NULL) {
             ALOGW("Clean up A2DP callback object");
             env->DeleteGlobalRef(mCallbacksObj);
             mCallbacksObj = NULL;
        }
        return;
    }

}

static void cleanupNative(JNIEnv *env, jobject object) {
    const bt_interface_t* btInf;
    bt_status_t status;

    if ( (btInf = getBluetoothInterface()) == NULL) {
        ALOGE("Bluetooth module is not loaded");
        return;
    }

    if (sBluetoothA2dpInterface !=NULL) {
        sBluetoothA2dpInterface->cleanup();
        sBluetoothA2dpInterface = NULL;
    }

    if (mCallbacksObj != NULL) {
        env->DeleteGlobalRef(mCallbacksObj);
        mCallbacksObj = NULL;
    }
}

static jboolean connectA2dpNative(JNIEnv *env, jobject object, jbyteArray address) {
    jbyte *addr;
    bt_bdaddr_t * btAddr;
    bt_status_t status;

    ALOGI("%s: sBluetoothA2dpInterface: %p", __FUNCTION__, sBluetoothA2dpInterface);
    if (!sBluetoothA2dpInterface) return JNI_FALSE;

    addr = env->GetByteArrayElements(address, NULL);
    btAddr = (bt_bdaddr_t *) addr;
    if (!addr) {
        jniThrowIOException(env, EINVAL);
        return JNI_FALSE;
    }

    if ((status = sBluetoothA2dpInterface->connect((bt_bdaddr_t *)addr)) != BT_STATUS_SUCCESS) {
        ALOGE("Failed HF connection, status: %d", status);
    }
    env->ReleaseByteArrayElements(address, addr, 0);
    return (status == BT_STATUS_SUCCESS) ? JNI_TRUE : JNI_FALSE;
}

static jboolean disconnectA2dpNative(JNIEnv *env, jobject object, jbyteArray address) {
    jbyte *addr;
    bt_status_t status;

    if (!sBluetoothA2dpInterface) return JNI_FALSE;

    addr = env->GetByteArrayElements(address, NULL);
    if (!addr) {
        jniThrowIOException(env, EINVAL);
        return JNI_FALSE;
    }

    if ( (status = sBluetoothA2dpInterface->disconnect((bt_bdaddr_t *)addr)) != BT_STATUS_SUCCESS) {
        ALOGE("Failed A2DP disconnection, status: %d", status);
    }
    env->ReleaseByteArrayElements(address, addr, 0);
    return (status == BT_STATUS_SUCCESS) ? JNI_TRUE : JNI_FALSE;
}

static void allowConnectionNative(JNIEnv *env, jobject object, int is_valid, jbyteArray address) {

    jbyte *addr;
    if (!sBluetoothA2dpInterface) {
        ALOGE("sBluetoothA2dpInterface is NULL ");
        return;
    }

    addr = env->GetByteArrayElements(address, NULL);

    if (!addr) {
        jniThrowIOException(env, EINVAL);
        return ;
    }

    sBluetoothA2dpInterface->allow_connection(is_valid, (bt_bdaddr_t *)addr);
    env->ReleaseByteArrayElements(address, addr, 0);
}

static JNINativeMethod sMethods[] = {
    {"classInitNative", "()V", (void *) classInitNative},
    {"initNative", "(II)V", (void *) initNative},
    {"cleanupNative", "()V", (void *) cleanupNative},
    {"connectA2dpNative", "([B)Z", (void *) connectA2dpNative},
    {"disconnectA2dpNative", "([B)Z", (void *) disconnectA2dpNative},
    {"allowConnectionNative", "(I[B)V", (void *) allowConnectionNative},
};

int register_com_android_bluetooth_a2dp(JNIEnv* env)
{
    return jniRegisterNativeMethods(env, "com/android/bluetooth/a2dp/A2dpStateMachine", 
                                    sMethods, NELEM(sMethods));
}

}<|MERGE_RESOLUTION|>--- conflicted
+++ resolved
@@ -113,13 +113,10 @@
 
     ALOGI("%s", __FUNCTION__);
 
-<<<<<<< HEAD
-=======
     if (mCallbacksObj == NULL) {
         ALOGE("Callbacks Obj is no more valid: '%s", __FUNCTION__);
         return;
     }
->>>>>>> aefbc8ce
     if (!checkCallbackThread()) {                                       \
         ALOGE("Callback: '%s' is not called on the correct thread", __FUNCTION__); \
         return;                                                         \
@@ -141,13 +138,10 @@
 
     ALOGI("%s", __FUNCTION__);
 
-<<<<<<< HEAD
-=======
     if (mCallbacksObj == NULL) {
         ALOGE("Callbacks Obj is no more valid: '%s", __FUNCTION__);
         return;
     }
->>>>>>> aefbc8ce
     if (!checkCallbackThread()) {                                       \
         ALOGE("Callback: '%s' is not called on the correct thread", __FUNCTION__); \
         return;                                                         \
@@ -236,11 +230,8 @@
         return;
     }
 
-<<<<<<< HEAD
-=======
     mCallbacksObj = env->NewGlobalRef(object);
 
->>>>>>> aefbc8ce
     if ( (status = sBluetoothA2dpInterface->init(&sBluetoothA2dpCallbacks,
             maxA2dpConnections, multiCastState)) != BT_STATUS_SUCCESS) {
         ALOGE("Failed to initialize Bluetooth A2DP, status: %d", status);
