--- conflicted
+++ resolved
@@ -1284,12 +1284,8 @@
     {"classInitNative", "()V", (void *) classInitNative},
     {"initNative", "()Z", (void *) initNative},
     {"cleanupNative", "()V", (void*) cleanupNative},
-<<<<<<< HEAD
     {"ssrcleanupNative", "(Z)V", (void*) ssrcleanupNative},
-    {"enableNative", "()Z",  (void*) enableNative},
-=======
     {"enableNative", "(Z)Z",  (void*) enableNative},
->>>>>>> 122feb9a
     {"disableNative", "()Z",  (void*) disableNative},
     {"setAdapterPropertyNative", "(I[B)Z", (void*) setAdapterPropertyNative},
     {"getAdapterPropertiesNative", "()Z", (void*) getAdapterPropertiesNative},
