/*
 * Copyright (c) 2008-2009, Motorola, Inc.
 *
 * All rights reserved.
 *
 * Redistribution and use in source and binary forms, with or without
 * modification, are permitted provided that the following conditions are met:
 *
 * - Redistributions of source code must retain the above copyright notice,
 * this list of conditions and the following disclaimer.
 *
 * - Redistributions in binary form must reproduce the above copyright notice,
 * this list of conditions and the following disclaimer in the documentation
 * and/or other materials provided with the distribution.
 *
 * - Neither the name of the Motorola, Inc. nor the names of its contributors
 * may be used to endorse or promote products derived from this software
 * without specific prior written permission.
 *
 * THIS SOFTWARE IS PROVIDED BY THE COPYRIGHT HOLDERS AND CONTRIBUTORS "AS IS"
 * AND ANY EXPRESS OR IMPLIED WARRANTIES, INCLUDING, BUT NOT LIMITED TO, THE
 * IMPLIED WARRANTIES OF MERCHANTABILITY AND FITNESS FOR A PARTICULAR PURPOSE
 * ARE DISCLAIMED. IN NO EVENT SHALL THE COPYRIGHT HOLDER OR CONTRIBUTORS BE
 * LIABLE FOR ANY DIRECT, INDIRECT, INCIDENTAL, SPECIAL, EXEMPLARY, OR
 * CONSEQUENTIAL DAMAGES (INCLUDING, BUT NOT LIMITED TO, PROCUREMENT OF
 * SUBSTITUTE GOODS OR SERVICES; LOSS OF USE, DATA, OR PROFITS; OR BUSINESS
 * INTERRUPTION) HOWEVER CAUSED AND ON ANY THEORY OF LIABILITY, WHETHER IN
 * CONTRACT, STRICT LIABILITY, OR TORT (INCLUDING NEGLIGENCE OR OTHERWISE)
 * ARISING IN ANY WAY OUT OF THE USE OF THIS SOFTWARE, EVEN IF ADVISED OF THE
 * POSSIBILITY OF SUCH DAMAGE.
 */

package com.android.bluetooth.opp;

import com.android.bluetooth.R;

import android.bluetooth.BluetoothAdapter;
import android.bluetooth.BluetoothDevice;
import android.content.ContentResolver;
import android.content.ContentValues;
import android.content.Context;
import android.content.Intent;
import android.content.SharedPreferences;
import android.net.Uri;
import android.os.Process;
import android.os.SystemClock;
import android.text.TextUtils;
import android.util.Log;
import android.util.Pair;

import java.util.ArrayList;
import java.util.Iterator;
import java.util.List;

/**
 * This class provides a simplified interface on top of other Bluetooth service
 * layer components; Also it handles some Opp application level variables. It's
 * a singleton got from BluetoothOppManager.getInstance(context);
 */
public class BluetoothOppManager {
    private static final String TAG = "BluetoothOppManager";
    private static final boolean V = Log.isLoggable(Constants.TAG, Log.VERBOSE);

    private static BluetoothOppManager INSTANCE;

    /** Used when obtaining a reference to the singleton instance. */
    private static final Object INSTANCE_LOCK = new Object();

    private boolean mInitialized;

    private Context mContext;

    private BluetoothAdapter mAdapter;

    private String mMimeTypeOfSendingFile;

    private String mUriOfSendingFile;

    private String mMimeTypeOfSendingFiles;

    private ArrayList<Uri> mUrisOfSendingFiles;

    private boolean mIsHandoverInitiated;

    private static final String OPP_PREFERENCE_FILE = "OPPMGR";

    private static final String SENDING_FLAG = "SENDINGFLAG";

    private static final String MIME_TYPE = "MIMETYPE";

    private static final String FILE_URI = "FILE_URI";

    private static final String MIME_TYPE_MULTIPLE = "MIMETYPE_MULTIPLE";

    private static final String FILE_URIS = "FILE_URIS";

    private static final String MULTIPLE_FLAG = "MULTIPLE_FLAG";

    private static final String ARRAYLIST_ITEM_SEPERATOR = ";";

    private static final int ALLOWED_INSERT_SHARE_THREAD_NUMBER = 3;

    // used to judge if need continue sending process after received a
    // ENABLED_ACTION
    public boolean mSendingFlag;

    public boolean mMultipleFlag;

    public boolean zero_length_file = false;

    private int mfileNumInBatch;

    private int mInsertShareThreadNum = 0;

    // A list of devices that may send files over OPP to this device
    // without user confirmation. Used for connection handover from forex NFC.
    private List<Pair<String,Long> > mWhitelist = new ArrayList<Pair<String, Long> >();

    // The time for which the whitelist entries remain valid.
    private static final int WHITELIST_DURATION_MS = 15000;

    /**
     * Get singleton instance.
     */
    public static BluetoothOppManager getInstance(Context context) {
        synchronized (INSTANCE_LOCK) {
            if (INSTANCE == null) {
                INSTANCE = new BluetoothOppManager();
            }
            INSTANCE.init(context);

            return INSTANCE;
        }
    }

    /**
     * init
     */
    private boolean init(Context context) {
        if (mInitialized)
            return true;
        mInitialized = true;

        mContext = context;

        mAdapter = BluetoothAdapter.getDefaultAdapter();
        if (mAdapter == null) {
            if (V) Log.v(TAG, "BLUETOOTH_SERVICE is not started! ");
        }

        // Restore data from preference
        restoreApplicationData();

        return true;
    }


    private void cleanupWhitelist() {
        // Removes expired entries
        long curTime = SystemClock.elapsedRealtime();
        for (Iterator<Pair<String,Long>> iter = mWhitelist.iterator(); iter.hasNext(); ) {
            Pair<String,Long> entry = iter.next();
            if (curTime - entry.second > WHITELIST_DURATION_MS) {
                if (V) Log.v(TAG, "Cleaning out whitelist entry " + entry.first);
                iter.remove();
            }
        }
    }

    public synchronized void addToWhitelist(String address) {
        if (address == null) return;
        // Remove any existing entries
        for (Iterator<Pair<String,Long>> iter = mWhitelist.iterator(); iter.hasNext(); ) {
            Pair<String,Long> entry = iter.next();
            if (entry.first.equals(address)) {
                iter.remove();
            }
        }
        mWhitelist.add(new Pair<String, Long>(address, SystemClock.elapsedRealtime()));
    }

    public synchronized boolean isWhitelisted(String address) {
        cleanupWhitelist();
        for (Pair<String,Long> entry : mWhitelist) {
            if (entry.first.equals(address)) return true;
        }
        return false;
    }

    /**
     * Restore data from preference
     */
    private void restoreApplicationData() {
        SharedPreferences settings = mContext.getSharedPreferences(OPP_PREFERENCE_FILE, 0);

        // All member vars are not initialized till now
        mSendingFlag = settings.getBoolean(SENDING_FLAG, false);
        mMimeTypeOfSendingFile = settings.getString(MIME_TYPE, null);
        mUriOfSendingFile = settings.getString(FILE_URI, null);
        mMimeTypeOfSendingFiles = settings.getString(MIME_TYPE_MULTIPLE, null);
        mMultipleFlag = settings.getBoolean(MULTIPLE_FLAG, false);

        if (V) Log.v(TAG, "restoreApplicationData! " + mSendingFlag + mMultipleFlag
                    + mMimeTypeOfSendingFile + mUriOfSendingFile);

        String strUris = settings.getString(FILE_URIS, null);
        mUrisOfSendingFiles = new ArrayList<Uri>();
        if (strUris != null) {
            String[] splitUri = strUris.split(ARRAYLIST_ITEM_SEPERATOR);
            for (int i = 0; i < splitUri.length; i++) {
                mUrisOfSendingFiles.add(Uri.parse(splitUri[i]));
                if (V) Log.v(TAG, "Uri in batch:  " + Uri.parse(splitUri[i]));
            }
        }

        mContext.getSharedPreferences(OPP_PREFERENCE_FILE, 0).edit().clear().apply();
    }

    /**
     * Save application data to preference, need restore these data when service restart
     */
    private void storeApplicationData() {
        SharedPreferences.Editor editor = mContext.getSharedPreferences(OPP_PREFERENCE_FILE, 0)
                .edit();
        editor.putBoolean(SENDING_FLAG, mSendingFlag);
        editor.putBoolean(MULTIPLE_FLAG, mMultipleFlag);
        if (mMultipleFlag) {
            editor.putString(MIME_TYPE_MULTIPLE, mMimeTypeOfSendingFiles);
            StringBuilder sb = new StringBuilder();
            for (int i = 0, count = mUrisOfSendingFiles.size(); i < count; i++) {
                Uri uriContent = mUrisOfSendingFiles.get(i);
                sb.append(uriContent);
                sb.append(ARRAYLIST_ITEM_SEPERATOR);
            }
            String strUris = sb.toString();
            editor.putString(FILE_URIS, strUris);

            editor.remove(MIME_TYPE);
            editor.remove(FILE_URI);
        } else {
            editor.putString(MIME_TYPE, mMimeTypeOfSendingFile);
            editor.putString(FILE_URI, mUriOfSendingFile);

            editor.remove(MIME_TYPE_MULTIPLE);
            editor.remove(FILE_URIS);
        }
        editor.apply();
        if (V) Log.v(TAG, "Application data stored to SharedPreference! ");
    }

    public void saveSendingFileInfo(String mimeType, String uriString, boolean isHandover,
            boolean fromExternal) {
        synchronized (BluetoothOppManager.this) {
            mMultipleFlag = false;
            mMimeTypeOfSendingFile = mimeType;
            mIsHandoverInitiated = isHandover;
            Uri uri = Uri.parse(uriString);
<<<<<<< HEAD
            BluetoothOppSendFileInfo sendFileInfo =
                BluetoothOppSendFileInfo.generateFileInfo(mContext, uri, mimeType);
            uri = BluetoothOppUtility.generateUri(uri, sendFileInfo);
            BluetoothOppUtility.putSendFileInfo(uri, sendFileInfo);
            mUriOfSendingFile = uri.toString();
=======
            BluetoothOppUtility.putSendFileInfo(
                    uri, BluetoothOppSendFileInfo.generateFileInfo(
                                 mContext, uri, mimeType, fromExternal));
>>>>>>> d28d2ec2
            storeApplicationData();
        }
    }

    public void saveSendingFileInfo(String mimeType, ArrayList<Uri> uris, boolean isHandover,
            boolean fromExternal) {
        synchronized (BluetoothOppManager.this) {
            mMultipleFlag = true;
            mMimeTypeOfSendingFiles = mimeType;
            mUrisOfSendingFiles = new ArrayList<Uri>();
            mIsHandoverInitiated = isHandover;
            for (Uri uri : uris) {
<<<<<<< HEAD
                BluetoothOppSendFileInfo sendFileInfo =
                    BluetoothOppSendFileInfo.generateFileInfo(mContext, uri, mimeType);
                uri = BluetoothOppUtility.generateUri(uri, sendFileInfo);
                mUrisOfSendingFiles.add(uri);
                BluetoothOppUtility.putSendFileInfo(uri, sendFileInfo);
=======
                BluetoothOppUtility.putSendFileInfo(
                        uri, BluetoothOppSendFileInfo.generateFileInfo(
                                     mContext, uri, mimeType, fromExternal));
>>>>>>> d28d2ec2
            }
            storeApplicationData();
        }
    }

    public void cleanUpSendingFileInfo() {
        synchronized (BluetoothOppManager.this) {
            Uri uri;
            if (V) Log.v(TAG, "cleanUpSendingFileInfo: mMultipleFlag = " +
                mMultipleFlag);
            if (!mMultipleFlag && (mUriOfSendingFile != null)) {
                uri = Uri.parse(mUriOfSendingFile);
                if (V) Log.v(TAG, "cleanUpSendingFileInfo: " +
                    "closeSendFileInfo for uri = " + uri);
                BluetoothOppUtility.closeSendFileInfo(uri);
            } else if (mUrisOfSendingFiles != null) {
                for (int i = 0, count = mUrisOfSendingFiles.size(); i < count; i++) {
                    uri = mUrisOfSendingFiles.get(i);
                    if (V) Log.v(TAG, "cleanUpSendingFileInfo: " +
                        "closeSendFileInfo for uri = " + uri);
                    BluetoothOppUtility.closeSendFileInfo(uri);
                }
            }
        }
    }

    /**
     * Get the current status of Bluetooth hardware.
     * @return true if Bluetooth enabled, false otherwise.
     */
    public boolean isEnabled() {
        if (mAdapter != null) {
            return mAdapter.isEnabled();
        } else {
            if (V) Log.v(TAG, "BLUETOOTH_SERVICE is not available! ");
            return false;
        }
    }

    /**
     * Enable Bluetooth hardware.
     */
    public void enableBluetooth() {
        if (mAdapter != null) {
            mAdapter.enable();
        }
    }

    /**
     * Disable Bluetooth hardware.
     */
    public void disableBluetooth() {
        if (mAdapter != null) {
            mAdapter.disable();
        }
    }

    /**
     * Get device name per bluetooth address.
     */
    public String getDeviceName(BluetoothDevice device) {
        String deviceName;

        deviceName = BluetoothOppPreference.getInstance(mContext).getName(device);

        if (deviceName == null && mAdapter != null) {
            deviceName = device.getName();
        }

        if (deviceName == null) {
            deviceName = mContext.getString(R.string.unknown_device);
        }

        return deviceName;
    }

    public int getBatchSize() {
        synchronized (BluetoothOppManager.this) {
            return mfileNumInBatch;
        }
    }

    /**
     * Fork a thread to insert share info to db.
     */
    public void startTransfer(BluetoothDevice device) {
        if (V) Log.v(TAG, "Active InsertShareThread number is : " + mInsertShareThreadNum);
        InsertShareInfoThread insertThread;
        synchronized (BluetoothOppManager.this) {
            if (mInsertShareThreadNum > ALLOWED_INSERT_SHARE_THREAD_NUMBER) {
                Log.e(TAG, "Too many shares user triggered concurrently!");

                // Notice user
                Intent in = new Intent(mContext, BluetoothOppBtErrorActivity.class);
                in.setFlags(Intent.FLAG_ACTIVITY_NEW_TASK);
                in.putExtra("title", mContext.getString(R.string.enabling_progress_title));
                in.putExtra("content", mContext.getString(R.string.ErrorTooManyRequests));
                mContext.startActivity(in);

                return;
            }
            insertThread = new InsertShareInfoThread(device, mMultipleFlag, mMimeTypeOfSendingFile,
                    mUriOfSendingFile, mMimeTypeOfSendingFiles, mUrisOfSendingFiles,
                    mIsHandoverInitiated);
            if (mMultipleFlag) {
                mfileNumInBatch = mUrisOfSendingFiles.size();
            }
        }

        insertThread.start();
    }

    /**
     * Thread to insert share info to db. In multiple files (say 100 files)
     * share case, the inserting share info to db operation would be a time
     * consuming operation, so need a thread to handle it. This thread allows
     * multiple instances to support below case: User select multiple files to
     * share to one device (say device 1), and then right away share to second
     * device (device 2), we need insert all these share info to db.
     */
    private class InsertShareInfoThread extends Thread {
        private final BluetoothDevice mRemoteDevice;

        private final String mTypeOfSingleFile;

        private final String mUri;

        private final String mTypeOfMultipleFiles;

        private final ArrayList<Uri> mUris;

        private final boolean mIsMultiple;

        private final boolean mIsHandoverInitiated;

        public InsertShareInfoThread(BluetoothDevice device, boolean multiple,
                String typeOfSingleFile, String uri, String typeOfMultipleFiles,
                ArrayList<Uri> uris, boolean handoverInitiated) {
            super("Insert ShareInfo Thread");
            this.mRemoteDevice = device;
            this.mIsMultiple = multiple;
            this.mTypeOfSingleFile = typeOfSingleFile;
            this.mUri = uri;
            this.mTypeOfMultipleFiles = typeOfMultipleFiles;
            this.mUris = uris;
            this.mIsHandoverInitiated = handoverInitiated;

            synchronized (BluetoothOppManager.this) {
                mInsertShareThreadNum++;
            }

            if (V) Log.v(TAG, "Thread id is: " + this.getId());
        }

        @Override
        public void run() {
            Process.setThreadPriority(Process.THREAD_PRIORITY_BACKGROUND);
            if (mRemoteDevice == null) {
                Log.e(TAG, "Target bt device is null!");
                return;
            }
            if (mIsMultiple) {
                insertMultipleShare();
            } else {
                insertSingleShare();
            }
            synchronized (BluetoothOppManager.this) {
                mInsertShareThreadNum--;
            }
        }

        /**
         * Insert multiple sending sessions to db, only used by Opp application.
         */
        private void insertMultipleShare() {
            int count = mUris.size();
            Long ts = System.currentTimeMillis();
            for (int i = 0; i < count; i++) {
                Uri fileUri = mUris.get(i);
                ContentValues values = new ContentValues();
                values.put(BluetoothShare.URI, fileUri.toString());
                ContentResolver contentResolver = mContext.getContentResolver();
                fileUri = BluetoothOppUtility.originalUri(fileUri);
                String contentType = contentResolver.getType(fileUri);
                if (V) Log.v(TAG, "Got mimetype: " + contentType + "  Got uri: " + fileUri);
                if (TextUtils.isEmpty(contentType)) {
                    contentType = mTypeOfMultipleFiles;
                }

                values.put(BluetoothShare.MIMETYPE, contentType);
                values.put(BluetoothShare.DESTINATION, mRemoteDevice.getAddress());
                values.put(BluetoothShare.TIMESTAMP, ts);
                if (mIsHandoverInitiated) {
                    values.put(BluetoothShare.USER_CONFIRMATION,
                            BluetoothShare.USER_CONFIRMATION_HANDOVER_CONFIRMED);
                }
                final Uri contentUri = mContext.getContentResolver().insert(
                        BluetoothShare.CONTENT_URI, values);
                if (V) Log.v(TAG, "Insert contentUri: " + contentUri + "  to device: "
                            + getDeviceName(mRemoteDevice));
            }
        }

         /**
         * Insert single sending session to db, only used by Opp application.
         */
        private void insertSingleShare() {
            ContentValues values = new ContentValues();
            values.put(BluetoothShare.URI, mUri);
            values.put(BluetoothShare.MIMETYPE, mTypeOfSingleFile);
            values.put(BluetoothShare.DESTINATION, mRemoteDevice.getAddress());
            if (mIsHandoverInitiated) {
                values.put(BluetoothShare.USER_CONFIRMATION,
                        BluetoothShare.USER_CONFIRMATION_HANDOVER_CONFIRMED);
            }
            final Uri contentUri = mContext.getContentResolver().insert(BluetoothShare.CONTENT_URI,
                    values);
            if (V) Log.v(TAG, "Insert contentUri: " + contentUri + "  to device: "
                                + getDeviceName(mRemoteDevice));
        }
    }

}<|MERGE_RESOLUTION|>--- conflicted
+++ resolved
@@ -255,17 +255,11 @@
             mMimeTypeOfSendingFile = mimeType;
             mIsHandoverInitiated = isHandover;
             Uri uri = Uri.parse(uriString);
-<<<<<<< HEAD
             BluetoothOppSendFileInfo sendFileInfo =
-                BluetoothOppSendFileInfo.generateFileInfo(mContext, uri, mimeType);
+                BluetoothOppSendFileInfo.generateFileInfo(mContext, uri, mimeType, fromExternal);
             uri = BluetoothOppUtility.generateUri(uri, sendFileInfo);
             BluetoothOppUtility.putSendFileInfo(uri, sendFileInfo);
             mUriOfSendingFile = uri.toString();
-=======
-            BluetoothOppUtility.putSendFileInfo(
-                    uri, BluetoothOppSendFileInfo.generateFileInfo(
-                                 mContext, uri, mimeType, fromExternal));
->>>>>>> d28d2ec2
             storeApplicationData();
         }
     }
@@ -278,17 +272,11 @@
             mUrisOfSendingFiles = new ArrayList<Uri>();
             mIsHandoverInitiated = isHandover;
             for (Uri uri : uris) {
-<<<<<<< HEAD
                 BluetoothOppSendFileInfo sendFileInfo =
-                    BluetoothOppSendFileInfo.generateFileInfo(mContext, uri, mimeType);
+                    BluetoothOppSendFileInfo.generateFileInfo(mContext, uri, mimeType, fromExternal);
                 uri = BluetoothOppUtility.generateUri(uri, sendFileInfo);
                 mUrisOfSendingFiles.add(uri);
                 BluetoothOppUtility.putSendFileInfo(uri, sendFileInfo);
-=======
-                BluetoothOppUtility.putSendFileInfo(
-                        uri, BluetoothOppSendFileInfo.generateFileInfo(
-                                     mContext, uri, mimeType, fromExternal));
->>>>>>> d28d2ec2
             }
             storeApplicationData();
         }
