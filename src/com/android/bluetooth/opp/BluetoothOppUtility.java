--- conflicted
+++ resolved
@@ -47,11 +47,8 @@
 import android.content.pm.PackageManager;
 import android.content.pm.ResolveInfo;
 import android.database.Cursor;
-<<<<<<< HEAD
 import android.database.sqlite.SQLiteException;
-=======
 import android.os.Environment;
->>>>>>> d28d2ec2
 import android.util.Log;
 
 import java.io.File;
@@ -395,25 +392,6 @@
         }
     }
 
-<<<<<<< HEAD
-    // Custom class to remove special characters from Intent.toString()
-    static class CustomIntent extends Intent {
-
-        public CustomIntent(String actionView) {
-            super(actionView);
-        }
-
-        @Override
-        public String toString() {
-            if (V) Log.v(TAG, " Intent Info :" + super.toString());
-            if(super.toString().length() != super.toString().getBytes().length) {
-                if (V) Log.v(TAG, "Removed special characters from path");
-                // Replace all special characters while returning  string.
-                return  super.toString().replaceAll("[^\\x00-\\x7F]", "");
-            } else {
-                return super.toString();
-            }
-=======
     /**
      * Checks if the URI is in Environment.getExternalStorageDirectory() as it
      * is the only directory that is possibly readable by both the sender and
@@ -447,7 +425,26 @@
         } catch (IOException ex) {
             Log.e(TAG, "Error while accessing file", ex);
             return false;
->>>>>>> d28d2ec2
+        }
+    }
+
+    // Custom class to remove special characters from Intent.toString()
+    static class CustomIntent extends Intent {
+
+        public CustomIntent(String actionView) {
+            super(actionView);
+        }
+
+        @Override
+        public String toString() {
+            if (V) Log.v(TAG, " Intent Info :" + super.toString());
+            if(super.toString().length() != super.toString().getBytes().length) {
+                if (V) Log.v(TAG, "Removed special characters from path");
+                // Replace all special characters while returning  string.
+                return  super.toString().replaceAll("[^\\x00-\\x7F]", "");
+            } else {
+                return super.toString();
+            }
         }
     }
 }