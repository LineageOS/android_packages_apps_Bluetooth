--- conflicted
+++ resolved
@@ -163,19 +163,11 @@
            if (metadataCursor != null) {
                metadataCursor.close();
            }
-<<<<<<< HEAD
            metadataCursor = null;
            Log.e(TAG, "queryTransfersInBatch: " + e);
         } catch (CursorWindowAllocationException e) {
            metadataCursor = null;
            Log.e(TAG, "queryTransfersInBatch: " + e);
-=======
-           metadataCursor = null;
-           Log.e(TAG, "queryTransfersInBatch: " + e);
-        } catch (CursorWindowAllocationException e) {
-           metadataCursor = null;
-           Log.e(TAG, "queryTransfersInBatch: " + e);
->>>>>>> 91ba9534
         }
 
         if (metadataCursor == null) {
