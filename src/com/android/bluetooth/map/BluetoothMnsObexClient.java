/*
* Copyright (C) 2013 Samsung System LSI
* Copyright (c) 2013, The Linux Foundation. All rights reserved.
* Licensed under the Apache License, Version 2.0 (the "License");
* you may not use this file except in compliance with the License.
* You may obtain a copy of the License at
*
*      http://www.apache.org/licenses/LICENSE-2.0
*
* Unless required by applicable law or agreed to in writing, software
* distributed under the License is distributed on an "AS IS" BASIS,
* WITHOUT WARRANTIES OR CONDITIONS OF ANY KIND, either express or implied.
* See the License for the specific language governing permissions and
* limitations under the License.
*/
package com.android.bluetooth.map;

import android.bluetooth.BluetoothDevice;
import android.bluetooth.BluetoothSocket;
import android.content.Context;
import android.os.Handler;
import android.os.HandlerThread;
import android.os.Looper;
import android.os.Message;
import android.os.ParcelUuid;
import android.util.Log;
import android.os.PowerManager;

import java.io.BufferedInputStream;
import java.io.File;
import java.io.FileInputStream;
import java.io.IOException;
import java.io.OutputStream;

import javax.obex.ApplicationParameter;
import javax.obex.ClientOperation;
import javax.obex.ClientSession;
import javax.obex.HeaderSet;
import javax.obex.ObexTransport;
import javax.obex.ResponseCodes;

/**
 * The Message Notification Service class runs its own message handler thread,
 * to avoid executing long operations on the MAP service Thread.
 * This handler context is passed to the content observers,
 * hence all call-backs (and thereby transmission of data) is executed
 * from this thread.
 */
public class BluetoothMnsObexClient {

    private static final String TAG = "BluetoothMnsObexClient";
    private static final boolean D = true;
    private static final boolean V = true;

    private ObexTransport mTransport;
    private Context mContext;
    public Handler mHandler = null;
    private volatile boolean mWaitingForRemote;
    private static final String TYPE_EVENT = "x-bt/MAP-event-report";
    private ClientSession mClientSession;
    private boolean mConnected = false;
    BluetoothDevice mRemoteDevice;
    private BluetoothMapContentObserver mObserver;
    private boolean mObserverRegistered = false;
    private PowerManager.WakeLock mWakeLock = null;

    // Used by the MAS to forward notification registrations
    public static final int MSG_MNS_NOTIFICATION_REGISTRATION = 1;


    public static final ParcelUuid BluetoothUuid_ObexMns =
            ParcelUuid.fromString("00001133-0000-1000-8000-00805F9B34FB");


    public BluetoothMnsObexClient(Context context, BluetoothDevice remoteDevice) {
        if (remoteDevice == null) {
            throw new NullPointerException("Obex transport is null");
        }
        HandlerThread thread = new HandlerThread("BluetoothMnsObexClient");
        thread.start();
        Looper looper = thread.getLooper();
        mHandler = new MnsObexClientHandler(looper);
        mContext = context;
        mRemoteDevice = remoteDevice;
        mObserver = new BluetoothMapContentObserver(mContext);
        mObserver.init();
    }

    public Handler getMessageHandler() {
        return mHandler;
    }

    public BluetoothMapContentObserver getContentObserver() {
        return mObserver;
    }

    private final class MnsObexClientHandler extends Handler {
        private MnsObexClientHandler(Looper looper) {
            super(looper);
        }

        @Override
        public void handleMessage(Message msg) {
            switch (msg.what) {
            case MSG_MNS_NOTIFICATION_REGISTRATION:
                handleRegistration(msg.arg1 /*masId*/, msg.arg2 /*status*/);
                break;
            default:
                break;
            }
        }
    }

    public boolean isConnected() {
        return mConnected;
    }

    /**
     * Disconnect the connection to MNS server.
     * Call this when the MAS client requests a de-registration on events.
     */
<<<<<<< HEAD
    public synchronized void disconnect() {
        if(D) Log.d(TAG, "BluetoothMnsObexClient: disconnect");
        acquireMnsLock();
=======
    public void disconnect() {
>>>>>>> f53d911a
        try {
            if (mClientSession != null) {
                mClientSession.disconnect(null);
                if (D) Log.d(TAG, "OBEX session disconnected");
            }
        } catch (IOException e) {
            Log.w(TAG, "OBEX session disconnect error " + e.getMessage());
        }
        try {
            if (mClientSession != null) {
                if (D) Log.d(TAG, "OBEX session close mClientSession");
                mClientSession.close();
                mClientSession = null;
                if (D) Log.d(TAG, "OBEX session closed");
            }
        } catch (IOException e) {
            Log.w(TAG, "OBEX session close error:" + e.getMessage());
        }
        if (mTransport != null) {
            try {
                if (D) Log.d(TAG, "Close Obex Transport");
                mTransport.close();
                mTransport = null;
                mConnected = false;
                if (D) Log.d(TAG, "Obex Transport Closed");
            } catch (IOException e) {
                Log.e(TAG, "mTransport.close error: " + e.getMessage());
            }
        }
    }

    /**
     * Shutdown the MNS.
     */
    public void shutdown() {
        /* should shutdown handler thread first to make sure
         * handleRegistration won't be called when disconnet
         */
        if (mHandler != null) {
            // Shut down the thread
            mHandler.removeCallbacksAndMessages(null);
            Looper looper = mHandler.getLooper();
            if (looper != null) {
                looper.quit();
            }
            mHandler = null;
        }

        /* Disconnect if connected */
        disconnect();

        if(mObserverRegistered) {
            mObserver.unregisterObserver();
            mObserverRegistered = false;
        }
        if (mObserver != null) {
            mObserver.deinit();
            mObserver = null;
        }
        if(D) Log.d(TAG, "BluetoothMnsObexClient: exiting from disconnect");
        releaseMnsLock();

        /* Disconnect if connected */
        disconnect();

        if(mObserverRegistered) {
            mObserver.unregisterObserver();
            mObserverRegistered = false;
        }
        if (mObserver != null) {
            mObserver.deinit();
            mObserver = null;
        }
    }

    private HeaderSet hsConnect = null;

    public void handleRegistration(int masId, int notificationStatus){
        Log.d(TAG, "handleRegistration( " + masId + ", " + notificationStatus + ")");

        if((isConnected() == false) &&
           (notificationStatus == BluetoothMapAppParams.NOTIFICATION_STATUS_YES)) {
            Log.d(TAG, "handleRegistration: connect");
            connect();
        }

        if(notificationStatus == BluetoothMapAppParams.NOTIFICATION_STATUS_NO) {
<<<<<<< HEAD
=======
            Log.d(TAG, "handleRegistration: disconnect");
            disconnect();
>>>>>>> f53d911a
            // Unregister - should we disconnect, or keep the connection? - the spec. says nothing about this.
            if(mObserverRegistered == true) {
                mObserver.unregisterObserver();
                mObserverRegistered = false;
                disconnect();
            }
        } else if(notificationStatus == BluetoothMapAppParams.NOTIFICATION_STATUS_YES) {
            /* Connect if we do not have a connection, and start the content observers providing
             * this thread as Handler.
             */
            synchronized (this) {
                if(mObserverRegistered == false && mObserver != null) {
                    mObserver.registerObserver(this, masId);
                    mObserverRegistered = true;
                }
            }
        }
    }

    public void connect() {
        Log.d(TAG, "handleRegistration: connect 2");
        acquireMnsLock();

        BluetoothSocket btSocket = null;
        try {
            btSocket = mRemoteDevice.createInsecureRfcommSocketToServiceRecord(
                    BluetoothUuid_ObexMns.getUuid());
            btSocket.connect();
        } catch (IOException e) {
            Log.e(TAG, "BtSocket Connect error " + e.getMessage(), e);
            // TODO: do we need to report error somewhere?
            return;
        }

        mTransport = new BluetoothMnsRfcommTransport(btSocket);

        try {
            mClientSession = new ClientSession(mTransport);
            mConnected = true;
        } catch (IOException e1) {
            Log.e(TAG, "OBEX session create error " + e1.getMessage());
        }
        if (mConnected && mClientSession != null) {
            mConnected = false;
            HeaderSet hs = new HeaderSet();
            // bb582b41-420c-11db-b0de-0800200c9a66
            byte[] mnsTarget = { (byte) 0xbb, (byte) 0x58, (byte) 0x2b, (byte) 0x41,
                                 (byte) 0x42, (byte) 0x0c, (byte) 0x11, (byte) 0xdb,
                                 (byte) 0xb0, (byte) 0xde, (byte) 0x08, (byte) 0x00,
                                 (byte) 0x20, (byte) 0x0c, (byte) 0x9a, (byte) 0x66 };
            hs.setHeader(HeaderSet.TARGET, mnsTarget);

            synchronized (this) {
                mWaitingForRemote = true;
            }
            try {
                hsConnect = mClientSession.connect(hs);
                if (D) Log.d(TAG, "OBEX session created");
                mConnected = true;
            } catch (IOException e) {
                Log.e(TAG, "OBEX session connect error " + e.getMessage());
            }
        }
            synchronized (this) {
                mWaitingForRemote = false;
        }
        Log.d(TAG, "Exiting from connect");
        releaseMnsLock();
    }

    public int sendEvent(byte[] eventBytes, int masInstanceId) {

        Log.d(TAG, "BluetoothMnsObexClient: sendEvent");
        acquireMnsLock();
        boolean error = false;
        int responseCode = -1;
        HeaderSet request;
        int maxChunkSize, bytesToWrite, bytesWritten = 0;
        ClientSession clientSession = mClientSession;

        if ((!mConnected) || (clientSession == null)) {
            Log.w(TAG, "sendEvent after disconnect:" + mConnected);
            return responseCode;
        }

        request = new HeaderSet();
        BluetoothMapAppParams appParams = new BluetoothMapAppParams();
        appParams.setMasInstanceId(masInstanceId);

        ClientOperation putOperation = null;
        OutputStream outputStream = null;

        try {
            request.setHeader(HeaderSet.TYPE, TYPE_EVENT);
            request.setHeader(HeaderSet.APPLICATION_PARAMETER, appParams.EncodeParams());

            if (hsConnect.mConnectionID != null) {
                request.mConnectionID = new byte[4];
                System.arraycopy(hsConnect.mConnectionID, 0, request.mConnectionID, 0, 4);
            } else {
                Log.w(TAG, "sendEvent: no connection ID");
            }

            synchronized (this) {
                mWaitingForRemote = true;
            }
            // Send the header first and then the body
            try {
                if (V) Log.v(TAG, "Send headerset Event ");
                putOperation = (ClientOperation)clientSession.put(request);
                // TODO - Should this be kept or Removed

            } catch (IOException e) {
                Log.e(TAG, "Error when put HeaderSet " + e.getMessage());
                error = true;
            }
            synchronized (this) {
                mWaitingForRemote = false;
            }
            if (!error) {
                try {
                    if (V) Log.v(TAG, "Send headerset Event ");
                    outputStream = putOperation.openOutputStream();
                } catch (IOException e) {
                    Log.e(TAG, "Error when opening OutputStream " + e.getMessage());
                    error = true;
                }
            }

            if (!error) {

                maxChunkSize = putOperation.getMaxPacketSize();

                while (bytesWritten < eventBytes.length) {
                    bytesToWrite = Math.min(maxChunkSize, eventBytes.length - bytesWritten);
                    outputStream.write(eventBytes, bytesWritten, bytesToWrite);
                    bytesWritten += bytesToWrite;
                }

                if (bytesWritten == eventBytes.length) {
                    Log.i(TAG, "SendEvent finished send length" + eventBytes.length);
                } else {
                    error = true;
                    putOperation.abort();
                    Log.i(TAG, "SendEvent interrupted");
                }
            }
        } catch (IOException e) {
            handleSendException(e.toString());
            error = true;
        } catch (IndexOutOfBoundsException e) {
            handleSendException(e.toString());
            error = true;
        } finally {
            try {
                if (outputStream != null) {
                    outputStream.close();
                }
            } catch (IOException e) {
                Log.e(TAG, "Error when closing stream after send " + e.getMessage());
            }
            try {
                if ((!error) && (putOperation != null)) {
                    responseCode = putOperation.getResponseCode();
                    if (responseCode != -1) {
                        if (V) Log.v(TAG, "Put response code " + responseCode);
                        if (responseCode != ResponseCodes.OBEX_HTTP_OK) {
                            Log.i(TAG, "Response error code is " + responseCode);
                        }
                    }
                }
                if (putOperation != null) {
                    putOperation.close();
                }
            } catch (IOException e) {
                Log.e(TAG, "Error when closing stream after send " + e.getMessage());
            }
        }
        if(D) Log.d(TAG, "BluetoothMnsObexClient: Exiting sendEvent");
        releaseMnsLock();
        return responseCode;
    }

    private void handleSendException(String exception) {
        Log.e(TAG, "Error when sending event: " + exception);
    }

    private void acquireMnsLock() {
        if (V) Log.v(TAG, "About to acquire Mns:mWakeLock");
        if (mWakeLock == null) {
            PowerManager pm = (PowerManager) mContext.getSystemService(Context.POWER_SERVICE);
            mWakeLock = pm.newWakeLock(PowerManager.PARTIAL_WAKE_LOCK, "MnsPartialWakeLock");
            mWakeLock.setReferenceCounted(false);
            mWakeLock.acquire();
            if (V) Log.v(TAG, "Mns:mWakeLock acquired");
        }
        else {
            Log.e(TAG, "Mns:mWakeLock already acquired");
        }
    }

    private void releaseMnsLock() {
        if (V) Log.v(TAG, "About to release Mns:mWakeLock");
        if (mWakeLock != null) {
            if (mWakeLock.isHeld()) {
                mWakeLock.release();
                if (V) Log.v(TAG, "Mns:mWakeLock released");
            } else {
                if (V) Log.v(TAG, "Mns:mWakeLock already released");
            }
            mWakeLock = null;
        }
    }
}<|MERGE_RESOLUTION|>--- conflicted
+++ resolved
@@ -119,13 +119,7 @@
      * Disconnect the connection to MNS server.
      * Call this when the MAS client requests a de-registration on events.
      */
-<<<<<<< HEAD
-    public synchronized void disconnect() {
-        if(D) Log.d(TAG, "BluetoothMnsObexClient: disconnect");
-        acquireMnsLock();
-=======
     public void disconnect() {
->>>>>>> f53d911a
         try {
             if (mClientSession != null) {
                 mClientSession.disconnect(null);
@@ -173,18 +167,6 @@
             }
             mHandler = null;
         }
-
-        /* Disconnect if connected */
-        disconnect();
-
-        if(mObserverRegistered) {
-            mObserver.unregisterObserver();
-            mObserverRegistered = false;
-        }
-        if (mObserver != null) {
-            mObserver.deinit();
-            mObserver = null;
-        }
         if(D) Log.d(TAG, "BluetoothMnsObexClient: exiting from disconnect");
         releaseMnsLock();
 
@@ -213,11 +195,8 @@
         }
 
         if(notificationStatus == BluetoothMapAppParams.NOTIFICATION_STATUS_NO) {
-<<<<<<< HEAD
-=======
             Log.d(TAG, "handleRegistration: disconnect");
             disconnect();
->>>>>>> f53d911a
             // Unregister - should we disconnect, or keep the connection? - the spec. says nothing about this.
             if(mObserverRegistered == true) {
                 mObserver.unregisterObserver();
