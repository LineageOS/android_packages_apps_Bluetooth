/*
* Copyright (C) 2014 Samsung System LSI
* Licensed under the Apache License, Version 2.0 (the "License");
* you may not use this file except in compliance with the License.
* You may obtain a copy of the License at
*
*      http://www.apache.org/licenses/LICENSE-2.0
*
* Unless required by applicable law or agreed to in writing, software
* distributed under the License is distributed on an "AS IS" BASIS,
* WITHOUT WARRANTIES OR CONDITIONS OF ANY KIND, either express or implied.
* See the License for the specific language governing permissions and
* limitations under the License.
*/

package com.android.bluetooth.map;

import android.app.AlarmManager;
import android.app.PendingIntent;
import android.bluetooth.BluetoothAdapter;
import android.bluetooth.BluetoothDevice;
import android.bluetooth.BluetoothMap;
import android.bluetooth.BluetoothProfile;
import android.bluetooth.BluetoothUuid;
import android.bluetooth.IBluetoothMap;
import android.bluetooth.SdpMnsRecord;
import android.content.BroadcastReceiver;
import android.content.Context;
import android.content.Intent;
import android.content.IntentFilter;
import android.content.IntentFilter.MalformedMimeTypeException;
import android.Manifest;
import android.os.Handler;
import android.os.HandlerThread;
import android.os.Looper;
import android.os.Message;
import android.os.ParcelUuid;
import android.os.PowerManager;
import android.os.RemoteException;
import android.provider.Settings;
import android.text.TextUtils;
import android.util.Log;
import android.util.SparseArray;

import com.android.bluetooth.Utils;
import com.android.bluetooth.btservice.AdapterService;
import com.android.bluetooth.btservice.ProfileService;
import com.android.bluetooth.btservice.ProfileService.IProfileServiceBinder;
import com.android.bluetooth.R;

import java.io.IOException;
import java.util.ArrayList;
import java.util.HashMap;
import java.util.List;
import java.util.Set;
import java.util.concurrent.CountDownLatch;

public class BluetoothMapService extends ProfileService {
    private static final String TAG = "BluetoothMapService";
    public static final String LOG_TAG = "BluetoothMap";

    /**
     * To enable MAP DEBUG/VERBOSE logging - run below cmd in adb shell, and
     * restart com.android.bluetooth process. only enable DEBUG log:
     * "setprop log.tag.BluetoothMapService DEBUG"; enable both VERBOSE and
     * DEBUG log: "setprop log.tag.BluetoothMapService VERBOSE"
     */

    public static final boolean DEBUG = true; //FIXME set to false;
    public static boolean VERBOSE = Log.isLoggable(LOG_TAG, Log.VERBOSE);

    /**
     * Intent indicating timeout for user confirmation, which is sent to
     * BluetoothMapActivity
     */
    public static final String USER_CONFIRM_TIMEOUT_ACTION =
            "com.android.bluetooth.map.USER_CONFIRM_TIMEOUT";
    private static final int USER_CONFIRM_TIMEOUT_VALUE = 25000;

    /** Intent indicating that the email settings activity should be opened*/
    public static final String ACTION_SHOW_MAPS_SETTINGS =
            "android.btmap.intent.action.SHOW_MAPS_SETTINGS";

    public static final int MSG_SERVERSESSION_CLOSE = 5000;

    public static final int MSG_SESSION_ESTABLISHED = 5001;

    public static final int MSG_SESSION_DISCONNECTED = 5002;

    public static final int MSG_MAS_CONNECT = 5003; // Send at MAS connect, including the MAS_ID
    public static final int MSG_MAS_CONNECT_CANCEL = 5004; // Send at auth. declined

    public static final int MSG_ACQUIRE_WAKE_LOCK = 5005;

    public static final int MSG_RELEASE_WAKE_LOCK = 5006;

    public static final int MSG_MNS_SDP_SEARCH = 5007;

    public static final int MSG_OBSERVER_REGISTRATION = 5008;

    private static final String BLUETOOTH_PERM = android.Manifest.permission.BLUETOOTH;

    private static final String BLUETOOTH_ADMIN_PERM = android.Manifest.permission.BLUETOOTH_ADMIN;

    private static final int START_LISTENER = 1;

    private static final int USER_TIMEOUT = 2;

    private static final int DISCONNECT_MAP = 3;

    private static final int SHUTDOWN = 4;

    private static final int RELEASE_WAKE_LOCK_DELAY = 10000;

    private PowerManager.WakeLock mWakeLock = null;

    private static final int UPDATE_MAS_INSTANCES = 5;

    public static final int UPDATE_MAS_INSTANCES_ACCOUNT_ADDED = 0;
    public static final int UPDATE_MAS_INSTANCES_ACCOUNT_REMOVED = 1;
    public static final int UPDATE_MAS_INSTANCES_ACCOUNT_RENAMED = 2;
    public static final int UPDATE_MAS_INSTANCES_ACCOUNT_DISCONNECT = 3;

    private static final int MAS_ID_SMS_MMS = 0;

    private BluetoothAdapter mAdapter;

    private BluetoothMnsObexClient mBluetoothMnsObexClient = null;

    /* mMasInstances: A list of the active MasInstances with the key being the MasId */
    private SparseArray<BluetoothMapMasInstance> mMasInstances =
            new SparseArray<BluetoothMapMasInstance>(1);
    /* mMasInstanceMap: A list of the active MasInstances with the key being the account */
    private HashMap<BluetoothMapAccountItem, BluetoothMapMasInstance> mMasInstanceMap =
            new HashMap<BluetoothMapAccountItem, BluetoothMapMasInstance>(1);

    private static BluetoothDevice mRemoteDevice = null;

    private ArrayList<BluetoothMapAccountItem> mEnabledAccounts = null;
    private static String sRemoteDeviceName = null;

    private int mState;
    private BluetoothMapAppObserver mAppObserver = null;
    private AlarmManager mAlarmManager = null;

    private boolean mIsWaitingAuthorization = false;
    private boolean mRemoveTimeoutMsg = false;
    private boolean mRegisteredMapReceiver = false;
    private int mPermission = BluetoothDevice.ACCESS_UNKNOWN;
    private boolean mAccountChanged = false;
    private boolean mSdpSearchInitiated = false;
    SdpMnsRecord mMnsRecord = null;
    private MapServiceMessageHandler mSessionStatusHandler;
    private boolean mStartError = true;

    // package and class name to which we send intent to check phone book access permission
    private static final String ACCESS_AUTHORITY_PACKAGE = "com.android.settings";
    private static final String ACCESS_AUTHORITY_CLASS =
        "com.android.settings.bluetooth.BluetoothPermissionRequest";

    private static final ParcelUuid[] MAP_UUIDS = {
        BluetoothUuid.MAP,
        BluetoothUuid.MNS,
    };

    public BluetoothMapService() {
        mState = BluetoothMap.STATE_DISCONNECTED;

    }


    private synchronized void closeService() {
        if (DEBUG) Log.d(TAG, "MAP Service closeService in");

        if (mBluetoothMnsObexClient != null) {
            mBluetoothMnsObexClient.shutdown();
            mBluetoothMnsObexClient = null;
        }
        if (mMasInstances.size() > 0) {
            for(int i=0, c=mMasInstances.size(); i < c; i++) {
                mMasInstances.valueAt(i).shutdown();
            }
            mMasInstances.clear();
        }
        mIsWaitingAuthorization = false;
        mPermission = BluetoothDevice.ACCESS_UNKNOWN;
        setState(BluetoothMap.STATE_DISCONNECTED);

        if (mWakeLock != null) {
            mWakeLock.release();
            if (VERBOSE) Log.v(TAG, "CloseService(): Release Wake Lock");
            mWakeLock = null;
        }
        /* Only one SHUTDOWN message expected to closeService.
         * Hence, quit looper and Handler on first SHUTDOWN message*/
        if (mSessionStatusHandler != null) {
        //Perform cleanup in Handler running on worker Thread
            mSessionStatusHandler.removeCallbacksAndMessages(null);
            Looper looper = mSessionStatusHandler.getLooper();
            if (looper != null) {
                looper.quit();
                if(VERBOSE) Log.i(TAG, "Quit looper");
            }
            mSessionStatusHandler = null;
            if(VERBOSE) Log.i(TAG, "Remove Handler");
        }
        mRemoteDevice = null;
        if (DEBUG) Log.d(TAG, "MAP Service closeService out");
    }

    /**
     * Starts the RFComm listener threads for each MAS
     * @throws IOException
     */
    private final void startRfcommSocketListeners(int masId) {
        if(masId == -1) {
            for(int i=0, c=mMasInstances.size(); i < c; i++) {
                mMasInstances.valueAt(i).startRfcommSocketListener();
            }
        } else {
            BluetoothMapMasInstance masInst = mMasInstances.get(masId); // returns null for -1
            if(masInst != null) {
                masInst.startRfcommSocketListener();
            } else {
                Log.w(TAG, "startRfcommSocketListeners(): Invalid MasId: " + masId);
            }
        }
    }

    /**
     * Start a MAS instance for SMS/MMS and each e-mail account.
     */
    private final void startObexServerSessions() {
        if (DEBUG) Log.d(TAG, "Map Service START ObexServerSessions()");

        // acquire the wakeLock before start Obex transaction thread
        if (mWakeLock == null) {
            PowerManager pm = (PowerManager)getSystemService(Context.POWER_SERVICE);
            mWakeLock = pm.newWakeLock(PowerManager.PARTIAL_WAKE_LOCK,
                    "StartingObexMapTransaction");
            mWakeLock.setReferenceCounted(false);
            mWakeLock.acquire();
            if (DEBUG) Log.d(TAG, "startObexSessions(): Acquire Wake Lock");
        }

        if(mBluetoothMnsObexClient == null) {
            mBluetoothMnsObexClient =
                    new BluetoothMnsObexClient(mRemoteDevice, mMnsRecord, mSessionStatusHandler);
        }

        boolean connected = false;
        for(int i=0, c=mMasInstances.size(); i < c; i++) {
            try {
                if(mMasInstances.valueAt(i)
                        .startObexServerSession(mBluetoothMnsObexClient) == true) {
                    connected = true;
                }
            } catch (IOException e) {
                Log.w(TAG,"IOException occured while starting an obexServerSession restarting" +
                        " the listener",e);
                mMasInstances.valueAt(i).restartObexServerSession();
            } catch (RemoteException e) {
                Log.w(TAG,"RemoteException occured while starting an obexServerSession restarting" +
                        " the listener",e);
                mMasInstances.valueAt(i).restartObexServerSession();
            }
        }
        if(connected) {
            setState(BluetoothMap.STATE_CONNECTED);
        }

        mSessionStatusHandler.removeMessages(MSG_RELEASE_WAKE_LOCK);
        mSessionStatusHandler.sendMessageDelayed(mSessionStatusHandler
                .obtainMessage(MSG_RELEASE_WAKE_LOCK), RELEASE_WAKE_LOCK_DELAY);

        if (DEBUG) Log.d(TAG, "startObexServerSessions() success!");
    }

    public Handler getHandler() {
        return mSessionStatusHandler;
    }

    /**
     * Restart a MAS instances.
     * @param masId use -1 to stop all instances
     */
    private void stopObexServerSessions(int masId) {
        if (DEBUG) Log.d(TAG, "MAP Service STOP ObexServerSessions() masId: " + masId);

        boolean lastMasInst = true;

        if(masId != -1) {
            for(int i=0, c=mMasInstances.size(); i < c; i++) {
                BluetoothMapMasInstance masInst = mMasInstances.valueAt(i);
                if(masInst.getMasId() != masId && masInst.isStarted()) {
                    lastMasInst = false;
                }
            }
        } // Else just close down it all

        /* Shutdown the MNS client - currently must happen before MAS close */
        if(mBluetoothMnsObexClient != null && lastMasInst) {
            mBluetoothMnsObexClient.shutdown();
            mBluetoothMnsObexClient = null;
        }

        BluetoothMapMasInstance masInst = mMasInstances.get(masId); // returns null for -1
        if(masInst != null) {
            masInst.restartObexServerSession();
        } else  if(masId == -1) {
            for(int i=0, c=mMasInstances.size(); i < c; i++) {
                mMasInstances.valueAt(i).restartObexServerSession();
            }
        }

        if(lastMasInst) {
            setState(BluetoothMap.STATE_DISCONNECTED);
            mPermission = BluetoothDevice.ACCESS_UNKNOWN;
            mRemoteDevice = null;
            if(mAccountChanged) {
                updateMasInstances(UPDATE_MAS_INSTANCES_ACCOUNT_DISCONNECT);
            }
        }

        // Release the wake lock at disconnect
        if (mWakeLock != null && lastMasInst) {
            mSessionStatusHandler.removeMessages(MSG_ACQUIRE_WAKE_LOCK);
            mSessionStatusHandler.removeMessages(MSG_RELEASE_WAKE_LOCK);
            mWakeLock.release();
            if (VERBOSE) Log.v(TAG, "stopObexServerSessions(): Release Wake Lock");
        }
    }

    private final class MapServiceMessageHandler extends Handler {
        private MapServiceMessageHandler(Looper looper) {
            super(looper);
        }
        @Override
        public void handleMessage(Message msg) {
            if (DEBUG) Log.d(TAG, "Handler(): got msg=" + msg.what);

            switch (msg.what) {
                case UPDATE_MAS_INSTANCES:
                    updateMasInstancesHandler();
                    break;
                case START_LISTENER:
                    if (mAdapter.isEnabled()) {
                        startRfcommSocketListeners(msg.arg1);
                    }
                    break;
                case MSG_MAS_CONNECT:
                    onConnectHandler(msg.arg1);
                    break;
                case MSG_MAS_CONNECT_CANCEL:
                    /* TODO: We need to handle this by accepting the connection and reject at
                     * OBEX level, by using ObexRejectServer - add timeout to handle clients not
                     * closing the transport channel.
                     */
                    stopObexServerSessions(-1);
                    break;
                case USER_TIMEOUT:
                    if (mIsWaitingAuthorization){
                        Intent intent = new Intent(BluetoothDevice.ACTION_CONNECTION_ACCESS_CANCEL);
                        intent.setClassName(ACCESS_AUTHORITY_PACKAGE, ACCESS_AUTHORITY_CLASS);
                        intent.putExtra(BluetoothDevice.EXTRA_DEVICE, mRemoteDevice);
                        intent.putExtra(BluetoothDevice.EXTRA_ACCESS_REQUEST_TYPE,
                                        BluetoothDevice.REQUEST_TYPE_MESSAGE_ACCESS);
                        intent.addFlags(Intent.FLAG_RECEIVER_FOREGROUND);
                        sendBroadcast(intent, BLUETOOTH_PERM);
                        cancelUserTimeoutAlarm();
                        mIsWaitingAuthorization = false;
                        stopObexServerSessions(-1);
                    }
                    break;
                case MSG_SERVERSESSION_CLOSE:
                    stopObexServerSessions(msg.arg1);
                    break;
                case MSG_SESSION_ESTABLISHED:
                    break;
                case MSG_SESSION_DISCONNECTED:
                    // handled elsewhere
                    break;
                case DISCONNECT_MAP:
                    disconnectMap((BluetoothDevice)msg.obj);
                    break;
                case SHUTDOWN:
                    /* Ensure to call close from this handler to avoid starting new stuff
                       because of pending messages */
                    closeService();
                    break;
                case MSG_ACQUIRE_WAKE_LOCK:
                    if (VERBOSE) Log.v(TAG, "Acquire Wake Lock request message");
                    if (mWakeLock == null) {
                        PowerManager pm = (PowerManager)getSystemService(
                                          Context.POWER_SERVICE);
                        mWakeLock = pm.newWakeLock(PowerManager.PARTIAL_WAKE_LOCK,
                                    "StartingObexMapTransaction");
                        mWakeLock.setReferenceCounted(false);
                    }
                    if(!mWakeLock.isHeld()) {
                        mWakeLock.acquire();
                        if (DEBUG) Log.d(TAG, "  Acquired Wake Lock by message");
                    }
                    mSessionStatusHandler.removeMessages(MSG_RELEASE_WAKE_LOCK);
                    mSessionStatusHandler.sendMessageDelayed(mSessionStatusHandler
                      .obtainMessage(MSG_RELEASE_WAKE_LOCK), RELEASE_WAKE_LOCK_DELAY);
                    break;
                case MSG_RELEASE_WAKE_LOCK:
                    if (VERBOSE) Log.v(TAG, "Release Wake Lock request message");
                    if (mWakeLock != null) {
                        mWakeLock.release();
                        if (DEBUG) Log.d(TAG, "  Released Wake Lock by message");
                    }
                    break;
                case MSG_MNS_SDP_SEARCH:
                    if (mRemoteDevice != null) {
                        if (DEBUG) Log.d(TAG,"MNS SDP Initiate Search ..");
                        mRemoteDevice.sdpSearch(BluetoothMnsObexClient.BLUETOOTH_UUID_OBEX_MNS);
                    } else {
                        Log.w(TAG, "remoteDevice info not available");
                    }
                    break;
                case MSG_OBSERVER_REGISTRATION:
                    if (DEBUG) Log.d(TAG,"ContentObserver Registration MASID: " + msg.arg1
                        + " Enable: " + msg.arg2);
                    BluetoothMapMasInstance masInst = mMasInstances.get(msg.arg1);
                    if (masInst != null && masInst.mObserver != null) {
                        try {
                            if (msg.arg2 == BluetoothMapAppParams.NOTIFICATION_STATUS_YES) {
                                masInst.mObserver.registerObserver();
                            } else {
                                masInst.mObserver.unregisterObserver();
                            }
                        } catch (RemoteException e) {
                            Log.e(TAG,"ContentObserverRegistarion Failed: "+ e);
                        }
                    }
                    break;
                default:
                    break;
            }
        }
    };

    private void onConnectHandler(int masId) {
        if (mIsWaitingAuthorization == true || mRemoteDevice == null
                || mSdpSearchInitiated == true) {
            return;
        }
        BluetoothMapMasInstance masInst = mMasInstances.get(masId);
        // Need to ensure we are still allowed.
        if (DEBUG) Log.d(TAG, "mPermission = " + mPermission);
        if (mPermission == BluetoothDevice.ACCESS_ALLOWED) {
            try {
                if (VERBOSE) Log.v(TAG, "incoming connection accepted from: "
                        + sRemoteDeviceName + " automatically as trusted device");
                if (mBluetoothMnsObexClient != null && masInst != null) {
                    masInst.startObexServerSession(mBluetoothMnsObexClient);
                } else {
                    startObexServerSessions();
                }
            } catch (IOException ex) {
                Log.e(TAG, "catch IOException starting obex server session", ex);
            } catch (RemoteException ex) {
                Log.e(TAG, "catch RemoteException starting obex server session", ex);
            }
        }
    }

    public int getState() {
        return mState;
    }

    protected boolean isMapStarted() {
        return !mStartError;
    }

    public static BluetoothDevice getRemoteDevice() {
        return mRemoteDevice;
    }
    private void setState(int state) {
        setState(state, BluetoothMap.RESULT_SUCCESS);
    }

    private synchronized void setState(int state, int result) {
        if (state != mState) {
            if (DEBUG) Log.d(TAG, "Map state " + mState + " -> " + state + ", result = "
                    + result);
            int prevState = mState;
            mState = state;
            Intent intent = new Intent(BluetoothMap.ACTION_CONNECTION_STATE_CHANGED);
            intent.putExtra(BluetoothProfile.EXTRA_PREVIOUS_STATE, prevState);
            intent.putExtra(BluetoothProfile.EXTRA_STATE, mState);
            intent.putExtra(BluetoothDevice.EXTRA_DEVICE, mRemoteDevice);
            sendBroadcast(intent, BLUETOOTH_PERM);
            AdapterService s = AdapterService.getAdapterService();
            if (s != null) {
                s.onProfileConnectionStateChanged(mRemoteDevice, BluetoothProfile.MAP,
                        mState, prevState);
            }
        }
    }

    public static String getRemoteDeviceName() {
        return sRemoteDeviceName;
    }

    public boolean disconnect(BluetoothDevice device) {
        mSessionStatusHandler.sendMessage(mSessionStatusHandler
                .obtainMessage(DISCONNECT_MAP, 0, 0, device));
        return true;
    }

    public boolean disconnectMap(BluetoothDevice device) {
        boolean result = false;
        if (DEBUG) Log.d(TAG, "disconnectMap");
        if (getRemoteDevice()!= null && getRemoteDevice().equals(device)) {
            switch (mState) {
                case BluetoothMap.STATE_CONNECTED:
                    /* Disconnect all connections and restart all MAS instances */
                    stopObexServerSessions(-1);
                    result = true;
                    break;
                default:
                    break;
                }
        }
        return result;
    }

    public List<BluetoothDevice> getConnectedDevices() {
        List<BluetoothDevice> devices = new ArrayList<BluetoothDevice>();
        synchronized(this) {
            if (mState == BluetoothMap.STATE_CONNECTED && mRemoteDevice != null) {
                devices.add(mRemoteDevice);
            }
        }
        return devices;
    }

    public List<BluetoothDevice> getDevicesMatchingConnectionStates(int[] states) {
        List<BluetoothDevice> deviceList = new ArrayList<BluetoothDevice>();
        Set<BluetoothDevice> bondedDevices = mAdapter.getBondedDevices();
        int connectionState;
        synchronized (this) {
            for (BluetoothDevice device : bondedDevices) {
                ParcelUuid[] featureUuids = device.getUuids();
                if (!BluetoothUuid.containsAnyUuid(featureUuids, MAP_UUIDS)) {
                    continue;
                }
                connectionState = getConnectionState(device);
                for(int i = 0; i < states.length; i++) {
                    if (connectionState == states[i]) {
                        deviceList.add(device);
                    }
                }
            }
        }
        return deviceList;
    }

    public int getConnectionState(BluetoothDevice device) {
        synchronized(this) {
            if (getState() == BluetoothMap.STATE_CONNECTED && getRemoteDevice().equals(device)) {
                return BluetoothProfile.STATE_CONNECTED;
            } else {
                return BluetoothProfile.STATE_DISCONNECTED;
            }
        }
    }

    public boolean setPriority(BluetoothDevice device, int priority) {
        Settings.Global.putInt(getContentResolver(),
            Settings.Global.getBluetoothMapPriorityKey(device.getAddress()),
            priority);
        if (VERBOSE) Log.v(TAG, "Saved priority " + device + " = " + priority);
        return true;
    }

    public int getPriority(BluetoothDevice device) {
        int priority = Settings.Global.getInt(getContentResolver(),
            Settings.Global.getBluetoothMapPriorityKey(device.getAddress()),
            BluetoothProfile.PRIORITY_UNDEFINED);
        return priority;
    }

    @Override
    protected IProfileServiceBinder initBinder() {
        return new BluetoothMapBinder(this);
    }

    @Override
    protected boolean start() {
        if (DEBUG) Log.d(TAG, "start()");
        if(!VERBOSE)
        VERBOSE = Log.isLoggable(LOG_TAG, Log.VERBOSE);

        //Start MapProfile if not already done.
        if (isMapStarted()) {
            Log.w(TAG, "start received for already started, ignoring");
            return false;
        }

        if (VERBOSE) Log.v(TAG, "verbose logging is enabled");
        HandlerThread thread = new HandlerThread("BluetoothMapHandler");
        thread.start();
        Looper looper = thread.getLooper();
        mSessionStatusHandler = new MapServiceMessageHandler(looper);

        IntentFilter filter = new IntentFilter();
        filter.addAction(BluetoothDevice.ACTION_CONNECTION_ACCESS_REPLY);
        filter.addAction(BluetoothAdapter.ACTION_STATE_CHANGED);
        filter.addAction(BluetoothDevice.ACTION_ACL_DISCONNECTED);
        filter.addAction(BluetoothDevice.ACTION_SDP_RECORD);
        filter.addAction(ACTION_SHOW_MAPS_SETTINGS);
        filter.addAction(USER_CONFIRM_TIMEOUT_ACTION);

        // We need two filters, since Type only applies to the ACTION_MESSAGE_SENT
        IntentFilter filterMessageSent = new IntentFilter();
        filterMessageSent.addAction(BluetoothMapContentObserver.ACTION_MESSAGE_SENT);
        try{
            filterMessageSent.addDataType("message/*");
        } catch (MalformedMimeTypeException e) {
            Log.e(TAG, "Wrong mime type!!!", e);
        }
<<<<<<< HEAD
        if (!mRegisteredMapReceiver) {
            try {
                registerReceiver(mMapReceiver, filter);
                registerReceiver(mMapReceiver, filterMessageSent);
                mRegisteredMapReceiver = true;
            } catch (Exception e) {
                Log.e(TAG,"Unable to register map receiver",e);
            }
=======

        try {
            registerReceiver(mMapReceiver, filter);
            // We need WRITE_SMS permission to handle messages in
            // actionMessageSentDisconnected()
            registerReceiver(mMapReceiver, filterMessageSent,
                Manifest.permission.WRITE_SMS, null);
        } catch (Exception e) {
            Log.w(TAG,"Unable to register map receiver",e);
>>>>>>> a283d524
        }
        mAdapter = BluetoothAdapter.getDefaultAdapter();
        mAppObserver = new BluetoothMapAppObserver(this, this);

        mEnabledAccounts = mAppObserver.getEnabledAccountItems();
        // Uses mEnabledAccounts, hence getEnabledAccountItems() must be called before this.
        createMasInstances();

        // start RFCOMM listener
        sendStartListenerMessage(-1);
        mStartError = false;
        return !mStartError;
    }

    /**
     * Call this to trigger an update of the MAS instance list.
     * No changes will be applied unless in disconnected state
     */
    public void updateMasInstances(int action) {
            mSessionStatusHandler.obtainMessage (UPDATE_MAS_INSTANCES,
                    action, 0).sendToTarget();
    }

    /**
     * Update the active MAS Instances according the difference between mEnabledDevices
     * and the current list of accounts.
     * Will only make changes if state is disconnected.
     *
     * How it works:
     * 1) Build lists of account changes from last update of mEnabledAccounts.
     *      newAccounts - accounts that have been enabled since mEnabledAccounts
     *                    was last updated.
     *      removedAccounts - Accounts that is on mEnabledAccounts, but no longer
     *                        enabled.
     *      enabledAccounts - A new list of all enabled accounts.
     * 2) Stop and remove all MasInstances on the remove list
     * 3) Add and start MAS instances for accounts on the new list.
     * Called at:
     *  - Each change in accounts
     *  - Each disconnect - before MasInstances restart.
     *
     * @return true is any changes are made, false otherwise.
     */
    private boolean updateMasInstancesHandler(){
        if (DEBUG) Log.d(TAG,"updateMasInstancesHandler() state = " + getState());
        boolean changed = false;

            ArrayList<BluetoothMapAccountItem> newAccountList =
                    mAppObserver.getEnabledAccountItems();
            ArrayList<BluetoothMapAccountItem> newAccounts = null;
            ArrayList<BluetoothMapAccountItem> removedAccounts = null;
            newAccounts = new ArrayList<BluetoothMapAccountItem>();
            removedAccounts = mEnabledAccounts; // reuse the current enabled list, to track removed
                                                // accounts
            for(BluetoothMapAccountItem account: newAccountList) {
                if(!removedAccounts.remove(account)) {
                    newAccounts.add(account);
                }
            }

            if(removedAccounts != null) {
                /* Remove all disabled/removed accounts */
                for(BluetoothMapAccountItem account : removedAccounts) {
                    BluetoothMapMasInstance masInst = mMasInstanceMap.remove(account);
                    if (VERBOSE) Log.v(TAG,"  Removing account: " + account + " masInst = " + masInst);
                    if(masInst != null) {
                        masInst.shutdown();
                        mMasInstances.remove(masInst.getMasId());
                        changed = true;
                    }
                }
            }

            if(newAccounts != null) {
                /* Add any newly created accounts */
                for(BluetoothMapAccountItem account : newAccounts) {
                    if (VERBOSE) Log.v(TAG,"  Adding account: " + account);
                    int masId = getNextMasId();
                    BluetoothMapMasInstance newInst =
                            new BluetoothMapMasInstance(this,
                                    this,
                                    account,
                                    masId,
                                    false);
                    mMasInstances.append(masId, newInst);
                    mMasInstanceMap.put(account, newInst);
                    changed = true;
                    /* Start the new instance */
                    if (mAdapter.isEnabled()) {
                        newInst.startRfcommSocketListener();
                    }
                }
            }
            mEnabledAccounts = newAccountList;
            if (VERBOSE) {
                Log.v(TAG,"  Enabled accounts:");
                for(BluetoothMapAccountItem account : mEnabledAccounts) {
                    Log.v(TAG, "   " + account);
                }
                Log.v(TAG,"  Active MAS instances:");
                for(int i=0, c=mMasInstances.size(); i < c; i++) {
                    BluetoothMapMasInstance masInst = mMasInstances.valueAt(i);
                    Log.v(TAG, "   " + masInst);
                }
            }
            mAccountChanged = false;
        return changed;
    }

    /**
     * Will return the next MasId to use.
     * Will ensure the key returned is greater than the largest key in use.
     * Unless the key 255 is in use, in which case the first free masId
     * will be returned.
     * @return
     */
    private int getNextMasId() {
        /* Find the largest masId in use */
        int largestMasId = 0;
        for(int i=0, c=mMasInstances.size(); i < c; i++) {
            int masId = mMasInstances.keyAt(i);
            if(masId > largestMasId) {
                largestMasId = masId;
            }
        }
        if(largestMasId < 0xff) {
            return largestMasId + 1;
        }
        /* If 0xff is already in use, wrap and choose the first free
         * MasId. */
        for(int i = 1; i <= 0xff; i++) {
            if(mMasInstances.get(i) == null) {
                return i;
            }
        }
        return 0xff; // This will never happen, as we only allow 10 e-mail accounts to be enabled
    }

    private void createMasInstances() {
        int masId = MAS_ID_SMS_MMS;

        // Add the SMS/MMS instance
        BluetoothMapMasInstance smsMmsInst =
                new BluetoothMapMasInstance(this,
                        this,
                        null,
                        masId,
                        true);
        mMasInstances.append(masId, smsMmsInst);
        mMasInstanceMap.put(null, smsMmsInst);

        // get list of accounts already set to be visible through MAP
        for(BluetoothMapAccountItem account : mEnabledAccounts) {
            masId++;  // SMS/MMS is masId=0, increment before adding next
            BluetoothMapMasInstance newInst =
                    new BluetoothMapMasInstance(this,
                            this,
                            account,
                            masId,
                            false);
            mMasInstances.append(masId, newInst);
            mMasInstanceMap.put(account, newInst);
        }
    }

    @Override
    protected boolean stop() {
        if (DEBUG) Log.d(TAG, "stop()");
        if (mRegisteredMapReceiver) {
            try {
                mRegisteredMapReceiver = false;
                unregisterReceiver(mMapReceiver);
                mAppObserver.shutdown();
            } catch (Exception e) {
                Log.e(TAG,"Unable to unregister map receiver",e);
            }
        }
        //Stop MapProfile if already started.
        //TODO: Check if the profile state can be retreived from ProfileService or AdapterService.
        if (!isMapStarted()) {
            if (DEBUG) Log.d(TAG, "Service Not Available to STOP, ignoring");
            return true;
        } else {
            if (VERBOSE) Log.d(TAG, "Service Stoping()");
        }
        if (mSessionStatusHandler != null) {
            sendShutdownMessage();
        }
        mStartError = true;
        setState(BluetoothMap.STATE_DISCONNECTED, BluetoothMap.RESULT_CANCELED);
        if (DEBUG) Log.d(TAG, "stop() out");
        return true;
    }

    public boolean cleanup()  {
        if (DEBUG) Log.d(TAG, "cleanup()");
        setState(BluetoothMap.STATE_DISCONNECTED, BluetoothMap.RESULT_CANCELED);
        //Cleanup already handled in Stop().
        //Move this  extra check to Handler.
        sendShutdownMessage();
        return true;
    }

    /**
     * Called from each MAS instance when a connection is received.
     * @param remoteDevice The device connecting
     * @param masInst a reference to the calling MAS instance.
     * @return
     */
    public boolean onConnect(BluetoothDevice remoteDevice, BluetoothMapMasInstance masInst) {
        boolean sendIntent = false;
        boolean cancelConnection = false;

        // As this can be called from each MasInstance, we need to lock access to member variables
        synchronized(this) {
            if (mRemoteDevice == null) {
                mRemoteDevice = remoteDevice;
                sRemoteDeviceName = mRemoteDevice.getName();
                // In case getRemoteName failed and return null
                if (TextUtils.isEmpty(sRemoteDeviceName)) {
                    sRemoteDeviceName = getString(R.string.defaultname);
                }

                mPermission = mRemoteDevice.getMessageAccessPermission();
                if (mPermission == BluetoothDevice.ACCESS_UNKNOWN) {
                    sendIntent = true;
                    mIsWaitingAuthorization = true;
                    setUserTimeoutAlarm();
                } else if (mPermission == BluetoothDevice.ACCESS_REJECTED) {
                    cancelConnection = true;
                } else if(mPermission == BluetoothDevice.ACCESS_ALLOWED) {
                    mRemoteDevice.sdpSearch(BluetoothMnsObexClient.BLUETOOTH_UUID_OBEX_MNS);
                    mSdpSearchInitiated = true;
                }
            } else if (!mRemoteDevice.equals(remoteDevice)) {
                Log.w(TAG, "Unexpected connection from a second Remote Device received. name: " +
                            ((remoteDevice==null)?"unknown":remoteDevice.getName()));
                return false; /* The connecting device is different from what is already
                                 connected, reject the connection. */
            } // Else second connection to same device, just continue
        }

        if (sendIntent) {
            // This will trigger Settings app's dialog.
            Intent intent = new Intent(BluetoothDevice.ACTION_CONNECTION_ACCESS_REQUEST);
            intent.setClassName(ACCESS_AUTHORITY_PACKAGE, ACCESS_AUTHORITY_CLASS);
            intent.putExtra(BluetoothDevice.EXTRA_ACCESS_REQUEST_TYPE,
                            BluetoothDevice.REQUEST_TYPE_MESSAGE_ACCESS);
            intent.putExtra(BluetoothDevice.EXTRA_DEVICE, mRemoteDevice);
            intent.addFlags(Intent.FLAG_RECEIVER_FOREGROUND);
            sendOrderedBroadcast(intent, BLUETOOTH_ADMIN_PERM);

            if (VERBOSE) Log.v(TAG, "waiting for authorization for connection from: "
                    + sRemoteDeviceName);
            //Queue USER_TIMEOUT to disconnect MAP OBEX session. If user doesn't
            //accept or reject authorization request
        } else if (cancelConnection) {
            sendConnectCancelMessage();
        } else if (mPermission == BluetoothDevice.ACCESS_ALLOWED) {
            /* Signal to the service that we have a incoming connection. */
            sendConnectMessage(masInst.getMasId());
        }
        return true;
    };


    private void setUserTimeoutAlarm(){
        if (DEBUG) Log.d(TAG,"SetUserTimeOutAlarm()");
        if(mAlarmManager == null){
            mAlarmManager =(AlarmManager) this.getSystemService (Context.ALARM_SERVICE);
        }
        mRemoveTimeoutMsg = true;
        Intent timeoutIntent =
                new Intent(USER_CONFIRM_TIMEOUT_ACTION);
        PendingIntent pIntent = PendingIntent.getBroadcast(this, 0, timeoutIntent, 0);
        mAlarmManager.set(AlarmManager.RTC_WAKEUP, System.currentTimeMillis() +
                USER_CONFIRM_TIMEOUT_VALUE,pIntent);
    }

    private void cancelUserTimeoutAlarm(){
        if (DEBUG) Log.d(TAG,"cancelUserTimeOutAlarm()");
        Intent intent = new Intent(this, BluetoothMapService.class);
        PendingIntent sender = PendingIntent.getBroadcast(this, 0, intent, 0);
        AlarmManager alarmManager = (AlarmManager) this.getSystemService(Context.ALARM_SERVICE);
        alarmManager.cancel(sender);
        mRemoveTimeoutMsg = false;
    }

    /**
     * Start the incoming connection listeners for a MAS ID
     * @param masId the MasID to start. Use -1 to start all listeners.
     */
    public void sendStartListenerMessage(int masId) {
        if(mSessionStatusHandler != null && ! mSessionStatusHandler.hasMessages(START_LISTENER)) {
            Message msg = mSessionStatusHandler.obtainMessage(START_LISTENER, masId, 0);
            /* We add a small delay here to ensure the call returns true before this message is
             * handled. It seems wrong to add a delay, but the alternative is to build a lock
             * system to handle synchronization, which isn't nice either... */
            mSessionStatusHandler.sendMessageDelayed(msg, 20);
        } else if(mSessionStatusHandler != null ) {
                if(DEBUG)
                    Log.w(TAG, "mSessionStatusHandler START_LISTENER message already in Queue");
        }
    }

    private void sendConnectMessage(int masId) {
        if(mSessionStatusHandler != null) {
            Message msg = mSessionStatusHandler.obtainMessage(MSG_MAS_CONNECT, masId, 0);
            /* We add a small delay here to ensure onConnect returns true before this message is
             * handled. It seems wrong, but the alternative is to store a reference to the
             * connection in this message, which isn't nice either... */
            mSessionStatusHandler.sendMessageDelayed(msg, 20);
        } // Can only be null during shutdown
    }
    private void sendConnectTimeoutMessage() {
        if (DEBUG) Log.d(TAG, "sendConnectTimeoutMessage()");
        if(mSessionStatusHandler != null) {
            Message msg = mSessionStatusHandler.obtainMessage(USER_TIMEOUT);
            msg.sendToTarget();
        } // Can only be null during shutdown
    }
    private void sendConnectCancelMessage() {
        if(mSessionStatusHandler != null) {
            Message msg = mSessionStatusHandler.obtainMessage(MSG_MAS_CONNECT_CANCEL);
            msg.sendToTarget();
        } // Can only be null during shutdown
    }

    private void sendShutdownMessage() {
        if (VERBOSE) Log.d(TAG, "sendShutdownMessage() In");
        /* Any pending messages are no longer valid.
        To speed up things, simply delete them. */
        if (mRemoveTimeoutMsg) {
            Intent timeoutIntent =
                    new Intent(USER_CONFIRM_TIMEOUT_ACTION);
            sendBroadcast(timeoutIntent, BLUETOOTH_PERM);
            mIsWaitingAuthorization = false;
            cancelUserTimeoutAlarm();
        }
        if (mSessionStatusHandler != null && !mSessionStatusHandler.hasMessages(SHUTDOWN)) {
            mSessionStatusHandler.removeCallbacksAndMessages(null);
            // Request release of all resources
            Message msg = mSessionStatusHandler.obtainMessage(SHUTDOWN);
            if( mSessionStatusHandler.sendMessage(msg) == false) {
            /* most likely caused by shutdown being called from multiple sources - e.g.BT off
             * signaled through intent and a service shutdown simultaneously.
             * Intended behavior not documented, hence we need to be able to handle all cases. */
            } else {
                if(DEBUG)
                    Log.e(TAG, "mSessionStatusHandler.sendMessage() dispatched shutdown message");
            }
        } else if(mSessionStatusHandler != null) {
                if(DEBUG)
                    Log.w(TAG, "mSessionStatusHandler shutdown message already in Queue");
        }
        if (VERBOSE) Log.d(TAG, "sendShutdownMessage() Out");
    }

    private MapBroadcastReceiver mMapReceiver = new MapBroadcastReceiver();

    private class MapBroadcastReceiver extends BroadcastReceiver {
        @Override
        public void onReceive(Context context, Intent intent) {
            if (DEBUG) Log.d(TAG, "onReceive");
            String action = intent.getAction();
            if (DEBUG) Log.d(TAG, "onReceive: " + action);
            if (action.equals(BluetoothAdapter.ACTION_STATE_CHANGED)) {
                int state = intent.getIntExtra(BluetoothAdapter.EXTRA_STATE,
                                               BluetoothAdapter.ERROR);
                if (state == BluetoothAdapter.STATE_TURNING_OFF) {
                    if (DEBUG) Log.d(TAG, "STATE_TURNING_OFF");
                    sendShutdownMessage();
                } else if (state == BluetoothAdapter.STATE_ON) {
                    if (DEBUG) Log.d(TAG, "STATE_ON");
                    // start ServerSocket listener threads
                    sendStartListenerMessage(-1);
                }

            }else if (action.equals(USER_CONFIRM_TIMEOUT_ACTION)){
                if (DEBUG) Log.d(TAG, "USER_CONFIRM_TIMEOUT ACTION Received.");
                // send us self a message about the timeout.
                sendConnectTimeoutMessage();

            } else if (action.equals(BluetoothDevice.ACTION_CONNECTION_ACCESS_REPLY)) {

                int requestType = intent.getIntExtra(BluetoothDevice.EXTRA_ACCESS_REQUEST_TYPE,
                                               BluetoothDevice.REQUEST_TYPE_PHONEBOOK_ACCESS);

                if (DEBUG) Log.d(TAG, "Received ACTION_CONNECTION_ACCESS_REPLY:" +
                           requestType + "isWaitingAuthorization:" + mIsWaitingAuthorization);
                if ((!mIsWaitingAuthorization)
                        || (requestType != BluetoothDevice.REQUEST_TYPE_MESSAGE_ACCESS)) {
                    // this reply is not for us
                    return;
                }

                mIsWaitingAuthorization = false;
                if (mRemoveTimeoutMsg) {
                    mSessionStatusHandler.removeMessages(USER_TIMEOUT);
                    cancelUserTimeoutAlarm();
                    setState(BluetoothMap.STATE_DISCONNECTED);
                }

                if (intent.getIntExtra(BluetoothDevice.EXTRA_CONNECTION_ACCESS_RESULT,
                                       BluetoothDevice.CONNECTION_ACCESS_NO)
                        == BluetoothDevice.CONNECTION_ACCESS_YES) {
                    // Bluetooth connection accepted by user
                    mPermission = BluetoothDevice.ACCESS_ALLOWED;
                    if (intent.getBooleanExtra(BluetoothDevice.EXTRA_ALWAYS_ALLOWED, false)) {
                        boolean result = mRemoteDevice.setMessageAccessPermission(
                                BluetoothDevice.ACCESS_ALLOWED);
                        if (DEBUG) {
                            Log.d(TAG, "setMessageAccessPermission(ACCESS_ALLOWED) result="
                                    + result);
                        }
                    }

                    mRemoteDevice.sdpSearch(BluetoothMnsObexClient.BLUETOOTH_UUID_OBEX_MNS);
                    mSdpSearchInitiated = true;
                } else {
                    // Auth. declined by user, serverSession should not be running, but
                    // call stop anyway to restart listener.
                    mPermission = BluetoothDevice.ACCESS_REJECTED;
                    if (intent.getBooleanExtra(BluetoothDevice.EXTRA_ALWAYS_ALLOWED, false)) {
                        boolean result = mRemoteDevice.setMessageAccessPermission(
                                BluetoothDevice.ACCESS_REJECTED);
                        if (DEBUG) {
                            Log.d(TAG, "setMessageAccessPermission(ACCESS_REJECTED) result="
                                    + result);
                        }
                    }
                    sendConnectCancelMessage();
                }
            } else if (action.equals(BluetoothDevice.ACTION_SDP_RECORD)) {
                if (DEBUG) Log.d(TAG, "Received ACTION_SDP_RECORD.");
                ParcelUuid uuid = intent.getParcelableExtra(BluetoothDevice.EXTRA_UUID);
                if (VERBOSE) {
                    Log.v(TAG, "Received UUID: " + uuid.toString());
                    Log.v(TAG, "expected UUID: " +
                          BluetoothMnsObexClient.BLUETOOTH_UUID_OBEX_MNS.toString());
                }
                if (uuid.equals(BluetoothMnsObexClient.BLUETOOTH_UUID_OBEX_MNS)) {
                    mMnsRecord = intent.getParcelableExtra(BluetoothDevice.EXTRA_SDP_RECORD);
                    int status = intent.getIntExtra(BluetoothDevice.EXTRA_SDP_SEARCH_STATUS, -1);
                    if (VERBOSE) {
                        Log.v(TAG, " -> MNS Record:" + mMnsRecord);
                        Log.v(TAG, " -> status: " + status);
                    }
                    if (mBluetoothMnsObexClient != null && !mSdpSearchInitiated) {
                        mBluetoothMnsObexClient.setMnsRecord(mMnsRecord);
                    }
                    if ( status != -1 && mMnsRecord != null) {
                        for (int i = 0, c = mMasInstances.size(); i < c; i++) {
                                mMasInstances.valueAt(i).setRemoteFeatureMask(
                                        mMnsRecord.getSupportedFeatures());
                        }
                    }
                    if (mSdpSearchInitiated) {
                        mSdpSearchInitiated = false; // done searching
                        sendConnectMessage(-1); // -1 indicates all MAS instances
                    }
                }
            } else if (action.equals(ACTION_SHOW_MAPS_SETTINGS)) {
                if (VERBOSE) Log.v(TAG, "Received ACTION_SHOW_MAPS_SETTINGS.");

                Intent in = new Intent(context, BluetoothMapSettings.class);
                in.setFlags(Intent.FLAG_ACTIVITY_NEW_TASK | Intent.FLAG_ACTIVITY_CLEAR_TOP);
                context.startActivity(in);
            } else if (action.equals(BluetoothMapContentObserver.ACTION_MESSAGE_SENT)) {
                BluetoothMapMasInstance masInst = null;
                int result = getResultCode();
                boolean handled = false;
                if(mMasInstances != null && (masInst = mMasInstances.get(MAS_ID_SMS_MMS)) != null) {
                    intent.putExtra(BluetoothMapContentObserver.EXTRA_MESSAGE_SENT_RESULT, result);
                    if(masInst.handleSmsSendIntent(context, intent)) {
                        // The intent was handled by the mas instance it self
                        handled = true;
                    }
                }
                if(handled == false)
                {
                    /* We do not have a connection to a device, hence we need to move
                       the SMS to the correct folder. */
                    try {
                        BluetoothMapContentObserver
                            .actionMessageSentDisconnected(context, intent, result);
                    } catch(IllegalArgumentException e) {
                        return;
                    }
                }
            } else if (action.equals(BluetoothDevice.ACTION_ACL_DISCONNECTED) &&
                    mIsWaitingAuthorization) {
                BluetoothDevice device = intent.getParcelableExtra(BluetoothDevice.EXTRA_DEVICE);

                if (mRemoteDevice == null || device == null) {
                    Log.e(TAG, "Unexpected error!");
                    return;
                }

                if (VERBOSE) Log.v(TAG,"ACL disconnected for " + device);

                if (mRemoteDevice.equals(device)) {
                    // Send any pending timeout now, as ACL got disconnected.
                    mSessionStatusHandler.removeMessages(USER_TIMEOUT);

                    Intent timeoutIntent =
                            new Intent(BluetoothDevice.ACTION_CONNECTION_ACCESS_CANCEL);
                    timeoutIntent.setClassName(ACCESS_AUTHORITY_PACKAGE, ACCESS_AUTHORITY_CLASS);
                    timeoutIntent.putExtra(BluetoothDevice.EXTRA_DEVICE, mRemoteDevice);
                    timeoutIntent.putExtra(BluetoothDevice.EXTRA_ACCESS_REQUEST_TYPE,
                                           BluetoothDevice.REQUEST_TYPE_MESSAGE_ACCESS);
                    timeoutIntent.addFlags(Intent.FLAG_RECEIVER_FOREGROUND);
                    sendBroadcast(timeoutIntent, BLUETOOTH_PERM);
                    mIsWaitingAuthorization = false;
                    cancelUserTimeoutAlarm();
                    mSessionStatusHandler.obtainMessage(MSG_SERVERSESSION_CLOSE, -1, 0)
                            .sendToTarget();
                }
            }
        }
    };

    //Binder object: Must be static class or memory leak may occur
    /**
     * This class implements the IBluetoothMap interface - or actually it validates the
     * preconditions for calling the actual functionality in the MapService, and calls it.
     */
    private static class BluetoothMapBinder extends IBluetoothMap.Stub
        implements IProfileServiceBinder {
        private BluetoothMapService mService;

        private BluetoothMapService getService() {
            if (!Utils.checkCaller()) {
                Log.w(TAG,"MAP call not allowed for non-active user");
                return null;
            }

            if (mService != null && mService.isAvailable()) {
                mService.enforceCallingOrSelfPermission(BLUETOOTH_PERM,"Need BLUETOOTH permission");
                return mService;
            }
            return null;
        }

        BluetoothMapBinder(BluetoothMapService service) {
            if (VERBOSE) Log.v(TAG, "BluetoothMapBinder()");
            mService = service;
        }

        public boolean cleanup()  {
            mService = null;
            return true;
        }

        public int getState() {
            if (VERBOSE) Log.v(TAG, "getState()");
            BluetoothMapService service = getService();
            if (service == null) return BluetoothMap.STATE_DISCONNECTED;
            return getService().getState();
        }

        public BluetoothDevice getClient() {
            if (VERBOSE) Log.v(TAG, "getClient()");
            BluetoothMapService service = getService();
            if (service == null) return null;
            if (VERBOSE) Log.v(TAG, "getClient() - returning " + service.getRemoteDevice());
            return service.getRemoteDevice();
        }

        public boolean isConnected(BluetoothDevice device) {
            if (VERBOSE) Log.v(TAG, "isConnected()");
            BluetoothMapService service = getService();
            if (service == null) return false;
            return service.getState() == BluetoothMap.STATE_CONNECTED
                    && service.getRemoteDevice().equals(device);
        }

        public boolean connect(BluetoothDevice device) {
            if (VERBOSE) Log.v(TAG, "connect()");
            BluetoothMapService service = getService();
            if (service == null) return false;
            return false;
        }

        public boolean disconnect(BluetoothDevice device) {
            if (VERBOSE) Log.v(TAG, "disconnect()");
            BluetoothMapService service = getService();
            if (service == null) return false;
            return service.disconnect(device);
        }

        public List<BluetoothDevice> getConnectedDevices() {
            if (VERBOSE) Log.v(TAG, "getConnectedDevices()");
            BluetoothMapService service = getService();
            if (service == null) return new ArrayList<BluetoothDevice>(0);
            return service.getConnectedDevices();
        }

        public List<BluetoothDevice> getDevicesMatchingConnectionStates(int[] states) {
            if (VERBOSE) Log.v(TAG, "getDevicesMatchingConnectionStates()");
            BluetoothMapService service = getService();
            if (service == null) return new ArrayList<BluetoothDevice>(0);
            return service.getDevicesMatchingConnectionStates(states);
        }

        public int getConnectionState(BluetoothDevice device) {
            if (VERBOSE) Log.v(TAG, "getConnectionState()");
            BluetoothMapService service = getService();
            if (service == null) return BluetoothProfile.STATE_DISCONNECTED;
            return service.getConnectionState(device);
        }

        public boolean setPriority(BluetoothDevice device, int priority) {
            BluetoothMapService service = getService();
            if (service == null) return false;
            return service.setPriority(device, priority);
        }

        public int getPriority(BluetoothDevice device) {
            BluetoothMapService service = getService();
            if (service == null) return BluetoothProfile.PRIORITY_UNDEFINED;
            return service.getPriority(device);
        }
    }

    @Override
    public void dump(StringBuilder sb) {
        super.dump(sb);
        println(sb, "mRemoteDevice: " + mRemoteDevice);
        println(sb, "sRemoteDeviceName: " + sRemoteDeviceName);
        println(sb, "mState: " + mState);
        println(sb, "mAppObserver: " + mAppObserver);
        println(sb, "mIsWaitingAuthorization: " + mIsWaitingAuthorization);
        println(sb, "mRemoveTimeoutMsg: " + mRemoveTimeoutMsg);
        println(sb, "mPermission: " + mPermission);
        println(sb, "mAccountChanged: " + mAccountChanged);
        println(sb, "mBluetoothMnsObexClient: " + mBluetoothMnsObexClient);
        println(sb, "mMasInstanceMap:");
        for (BluetoothMapAccountItem key : mMasInstanceMap.keySet()) {
            println(sb, "  " + key + " : " + mMasInstanceMap.get(key));
        }
        println(sb, "mEnabledAccounts:");
        for (BluetoothMapAccountItem account : mEnabledAccounts) {
            println(sb, "  " + account);
        }
    }
}<|MERGE_RESOLUTION|>--- conflicted
+++ resolved
@@ -623,26 +623,17 @@
         } catch (MalformedMimeTypeException e) {
             Log.e(TAG, "Wrong mime type!!!", e);
         }
-<<<<<<< HEAD
         if (!mRegisteredMapReceiver) {
             try {
                 registerReceiver(mMapReceiver, filter);
-                registerReceiver(mMapReceiver, filterMessageSent);
                 mRegisteredMapReceiver = true;
+                // We need WRITE_SMS permission to handle messages in
+                // actionMessageSentDisconnected()
+                registerReceiver(mMapReceiver, filterMessageSent,
+                    Manifest.permission.WRITE_SMS, null);
             } catch (Exception e) {
                 Log.e(TAG,"Unable to register map receiver",e);
             }
-=======
-
-        try {
-            registerReceiver(mMapReceiver, filter);
-            // We need WRITE_SMS permission to handle messages in
-            // actionMessageSentDisconnected()
-            registerReceiver(mMapReceiver, filterMessageSent,
-                Manifest.permission.WRITE_SMS, null);
-        } catch (Exception e) {
-            Log.w(TAG,"Unable to register map receiver",e);
->>>>>>> a283d524
         }
         mAdapter = BluetoothAdapter.getDefaultAdapter();
         mAppObserver = new BluetoothMapAppObserver(this, this);
