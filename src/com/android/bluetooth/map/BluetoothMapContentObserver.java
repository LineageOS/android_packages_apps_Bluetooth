--- conflicted
+++ resolved
@@ -14,11 +14,10 @@
 */
 package com.android.bluetooth.map;
 
-<<<<<<< HEAD
+
 import java.io.ByteArrayInputStream;
-=======
 import java.io.Closeable;
->>>>>>> 2ab3133a
+
 import java.io.FileNotFoundException;
 import java.io.IOException;
 import java.io.OutputStream;
@@ -373,22 +372,20 @@
         mMsgListSms.clear();
         mMsgListMms.clear();
 
-<<<<<<< HEAD
+
         HashMap<Long, Msg> msgListSms = new HashMap<Long, Msg>();
 
         Cursor c = mResolver.query(Sms.CONTENT_URI,
             SMS_PROJECTION, null, null, null);
-=======
-            Cursor c = mResolver.query(Sms.CONTENT_URI,
-                SMS_PROJECTION_SHORT, null, null, null);
+
 
             try {
                 while (c != null && c.moveToNext()) {
                     long id = c.getLong(c.getColumnIndex(Sms._ID));
                     int type = c.getInt(c.getColumnIndex(Sms.TYPE));
-                    int threadId = c.getInt(c.getColumnIndex(Sms.THREAD_ID));
-
-                    Msg msg = new Msg(id, type, threadId);
+                   
+
+                    Msg msg = new Msg(id, type);
                     msgListSms.put(id, msg);
                 }
             } finally {
@@ -399,31 +396,19 @@
                 mMsgListSms.clear();
                 mMsgListSms = msgListSms;
             }
->>>>>>> 2ab3133a
-
-        if (c != null && c.moveToFirst()) {
-            do {
-                long id = c.getLong(c.getColumnIndex(BaseColumns._ID));
-                int type = c.getInt(c.getColumnIndex(Sms.TYPE));
-
-                Msg msg = new Msg(id, type);
-                msgListSms.put(id, msg);
-            } while (c.moveToNext());
-            c.close();
-        }
-
-<<<<<<< HEAD
-        mMsgListSms = msgListSms;
+
+
+
 
         HashMap<Long, Msg> msgListMms = new HashMap<Long, Msg>();
-=======
+
             try {
                 while (c != null && c.moveToNext()) {
                     long id = c.getLong(c.getColumnIndex(Mms._ID));
                     int type = c.getInt(c.getColumnIndex(Mms.MESSAGE_BOX));
-                    int threadId = c.getInt(c.getColumnIndex(Mms.THREAD_ID));
-
-                    Msg msg = new Msg(id, type, threadId);
+
+
+                    Msg msg = new Msg(id, type );
                     msgListMms.put(id, msg);
                 }
             } finally {
@@ -434,43 +419,6 @@
                 mMsgListMms.clear();
                 mMsgListMms = msgListMms;
             }
-        }
->>>>>>> 2ab3133a
-
-        c = mResolver.query(Mms.CONTENT_URI,
-            MMS_PROJECTION, null, null, null);
-
-<<<<<<< HEAD
-        if (c != null && c.moveToFirst()) {
-            do {
-                long id = c.getLong(c.getColumnIndex(BaseColumns._ID));
-                int type = c.getInt(c.getColumnIndex(Mms.MESSAGE_BOX));
-
-                Msg msg = new Msg(id, type);
-                msgListMms.put(id, msg);
-            } while (c.moveToNext());
-            c.close();
-=======
-            try {
-                while (c != null && c.moveToNext()) {
-                    long id = c.getLong(c.getColumnIndex(MessageColumns._ID));
-                    long folderId = c.getInt(c.getColumnIndex(BluetoothMapContract.MessageColumns.FOLDER_ID));
-
-                    Msg msg = new Msg(id, folderId);
-                    msgListEmail.put(id, msg);
-                }
-            } finally {
-                close(c);
-            }
-
-            synchronized(mMsgListEmail) {
-                mMsgListEmail.clear();
-                mMsgListEmail = msgListEmail;
-            }
->>>>>>> 2ab3133a
-        }
-
-        mMsgListMms = msgListMms;
     }
 
     private void handleMsgListChangesSms() {
@@ -482,15 +430,9 @@
             SMS_PROJECTION, null, null, null);
 
         synchronized(mMsgListSms) {
-<<<<<<< HEAD
             if (c != null && c.moveToFirst()) {
                 do {
                     long id = c.getLong(c.getColumnIndex(BaseColumns._ID));
-=======
-            try {
-                while (c != null && c.moveToNext()) {
-                    long id = c.getLong(c.getColumnIndex(Sms._ID));
->>>>>>> 2ab3133a
                     int type = c.getInt(c.getColumnIndex(Sms.TYPE));
 
                     Msg msg = mMsgListSms.remove(id);
@@ -516,9 +458,8 @@
                         }
                         msgListSms.put(id, msg);
                     }
-                }
-            } finally {
-                close(c);
+                } while (c.moveToNext());
+                c.close();
             }
 
             for (Msg msg : mMsgListSms.values()) {
@@ -540,15 +481,9 @@
             MMS_PROJECTION, null, null, null);
 
         synchronized(mMsgListMms) {
-<<<<<<< HEAD
             if (c != null && c.moveToFirst()) {
                 do {
                     long id = c.getLong(c.getColumnIndex(BaseColumns._ID));
-=======
-            try {
-                while (c != null && c.moveToNext()) {
-                    long id = c.getLong(c.getColumnIndex(Mms._ID));
->>>>>>> 2ab3133a
                     int type = c.getInt(c.getColumnIndex(Mms.MESSAGE_BOX));
                     int mtype = c.getInt(c.getColumnIndex(Mms.MESSAGE_TYPE));
 
@@ -589,9 +524,8 @@
                         }
                         msgListMms.put(id, msg);
                     }
-                }
-            } finally {
-                close(c);
+                } while (c.moveToNext());
+                c.close();
             }
 
             for (Msg msg : mMsgListMms.values()) {
@@ -600,216 +534,7 @@
                 sendEvent(evt);
             }
 
-<<<<<<< HEAD
             mMsgListMms = msgListMms;
-=======
-        // TODO: Change observer to handle accountId and message ID if present
-
-        HashMap<Long, Msg> msgListEmail = new HashMap<Long, Msg>();
-
-        Cursor c = mProviderClient.query(mMessageUri, EMAIL_PROJECTION_SHORT, null, null, null);
-
-        synchronized(mMsgListEmail) {
-            try {
-                while (c != null && c.moveToNext()) {
-                    long id = c.getLong(c.getColumnIndex(BluetoothMapContract.MessageColumns._ID));
-                    int folderId = c.getInt(c.getColumnIndex(
-                            BluetoothMapContract.MessageColumns.FOLDER_ID));
-                    Msg msg = mMsgListEmail.remove(id);
-                    BluetoothMapFolderElement folderElement = mFolders.getEmailFolderById(folderId);
-                    String newFolder;
-                    if(folderElement != null) {
-                        newFolder = folderElement.getFullPath();
-                    } else {
-                        newFolder = "unknown"; // This can happen if a new folder is created while connected
-                    }
-
-                    /* We must filter out any actions made by the MCE, hence do not send e.g. a message
-                     * deleted and/or MessageShift for messages deleted by the MCE. */
-
-                    if (msg == null) {
-                        /* New message */
-                        msg = new Msg(id, folderId);
-                        msgListEmail.put(id, msg);
-                        Event evt = new Event(EVENT_TYPE_NEW, id, newFolder,
-                            null, TYPE.EMAIL);
-                        sendEvent(evt);
-                    } else {
-                        /* Existing message */
-                        if (folderId != msg.folderId) {
-                            if (D) Log.d(TAG, "new folderId: " + folderId + " old folderId: " + msg.folderId);
-                            BluetoothMapFolderElement oldFolderElement = mFolders.getEmailFolderById(msg.folderId);
-                            String oldFolder;
-                            if(oldFolderElement != null) {
-                                oldFolder = oldFolderElement.getFullPath();
-                            } else {
-                                // This can happen if a new folder is created while connected
-                                oldFolder = "unknown";
-                            }
-                            BluetoothMapFolderElement deletedFolder =
-                                    mFolders.getEmailFolderByName(BluetoothMapContract.FOLDER_NAME_DELETED);
-                            BluetoothMapFolderElement sentFolder =
-                                    mFolders.getEmailFolderByName(BluetoothMapContract.FOLDER_NAME_SENT);
-                            /*
-                             *  If the folder is now 'deleted', send a deleted-event in stead of a shift
-                             *  or if message is sent initiated by MAP Client, then send sending-success
-                             *  otherwise send folderShift
-                             */
-                            if(deletedFolder != null && deletedFolder.getEmailFolderId() == folderId) {
-                                Event evt = new Event(EVENT_TYPE_DELETE, msg.id, newFolder,
-                                        oldFolder, TYPE.EMAIL);
-                                sendEvent(evt);
-                            } else if(sentFolder != null
-                                      && sentFolder.getEmailFolderId() == folderId
-                                      && msg.localInitiatedSend == true) {
-                                if(msg.transparent) {
-                                    mResolver.delete(ContentUris.withAppendedId(mMessageUri, id), null, null);
-                                } else {
-                                    msg.localInitiatedSend = false;
-                                    Event evt = new Event(EVENT_TYPE_SENDING_SUCCESS, msg.id,
-                                                          oldFolder, null, TYPE.EMAIL);
-                                    sendEvent(evt);
-                                }
-                            } else {
-                                Event evt = new Event(EVENT_TYPE_SHIFT, id, newFolder,
-                                                      oldFolder, TYPE.EMAIL);
-                                sendEvent(evt);
-                            }
-                            msg.folderId = folderId;
-                        }
-                        msgListEmail.put(id, msg);
-                    }
-                }
-            } finally {
-                close(c);
-            }
-
-            // For all messages no longer in the database send a delete notification
-            for (Msg msg : mMsgListEmail.values()) {
-                BluetoothMapFolderElement oldFolderElement = mFolders.getEmailFolderById(msg.folderId);
-                String oldFolder;
-                if(oldFolderElement != null) {
-                    oldFolder = oldFolderElement.getFullPath();
-                } else {
-                    oldFolder = "unknown";
-                }
-                /* Some e-mail clients delete the message after sending, and creates a new message in sent.
-                 * We cannot track the message anymore, hence send both a send success and delete message.
-                 */
-                if(msg.localInitiatedSend == true) {
-                    msg.localInitiatedSend = false;
-                    // If message is send with transparency don't set folder as message is deleted
-                    if (msg.transparent)
-                        oldFolder = null;
-                    Event evt = new Event(EVENT_TYPE_SENDING_SUCCESS, msg.id, oldFolder, null, TYPE.EMAIL);
-                    sendEvent(evt);
-                }
-                /* As this message deleted is only send on a real delete - don't set folder.
-                 *  - only send delete event if message is not sent with transparency
-                 */
-                if (!msg.transparent) {
-
-                    Event evt = new Event(EVENT_TYPE_DELETE, msg.id, null, oldFolder, TYPE.EMAIL);
-                    sendEvent(evt);
-                }
-            }
-            mMsgListEmail = msgListEmail;
-        }
-    }
-
-    private void handleMsgListChanges(Uri uri) {
-        if(uri.getAuthority().equals(mAuthority)) {
-            try {
-                handleMsgListChangesEmail(uri);
-            }catch(RemoteException e){
-                mMasInstance.restartObexServerSession();
-                Log.w(TAG, "Problems contacting the ContentProvider in mas Instance "+mMasId+" restaring ObexServerSession");
-            }
-
-        } else {
-            handleMsgListChangesSms();
-            handleMsgListChangesMms();
-        }
-    }
-
-    private boolean setEmailMessageStatusDelete(BluetoothMapFolderElement mCurrentFolder,
-            String uriStr, long handle, int status) {
-        boolean res = false;
-        Uri uri = Uri.parse(uriStr + BluetoothMapContract.TABLE_MESSAGE);
-
-        int updateCount = 0;
-        ContentValues contentValues = new ContentValues();
-        BluetoothMapFolderElement deleteFolder = mFolders.
-                getEmailFolderByName(BluetoothMapContract.FOLDER_NAME_DELETED);
-        contentValues.put(BluetoothMapContract.MessageColumns._ID, handle);
-        synchronized(mMsgListEmail) {
-            Msg msg = mMsgListEmail.get(handle);
-            if (status == BluetoothMapAppParams.STATUS_VALUE_YES) {
-                /* Set deleted folder id */
-                long folderId = -1;
-                if(deleteFolder != null) {
-                    folderId = deleteFolder.getEmailFolderId();
-                }
-                contentValues.put(BluetoothMapContract.MessageColumns.FOLDER_ID,folderId);
-                updateCount = mResolver.update(uri, contentValues, null, null);
-                /* The race between updating the value in our cached values and the database
-                 * is handled by the synchronized statement. */
-                if(updateCount > 0) {
-                    res = true;
-                    if (msg != null) {
-                        msg.oldFolderId = msg.folderId;
-                        // Update the folder ID to avoid triggering an event for MCE initiated actions.
-                        msg.folderId = folderId;
-                    }
-                    if(D) Log.d(TAG, "Deleted MSG: " + handle + " from folderId: " + folderId);
-                } else {
-                    Log.w(TAG, "Msg: " + handle + " - Set delete status " + status
-                            + " failed for folderId " + folderId);
-                }
-            } else if (status == BluetoothMapAppParams.STATUS_VALUE_NO) {
-                /* Undelete message. move to old folder if we know it,
-                 * else move to inbox - as dictated by the spec. */
-                if(msg != null && deleteFolder != null &&
-                        msg.folderId == deleteFolder.getEmailFolderId()) {
-                    /* Only modify messages in the 'Deleted' folder */
-                    long folderId = -1;
-                    if (msg != null && msg.oldFolderId != -1) {
-                        folderId = msg.oldFolderId;
-                    } else {
-                        BluetoothMapFolderElement inboxFolder = mCurrentFolder.
-                                getEmailFolderByName(BluetoothMapContract.FOLDER_NAME_INBOX);
-                        if(inboxFolder != null) {
-                            folderId = inboxFolder.getEmailFolderId();
-                        }
-                        if(D)Log.d(TAG,"We did not delete the message, hence the old folder is unknown. Moving to inbox.");
-                    }
-                    contentValues.put(BluetoothMapContract.MessageColumns.FOLDER_ID, folderId);
-                    updateCount = mResolver.update(uri, contentValues, null, null);
-                    if(updateCount > 0) {
-                        res = true;
-                        // Update the folder ID to avoid triggering an event for MCE initiated actions.
-                        msg.folderId = folderId;
-                    } else {
-                        if(D)Log.d(TAG,"We did not delete the message, hence the old folder is unknown. Moving to inbox.");
-                    }
-                }
-            }
-            if(V) {
-                BluetoothMapFolderElement folderElement;
-                String folderName = "unknown";
-                if (msg != null) {
-                    folderElement = mCurrentFolder.getEmailFolderById(msg.folderId);
-                    if(folderElement != null) {
-                        folderName = folderElement.getName();
-                    }
-                }
-                Log.d(TAG,"setEmailMessageStatusDelete: " + handle + " from " + folderName
-                        + " status: " + status);
-            }
-        }
-        if(res == false) {
-            Log.w(TAG, "Set delete status " + status + " failed.");
->>>>>>> 2ab3133a
         }
     }
 
@@ -822,7 +547,6 @@
         boolean res = false;
         Uri uri = ContentUris.withAppendedId(Mms.CONTENT_URI, handle);
         Cursor c = mResolver.query(uri, null, null, null, null);
-<<<<<<< HEAD
         if (c != null && c.moveToFirst()) {
             /* Move to deleted folder, or delete if already in deleted folder */
             int threadId = c.getInt(c.getColumnIndex(Mms.THREAD_ID));
@@ -833,37 +557,16 @@
                 mResolver.update(uri, contentValues, null, null);
             } else {
                 /* Delete from observer message list to avoid delete notifications */
-                mMsgListMms.remove(handle);
+				synchronized(mMsgListMms) {
+                    mMsgListMms.remove(handle);
+				}
                 /* Delete message */
                 mResolver.delete(uri, null, null);
-=======
-
-        try {
-            if (c != null && c.moveToFirst()) {
-                /* Move to deleted folder, or delete if already in deleted folder */
-                int threadId = c.getInt(c.getColumnIndex(Mms.THREAD_ID));
-                if (threadId != DELETED_THREAD_ID) {
-                    /* Set deleted thread id */
-                    synchronized(mMsgListMms) {
-                        Msg msg = mMsgListMms.get(handle);
-                        if(msg != null) { // This will always be the case
-                            msg.threadId = DELETED_THREAD_ID;
-                        }
-                    }
-                    updateThreadId(uri, Mms.THREAD_ID, DELETED_THREAD_ID);
-                } else {
-                    /* Delete from observer message list to avoid delete notifications */
-                    synchronized(mMsgListMms) {
-                        mMsgListMms.remove(handle);
-                    }
-                    /* Delete message */
-                    mResolver.delete(uri, null, null);
-                }
-                res = true;
->>>>>>> 2ab3133a
-            }
-        } finally {
-            close(c);
+            }
+            res = true;
+        }
+        if (c != null) {
+            c.close();
         }
 
         return res;
@@ -880,7 +583,6 @@
         Uri uri = ContentUris.withAppendedId(Mms.CONTENT_URI, handle);
         Cursor c = mResolver.query(uri, null, null, null, null);
 
-<<<<<<< HEAD
         if (c != null && c.moveToFirst()) {
             int threadId = c.getInt(c.getColumnIndex(Mms.THREAD_ID));
             if (threadId == DELETED_THREAD_ID) {
@@ -902,44 +604,12 @@
             } else {
                 Log.d(TAG, "Message not in deleted folder: handle " + handle
                     + " threadId " + threadId);
-=======
-        try {
-            if (c != null && c.moveToFirst()) {
-                int threadId = c.getInt(c.getColumnIndex(Mms.THREAD_ID));
-                if (threadId == DELETED_THREAD_ID) {
-                    /* Restore thread id from address, or if no thread for address
-                    * create new thread by insert and remove of fake message */
-                    String address;
-                    long id = c.getLong(c.getColumnIndex(Mms._ID));
-                    int msgBox = c.getInt(c.getColumnIndex(Mms.MESSAGE_BOX));
-                    if (msgBox == Mms.MESSAGE_BOX_INBOX) {
-                        address = BluetoothMapContent.getAddressMms(mResolver, id,
-                            BluetoothMapContent.MMS_FROM);
-                    } else {
-                        address = BluetoothMapContent.getAddressMms(mResolver, id,
-                            BluetoothMapContent.MMS_TO);
-                    }
-                    Set<String> recipients = new HashSet<String>();
-                    recipients.addAll(Arrays.asList(address));
-                    Long oldThreadId = Telephony.Threads.getOrCreateThreadId(mContext, recipients);
-                    synchronized(mMsgListMms) {
-                        Msg msg = mMsgListMms.get(handle);
-                        if(msg != null) { // This will always be the case
-                            msg.threadId = oldThreadId.intValue();
-                        }
-                    }
-                    updateThreadId(uri, Mms.THREAD_ID, oldThreadId);
-                } else {
-                    Log.d(TAG, "Message not in deleted folder: handle " + handle
-                        + " threadId " + threadId);
-                }
-                res = true;
->>>>>>> 2ab3133a
-            }
-        } finally {
-            close(c);
-        }
-
+            }
+            res = true;
+        }
+        if (c != null) {
+            c.close();
+        }
         return res;
     }
 
@@ -948,7 +618,6 @@
         Uri uri = ContentUris.withAppendedId(Sms.CONTENT_URI, handle);
         Cursor c = mResolver.query(uri, null, null, null, null);
 
-<<<<<<< HEAD
         if (c != null && c.moveToFirst()) {
             /* Move to deleted folder, or delete if already in deleted folder */
             int threadId = c.getInt(c.getColumnIndex(Sms.THREAD_ID));
@@ -959,38 +628,17 @@
                 mResolver.update(uri, contentValues, null, null);
             } else {
                 /* Delete from observer message list to avoid delete notifications */
-                mMsgListSms.remove(handle);
+				synchronized(mMsgListSms) {
+                    mMsgListSms.remove(handle);
+			    }
                 /* Delete message */
                 mResolver.delete(uri, null, null);
-=======
-        try {
-            if (c != null && c.moveToFirst()) {
-                /* Move to deleted folder, or delete if already in deleted folder */
-                int threadId = c.getInt(c.getColumnIndex(Sms.THREAD_ID));
-                if (threadId != DELETED_THREAD_ID) {
-                    synchronized(mMsgListSms) {
-                        Msg msg = mMsgListSms.get(handle);
-                        if(msg != null) { // This will always be the case
-                            msg.threadId = DELETED_THREAD_ID;
-                        }
-                    }
-                    /* Set deleted thread id */
-                    updateThreadId(uri, Sms.THREAD_ID, DELETED_THREAD_ID);
-                } else {
-                    /* Delete from observer message list to avoid delete notifications */
-                    synchronized(mMsgListSms) {
-                        mMsgListSms.remove(handle);
-                    }
-                    /* Delete message */
-                    mResolver.delete(uri, null, null);
-                }
-                res = true;
->>>>>>> 2ab3133a
-            }
-        } finally {
-            close(c);
-        }
-
+            }
+            res = true;
+        }
+        if (c != null) {
+            c.close();
+        }
         return res;
     }
 
@@ -1005,7 +653,6 @@
         Uri uri = ContentUris.withAppendedId(Sms.CONTENT_URI, handle);
         Cursor c = mResolver.query(uri, null, null, null, null);
 
-<<<<<<< HEAD
         if (c != null && c.moveToFirst()) {
             int threadId = c.getInt(c.getColumnIndex(Sms.THREAD_ID));
             if (threadId == DELETED_THREAD_ID) {
@@ -1016,33 +663,12 @@
             } else {
                 Log.d(TAG, "Message not in deleted folder: handle " + handle
                     + " threadId " + threadId);
-=======
-        try {
-            if (c != null && c.moveToFirst()) {
-                int threadId = c.getInt(c.getColumnIndex(Sms.THREAD_ID));
-                if (threadId == DELETED_THREAD_ID) {
-                    String address = c.getString(c.getColumnIndex(Sms.ADDRESS));
-                    Set<String> recipients = new HashSet<String>();
-                    recipients.addAll(Arrays.asList(address));
-                    Long oldThreadId = Telephony.Threads.getOrCreateThreadId(mContext, recipients);
-                    synchronized(mMsgListSms) {
-                        Msg msg = mMsgListSms.get(handle);
-                        if(msg != null) { // This will always be the case
-                            msg.threadId = oldThreadId.intValue(); // The threadId is specified as an int, so it is safe to truncate
-                        }
-                    }
-                    updateThreadId(uri, Sms.THREAD_ID, oldThreadId);
-                } else {
-                    Log.d(TAG, "Message not in deleted folder: handle " + handle
-                        + " threadId " + threadId);
-                }
-                res = true;
->>>>>>> 2ab3133a
-            }
-        } finally {
-            close(c);
-        }
-
+            }
+            res = true;
+        }
+        if (c != null) {
+            c.close();
+        }
         return res;
     }
 
@@ -1078,7 +704,6 @@
         /* by the MCE shall change the MSE read status. */
 
         if (type == TYPE.SMS_GSM || type == TYPE.SMS_CDMA) {
-<<<<<<< HEAD
             Uri uri = ContentUris.withAppendedId(Sms.CONTENT_URI, handle);
             c = mResolver.query(uri, null, null, null, null);
 
@@ -1097,35 +722,6 @@
         if (c !=null)
             c.close();
         return res;
-=======
-            Uri uri = Sms.Inbox.CONTENT_URI;//ContentUris.withAppendedId(Sms.CONTENT_URI, handle);
-            ContentValues contentValues = new ContentValues();
-            contentValues.put(Sms.READ, statusValue);
-            contentValues.put(Sms.SEEN, statusValue);
-            String where = Sms._ID+"="+handle;
-            String values = contentValues.toString();
-            if (D) Log.d(TAG, " -> SMS Uri: " + uri.toString() + " Where " + where + " values " + values);
-            count = mResolver.update(uri, contentValues, where, null);
-            if (D) Log.d(TAG, " -> "+count +" rows updated!");
-
-        } else if (type == TYPE.MMS) {
-            Uri uri = ContentUris.withAppendedId(Mms.CONTENT_URI, handle);
-            if (D) Log.d(TAG, " -> MMS Uri: " + uri.toString());
-            ContentValues contentValues = new ContentValues();
-            contentValues.put(Mms.READ, statusValue);
-            count = mResolver.update(uri, contentValues, null, null);
-            if (D) Log.d(TAG, " -> "+count +" rows updated!");
-
-        } if (type == TYPE.EMAIL) {
-            Uri uri = mMessageUri;
-            ContentValues contentValues = new ContentValues();
-            contentValues.put(BluetoothMapContract.MessageColumns.FLAG_READ, statusValue);
-            contentValues.put(BluetoothMapContract.MessageColumns._ID, handle);
-            count = mProviderClient.update(uri, contentValues, null, null);
-        }
-
-        return (count > 0);
->>>>>>> 2ab3133a
     }
 
     protected class PushMsgInfo {
@@ -1188,20 +784,10 @@
                     case SMS_CDMA:
                     {
                         /* Add the message to the database */
-<<<<<<< HEAD
+
                         String phone = recipient.getFirstPhoneNumber();
+
                         String msgBody = ((BluetoothMapbMessageSms) msg).getSmsBody();
-                        Uri contentUri = Uri.parse("content://sms/" + folder);
-                        Uri uri = Sms.addMessageToUri(mResolver, contentUri, phone, msgBody,
-                            "", System.currentTimeMillis(), read, deliveryReport);
-
-                        if (uri == null) {
-                            Log.d(TAG, "pushMessage - failure on add to uri " + contentUri);
-                            return -1;
-                        }
-=======
-                        if(msgBody == null)
-                            msgBody = ((BluetoothMapbMessageSms) msg).getSmsBody();
 
                         /* We need to lock the SMS list while updating the database, to avoid sending
                          * events on MCE initiated operation. */
@@ -1216,15 +802,14 @@
                                 if (D) Log.d(TAG, "pushMessage - failure on add to uri " + contentUri);
                                 return -1;
                             }
-                            Cursor c = mResolver.query(uri, SMS_PROJECTION_SHORT, null, null, null);
+                            Cursor c = mResolver.query(uri, SMS_PROJECTION, null, null, null);
                             try {
                                 /* Extract the data for the inserted message, and store in local mirror, to
                                 * avoid sending a NewMessage Event. */
                                 if (c != null && c.moveToFirst()) {
                                     long id = c.getLong(c.getColumnIndex(Sms._ID));
                                     int type = c.getInt(c.getColumnIndex(Sms.TYPE));
-                                    int threadId = c.getInt(c.getColumnIndex(Sms.THREAD_ID));
-                                    Msg newMsg = new Msg(id, type, threadId);
+                                    Msg newMsg = new Msg(id, type );
                                     mMsgListSms.put(id, newMsg);
                                 } else {
                                     return -1; // This can only happen, if the message is deleted just as it is added
@@ -1232,7 +817,7 @@
                             } finally {
                                 close(c);
                             }
->>>>>>> 2ab3133a
+                        }
 
                         handle = Long.parseLong(uri.getLastPathSegment());
 
@@ -1305,12 +890,12 @@
     private void moveDraftToOutbox(long handle) {
         ContentResolver contentResolver = mContext.getContentResolver();
         /*Move message by changing the msg_box value in the content provider database */
-<<<<<<< HEAD
         if (handle != -1) {
             String whereClause = " _id= " + handle;
             Uri uri = Uri.parse("content://mms");
             Cursor queryResult = contentResolver.query(uri, null, whereClause, null, null);
-            if (queryResult != null) {
+			try {
+               if (queryResult != null) {
                 if (queryResult.getCount() > 0) {
                     queryResult.moveToFirst();
                     ContentValues data = new ContentValues();
@@ -1319,37 +904,18 @@
                     contentResolver.update(uri, data, whereClause, null);
                     Log.d(TAG, "moved draft MMS to outbox");
                 }
-                queryResult.close();
+                
                 addMceInitiatedOperation(Long.toString(handle));
-            }else {
+              } else {
                 Log.d(TAG, "Could not move draft to outbox ");
-=======
-        if (handle != -1) return;
-
-        String whereClause = " _id= " + handle;
-        Uri uri = Mms.CONTENT_URI;
-        Cursor queryResult = mResolver.query(uri, null, whereClause, null, null);
-        try {
-            if (queryResult != null && queryResult.moveToFirst()) {
-                ContentValues data = new ContentValues();
-                /* set folder to be outbox */
-                data.put(Mms.MESSAGE_BOX, Mms.MESSAGE_BOX_OUTBOX);
-                mResolver.update(uri, data, whereClause, null);
-                if (D) Log.d(TAG, "Moved draft MMS to outbox");
-            } else {
-                if (D) Log.d(TAG, "Could not move draft to outbox ");
->>>>>>> 2ab3133a
-            }
-        } finally {
-            queryResult.close();
-        }
-    }
-<<<<<<< HEAD
+
+              }
+            } finally {
+               queryResult.close();
+            }
+        }
+    }
     private long pushMmsToFolder(int folder, String to_address, BluetoothMapbMessageMmsEmail msg) {
-=======
-
-    private long pushMmsToFolder(int folder, String to_address, BluetoothMapbMessageMms msg) {
->>>>>>> 2ab3133a
         /**
          * strategy:
          * 1) parse msg into parts + header
@@ -1383,30 +949,8 @@
      // Get thread id
         Set<String> recipients = new HashSet<String>();
         recipients.addAll(Arrays.asList(to_address));
-<<<<<<< HEAD
-        values.put("thread_id", Telephony.Threads.getOrCreateThreadId(mContext, recipients));
-        Uri uri = Uri.parse("content://mms");
-
-        ContentResolver cr = mContext.getContentResolver();
-        uri = cr.insert(uri, values);
-
-        if (uri == null) {
-            // unable to insert MMS
-            Log.e(TAG, "Unabled to insert MMS " + values + "Uri: " + uri);
-            return -1;
-        }
-
-        long handle = Long.parseLong(uri.getLastPathSegment());
-        ArrayList<MimePart> parts = msg.getMimeParts();
-        if (parts != null) {
-            Log.v(TAG, " NEW URI " + uri.toString());
-            try {
-                for(MimePart part : parts) {
-                    int count = 0;
-                    count++;
-=======
         values.put(Mms.THREAD_ID, Telephony.Threads.getOrCreateThreadId(mContext, recipients));
-        Uri uri = Mms.CONTENT_URI;
+		Uri uri = Mms.CONTENT_URI;
 
         synchronized (mMsgListMms) {
             uri = mResolver.insert(uri, values);
@@ -1419,18 +963,17 @@
             /* As we already have all the values we need, we could skip the query, but
                doing the query ensures we get any changes made by the content provider
                at insert. */
-            Cursor c = mResolver.query(uri, MMS_PROJECTION_SHORT, null, null, null);
+            Cursor c = mResolver.query(uri, MMS_PROJECTION, null, null, null);
             try {
                 if (c != null && c.moveToFirst()) {
                     long id = c.getLong(c.getColumnIndex(Mms._ID));
                     int type = c.getInt(c.getColumnIndex(Mms.MESSAGE_BOX));
-                    int threadId = c.getInt(c.getColumnIndex(Mms.THREAD_ID));
+                   
 
                     /* We must filter out any actions made by the MCE. Add the new message to
                      * the list of known messages. */
 
-                    Msg newMsg = new Msg(id, type, threadId);
-                    newMsg.localInitiatedSend = true;
+                    Msg newMsg = new Msg(id, type);
                     mMsgListMms.put(id, newMsg);
                 }
             } finally {
@@ -1450,7 +993,7 @@
                 int count = 0;
                 for(MimePart part : msg.getMimeParts()) {
                     ++count;
->>>>>>> 2ab3133a
+
                     values.clear();
                     if(part.contentType != null &&
                        part.contentType.toUpperCase().contains("TEXT")) {
@@ -1473,7 +1016,7 @@
                           values.put("cd", part.contentDisposition);
                        values.put("text", new String(part.data, "UTF-8"));
                        uri = Uri.parse("content://mms/" + handle + "/part");
-                       uri = cr.insert(uri, values);
+                       uri = mResolver.insert(uri, values);
                        if(V) Log.v(TAG, "Added TEXT part");
                     } else if (part.contentType != null &&
                                part.contentType.toUpperCase().contains("SMIL")) {
@@ -1490,7 +1033,7 @@
                       values.put("text", new String(part.data, "UTF-8"));
 
                       uri = Uri.parse("content://mms/" + handle + "/part");
-                      uri = cr.insert(uri, values);
+                      uri = mResolver.insert(uri, values);
                       if(V) Log.v(TAG, "Added SMIL part");
                     } else /*VIDEO/AUDIO/IMAGE*/ {
                       writeMmsDataPart(handle, part, count);
@@ -1502,12 +1045,13 @@
                     }
                 }
                 addMceInitiatedOperation("+");
-            }   catch (UnsupportedEncodingException e) {
+            } 
+        }
+            catch (UnsupportedEncodingException e) {
                 Log.w(TAG, e);
             } catch (IOException e) {
                 Log.w(TAG, e);
             }
-        }
         values.clear();
         values.put("contact_id", "null");
         values.put("address", "insert-address-token");
@@ -1515,7 +1059,7 @@
         values.put("charset", 106);
 
         uri = Uri.parse("content://mms/" + handle + "/addr");
-        uri = cr.insert(uri, values);
+        uri = mResolver.insert(uri, values);
         if (uri != null && V){
             Log.v(TAG, " NEW URI " + uri.toString());
         }
@@ -1527,7 +1071,7 @@
         values.put("charset", 106);
 
         uri = Uri.parse("content://mms/" + handle + "/addr");
-        uri = cr.insert(uri, values);
+        uri = mResolver.insert(uri, values);
         if (uri != null && V){
             Log.v(TAG, " NEW URI " + uri.toString());
         }
@@ -1770,17 +1314,13 @@
     private void resendPendingMessages() {
         /* Send pending messages in outbox */
         String where = "type = " + Sms.MESSAGE_TYPE_OUTBOX;
-        Cursor c = mResolver.query(Sms.CONTENT_URI, SMS_PROJECTION, where, null, null);
-
-<<<<<<< HEAD
-        if (c != null && c.moveToFirst()) {
-            do {
-                long id = c.getLong(c.getColumnIndex(BaseColumns._ID));
-=======
+        Cursor c = mResolver.query(Sms.CONTENT_URI, SMS_PROJECTION, where, null,
+            null);
+        if (c == null) return;
         try {
             while (c!= null && c.moveToNext()) {
                 long id = c.getLong(c.getColumnIndex(Sms._ID));
->>>>>>> 2ab3133a
+
                 String msgBody = c.getString(c.getColumnIndex(Sms.BODY));
                 PushMsgInfo msgInfo = mPushMsgList.get(id);
                 if (msgInfo == null || msgInfo.resend == false) {
@@ -1799,15 +1339,11 @@
         Cursor c = mResolver.query(Sms.CONTENT_URI, SMS_PROJECTION, where, null, null);
         if (c == null) return;
 
-<<<<<<< HEAD
-        if (c != null && c.moveToFirst()) {
-            do {
-                long id = c.getLong(c.getColumnIndex(BaseColumns._ID));
-=======
+
         try {
             while (c!= null && c.moveToNext()) {
                 long id = c.getLong(c.getColumnIndex(Sms._ID));
->>>>>>> 2ab3133a
+
                 String msgBody = c.getString(c.getColumnIndex(Sms.BODY));
                 PushMsgInfo msgInfo = mPushMsgList.get(id);
                 if (msgInfo == null || msgInfo.resend == false) {
@@ -1827,7 +1363,7 @@
                 "thread_id = " + DELETED_THREAD_ID, null);
     }
 
-    private PhoneStateListener mPhoneListener = new PhoneStateListener (Long.MAX_VALUE - 1,
+    private PhoneStateListener mPhoneListener = new PhoneStateListener (Integer.MAX_VALUE - 1,
                                                          Looper.getMainLooper())  {
         @Override
         public void onServiceStateChanged(ServiceState serviceState) {
@@ -1849,15 +1385,4 @@
         failPendingMessages();
         removeDeletedMessages();
     }
-<<<<<<< HEAD
-=======
-
-    public boolean handleSmsSendIntent(Context context, Intent intent){
-        if(mInitialized) {
-            mSmsBroadcastReceiver.onReceive(context, intent);
-            return true;
-        }
-        return false;
-    }
->>>>>>> 2ab3133a
 }