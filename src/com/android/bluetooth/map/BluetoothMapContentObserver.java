/*
* Copyright (C) 2013 Samsung System LSI
* Licensed under the Apache License, Version 2.0 (the "License");
* you may not use this file except in compliance with the License.
* You may obtain a copy of the License at
*
*      http://www.apache.org/licenses/LICENSE-2.0
*
* Unless required by applicable law or agreed to in writing, software
* distributed under the License is distributed on an "AS IS" BASIS,
* WITHOUT WARRANTIES OR CONDITIONS OF ANY KIND, either express or implied.
* See the License for the specific language governing permissions and
* limitations under the License.
*/
package com.android.bluetooth.map;


import java.io.ByteArrayInputStream;
import java.io.Closeable;

import java.io.FileNotFoundException;
import java.io.IOException;
import java.io.OutputStream;
import java.io.StringWriter;
import java.io.UnsupportedEncodingException;
import java.util.ArrayList;
import java.util.Arrays;
import java.util.Collections;
import java.util.HashMap;
import java.util.HashSet;
import java.util.Map;
import java.util.Set;
import java.util.List;

import org.xmlpull.v1.XmlSerializer;

import android.Manifest;
import android.app.Activity;
import android.app.PendingIntent;
import android.content.BroadcastReceiver;
import android.content.ContentResolver;
import android.content.ContentUris;
import android.content.ContentValues;
import android.content.Context;
import android.content.Intent;
import android.content.IntentFilter;
<<<<<<< HEAD
=======
import android.content.IntentFilter.MalformedMimeTypeException;
>>>>>>> b93582b6
import android.content.pm.PackageManager;
import android.database.ContentObserver;
import android.database.Cursor;
import android.net.Uri;
<<<<<<< HEAD
import android.text.format.Time;
import android.os.Binder;
import android.os.Handler;
import android.os.Process;
=======
import android.os.Build;
import android.os.Binder;
import android.os.Handler;
import android.os.Message;
import android.os.ParcelFileDescriptor;
import android.os.Process;
import android.os.RemoteException;
>>>>>>> b93582b6
import android.provider.BaseColumns;
import android.provider.Telephony;
import android.provider.Telephony.Mms;
import android.provider.Telephony.MmsSms;
import android.provider.Telephony.Sms;
import android.provider.Telephony.Sms.Inbox;
import android.telephony.PhoneStateListener;
import android.telephony.ServiceState;
import android.telephony.SmsManager;
import android.telephony.SmsMessage;
import android.telephony.TelephonyManager;
<<<<<<< HEAD
=======
import android.text.format.DateUtils;
import android.util.EventLog;
>>>>>>> b93582b6
import android.util.Log;
import android.util.Xml;
import android.os.Looper;
import android.os.Message;

import com.android.bluetooth.map.BluetoothMapUtils.TYPE;
import com.android.bluetooth.map.BluetoothMapbMessageMmsEmail.MimePart;
import com.google.android.mms.pdu.PduHeaders;

public class BluetoothMapContentObserver {
    private static final String TAG = "BluetoothMapContentObserver";

    private static final boolean D = BluetoothMapService.DEBUG;
    private static final boolean V = Log.isLoggable(BluetoothMapService.LOG_TAG, Log.VERBOSE) ? true : false;

    protected Context mContext;
    protected ContentResolver mResolver;
    protected BluetoothMnsObexClient mMnsClient;
    protected int mMasId;

    public static final int DELETED_THREAD_ID = -1;

    /* X-Mms-Message-Type field types. These are from PduHeaders.java */
    public static final int MESSAGE_TYPE_RETRIEVE_CONF = 0x84;

    private TYPE mSmsType;

    private static void close(Closeable c) {
        try {
            if (c != null) c.close();
        } catch (IOException e) {
        }
    }

    static final String[] SMS_PROJECTION = new String[] {
        BaseColumns._ID,
        Sms.THREAD_ID,
        Sms.ADDRESS,
        Sms.BODY,
        Sms.DATE,
        Sms.READ,
        Sms.TYPE,
        Sms.STATUS,
        Sms.LOCKED,
        Sms.ERROR_CODE,
    };

    static final String[] MMS_PROJECTION = new String[] {
        BaseColumns._ID,
        Mms.THREAD_ID,
        Mms.MESSAGE_ID,
        Mms.MESSAGE_SIZE,
        Mms.SUBJECT,
        Mms.CONTENT_TYPE,
        Mms.TEXT_ONLY,
        Mms.DATE,
        Mms.DATE_SENT,
        Mms.READ,
        Mms.MESSAGE_BOX,
        Mms.MESSAGE_TYPE,
        Mms.STATUS,
    };

    public BluetoothMapContentObserver(final Context context) {
        mContext = context;
        mResolver = mContext.getContentResolver();

        mSmsType = getSmsType();
    }

    private TYPE getSmsType() {
        TYPE smsType = null;
        TelephonyManager tm = (TelephonyManager)mContext.getSystemService(Context.TELEPHONY_SERVICE);

        if (tm.getPhoneType() == TelephonyManager.PHONE_TYPE_GSM) {
            smsType = TYPE.SMS_GSM;
        } else if (tm.getPhoneType() == TelephonyManager.PHONE_TYPE_CDMA) {
            smsType = TYPE.SMS_CDMA;
        }

        return smsType;
    }

    private final ContentObserver mObserver = new ContentObserver(new Handler(Looper.getMainLooper())) {
        @Override
        public void onChange(boolean selfChange) {
            onChange(selfChange, null);
        }

        @Override
        public void onChange(boolean selfChange, Uri uri) {
            if (V && uri!= null)
                Log.d(TAG, "onChange on thread: " + Thread.currentThread().getId()
                   + " Uri: " + uri.toString() + " selfchange: " + selfChange);

            handleMsgListChanges();
        }
    };

    private static final String folderSms[] = {
        "",
        "inbox",
        "sent",
        "draft",
        "outbox",
        "outbox",
        "outbox",
        "inbox",
        "inbox",
    };

    private static final String folderMms[] = {
        "",
        "inbox",
        "sent",
        "draft",
        "outbox",
    };

    public class Event {
        String eventType;
        long handle;
        String folder;
        String oldFolder;
        TYPE msgType;

        public Event(String eventType, long handle, String folder,
            String oldFolder, TYPE msgType) {
            String PATH = "telecom/msg/";
            this.eventType = eventType;
            this.handle = handle;
            if (folder != null) {
                this.folder = PATH + folder;
            } else {
                this.folder = null;
            }
            if (oldFolder != null) {
                this.oldFolder = PATH + oldFolder;
            } else {
                this.oldFolder = null;
            }
            this.msgType = msgType;
        }

        public byte[] encode() throws UnsupportedEncodingException {
            StringWriter sw = new StringWriter();
            XmlSerializer xmlEvtReport = Xml.newSerializer();
            try {
                xmlEvtReport.setOutput(sw);
                xmlEvtReport.startDocument(null, null);
                xmlEvtReport.text("\n");
                xmlEvtReport.startTag("", "MAP-event-report");
                xmlEvtReport.attribute("", "version", "1.0");

                xmlEvtReport.startTag("", "event");
                xmlEvtReport.attribute("", "type", eventType);
                xmlEvtReport.attribute("", "handle", BluetoothMapUtils.getMapHandle(handle, msgType));
                if (folder != null) {
                    xmlEvtReport.attribute("", "folder", folder);
                }
                if (oldFolder != null) {
                    xmlEvtReport.attribute("", "old_folder", oldFolder);
                }
                xmlEvtReport.attribute("", "msg_type", msgType.name());
                xmlEvtReport.endTag("", "event");

                xmlEvtReport.endTag("", "MAP-event-report");
                xmlEvtReport.endDocument();
            } catch (IllegalArgumentException e) {
                e.printStackTrace();
            } catch (IllegalStateException e) {
                e.printStackTrace();
            } catch (IOException e) {
                e.printStackTrace();
            }

            if (V) System.out.println(sw.toString());

            return sw.toString().getBytes("UTF-8");
        }
    }

    public class Msg {
        long id;
        int type;

        public Msg(long id, int type) {
            this.id = id;
            this.type = type;
        }
    }

    private Map<Long, Msg> mMsgListSms =
        Collections.synchronizedMap(new HashMap<Long, Msg>());

    private Map<Long, Msg> mMsgListMms =
        Collections.synchronizedMap(new HashMap<Long, Msg>());

    /*
     * Class to hold message handle for MCE Initiated operation
     */
    public class BluetoothMnsMsgHndlMceInitOp {
        public String msgHandle;
        Time time;
    }

    /*
     * Keep track of Message Handles on which the operation was
     * initiated by MCE
     */
    List<BluetoothMnsMsgHndlMceInitOp> opList = new ArrayList<BluetoothMnsMsgHndlMceInitOp>();

    /*
     * Adds the Message Handle to the list for tracking
     * MCE initiated operation
     */
    public void addMceInitiatedOperation(String msgHandle) {
        if (V) Log.v(TAG, "addMceInitiatedOperation for handle " + msgHandle);
        BluetoothMnsMsgHndlMceInitOp op = new BluetoothMnsMsgHndlMceInitOp();
        op.msgHandle = msgHandle;
        op.time = new Time();
        op.time.setToNow();
        opList.add(op);
    }
    /*
     * Removes the Message Handle from the list for tracking
     * MCE initiated operation
     */
    public void removeMceInitiatedOperation(int location) {
        if (V) Log.v(TAG, "removeMceInitiatedOperation for location " + location);
        opList.remove(location);
    }

    /*
     * Finds the location in the list of the given msgHandle, if
     * available. "+" indicates the next (any) operation
     */
    public int findLocationMceInitiatedOperation( String msgHandle) {
        int location = -1;

        Time currentTime = new Time();
        currentTime.setToNow();

        if (V) Log.v(TAG, "findLocationMceInitiatedOperation " + msgHandle);

        for (BluetoothMnsMsgHndlMceInitOp op: opList) {
            if (op.msgHandle.equalsIgnoreCase(msgHandle)){
                location = opList.indexOf(op);
                opList.remove(op);
                break;
            }
        }

        if (location == -1) {
            for (BluetoothMnsMsgHndlMceInitOp op: opList) {
                if (op.msgHandle.equalsIgnoreCase("+")) {
                    location = opList.indexOf(op);
                    break;
                }
            }
        }
        if (V) Log.v(TAG, "findLocationMce loc" + location);
        return location;
    }


    public void registerObserver(BluetoothMnsObexClient mns, int masId) {
        if (V) Log.d(TAG, "registerObserver");
        /* Use MmsSms Uri since the Sms Uri is not notified on deletes */
        mMasId = masId;
        mMnsClient = mns;
        mResolver.registerContentObserver(MmsSms.CONTENT_URI, false, mObserver);
        initMsgList();
    }

    public void unregisterObserver() {
        if (V) Log.d(TAG, "unregisterObserver");
        mResolver.unregisterContentObserver(mObserver);
        mMnsClient = null;
    }

    public void sendEvent(Event evt) {
        Log.d(TAG, "sendEvent: " + evt.eventType + " " + evt.handle + " "
        + evt.folder + " " + evt.oldFolder + " " + evt.msgType.name());
        int location = -1;

        if (mMnsClient == null || mMnsClient.isConnected() == false) {
            Log.d(TAG, "sendEvent: No MNS client registered or connected- don't send event");
            return;
        }
        String msgHandle = BluetoothMapUtils.getMapHandle(evt.handle,evt.msgType);
        Log.d(TAG, "msgHandle is "+msgHandle);
        location = findLocationMceInitiatedOperation(Long.toString(evt.handle));
        Log.d(TAG, "location is "+location);
        // 'SendingSuccess' is triggered only for MCE initiated case
        if(location == -1 || evt.eventType.equalsIgnoreCase("SendingSuccess")) {
            try {
                mMnsClient.sendEvent(evt.encode(), mMasId);
            } catch (UnsupportedEncodingException ex) {
                Log.w(TAG, ex);
            }
        } else {
            Log.d(TAG, "Not MCE initiated operation" +location);
            return;
        }
    }

    private void initMsgList() {
        if (V) Log.d(TAG, "initMsgList");

        mMsgListSms.clear();
        mMsgListMms.clear();


        HashMap<Long, Msg> msgListSms = new HashMap<Long, Msg>();

        Cursor c = mResolver.query(Sms.CONTENT_URI,
            SMS_PROJECTION, null, null, null);


            try {
                while (c != null && c.moveToNext()) {
                    long id = c.getLong(c.getColumnIndex(Sms._ID));
                    int type = c.getInt(c.getColumnIndex(Sms.TYPE));

                    Msg msg = new Msg(id, type);
                    msgListSms.put(id, msg);
                }
            } finally {
                close(c);
            }

            synchronized(mMsgListSms) {
                mMsgListSms.clear();
                mMsgListSms = msgListSms;
            }

        c = mResolver.query(Mms.CONTENT_URI,
            MMS_PROJECTION, null, null, null);

        HashMap<Long, Msg> msgListMms = new HashMap<Long, Msg>();

            try {
                while (c != null && c.moveToNext()) {
                    long id = c.getLong(c.getColumnIndex(Mms._ID));
                    int type = c.getInt(c.getColumnIndex(Mms.MESSAGE_BOX));


                    Msg msg = new Msg(id, type );
                    msgListMms.put(id, msg);
                }
            } finally {
                close(c);
            }

            synchronized(mMsgListMms) {
                mMsgListMms.clear();
                mMsgListMms = msgListMms;
            }
    }

    private void handleMsgListChangesSms() {
        if (V) Log.d(TAG, "handleMsgListChangesSms");

        HashMap<Long, Msg> msgListSms = new HashMap<Long, Msg>();

        Cursor c = mResolver.query(Sms.CONTENT_URI,
            SMS_PROJECTION, null, null, null);

        synchronized(mMsgListSms) {
            if (c != null && c.moveToFirst()) {
                do {
                    long id = c.getLong(c.getColumnIndex(BaseColumns._ID));
                    int type = c.getInt(c.getColumnIndex(Sms.TYPE));

                    Msg msg = mMsgListSms.remove(id);

                    if (msg == null) {
                        /* New message */
                        msg = new Msg(id, type);
                        msgListSms.put(id, msg);

                        if (folderSms[type].equals("inbox")) {
                            Event evt = new Event("NewMessage", id, folderSms[type],
                                null, mSmsType);
                            sendEvent(evt);
                        }
                    } else {
                        /* Existing message */
                        if (type != msg.type) {
                            Log.d(TAG, "new type: " + type + " old type: " + msg.type);
                            Event evt = new Event("MessageShift", id, folderSms[type],
                                folderSms[msg.type], mSmsType);
                            sendEvent(evt);
                            msg.type = type;
                        }
                        msgListSms.put(id, msg);
                    }
                } while (c.moveToNext());
                c.close();
            }

            for (Msg msg : mMsgListSms.values()) {
                Event evt = new Event("MessageDeleted", msg.id, "deleted",
                    null, mSmsType);
                sendEvent(evt);
            }

            mMsgListSms = msgListSms;
        }
    }

    private void handleMsgListChangesMms() {
        if (V) Log.d(TAG, "handleMsgListChangesMms");

        HashMap<Long, Msg> msgListMms = new HashMap<Long, Msg>();

        Cursor c = mResolver.query(Mms.CONTENT_URI,
            MMS_PROJECTION, null, null, null);

        synchronized(mMsgListMms) {
            if (c != null && c.moveToFirst()) {
                do {
                    long id = c.getLong(c.getColumnIndex(BaseColumns._ID));
                    int type = c.getInt(c.getColumnIndex(Mms.MESSAGE_BOX));
                    int mtype = c.getInt(c.getColumnIndex(Mms.MESSAGE_TYPE));

                    Msg msg = mMsgListMms.remove(id);

                    if (msg == null) {
                        /* New message - only notify on retrieve conf */
                        if (folderMms[type].equals("inbox") &&
                            mtype != MESSAGE_TYPE_RETRIEVE_CONF) {
                                continue;
                        }

                        msg = new Msg(id, type);
                        msgListMms.put(id, msg);

                        if (folderMms[type].equals("inbox")) {
                            Event evt = new Event("NewMessage", id, folderMms[type],
                                null, TYPE.MMS);
                            sendEvent(evt);
                        }
                    } else {
                        /* Existing message */
                        if (type != msg.type) {
                            Log.d(TAG, "new type: " + type + " old type: " + msg.type);
                            Event evt = new Event("MessageShift", id, folderMms[type],
                                folderMms[msg.type], TYPE.MMS);
                            sendEvent(evt);
                            msg.type = type;

                            // Trigger 'SendingSuccess' for MMS ONLY when local initiated
                            int loc = findLocationMceInitiatedOperation(Long.toString(id));
                            if (folderMms[type].equals("sent")&& loc != -1) {
                                evt = new Event("SendingSuccess", id,
                                    folderMms[type], null, TYPE.MMS);
                                sendEvent(evt);
                                removeMceInitiatedOperation(loc);
                            }
                        }
                        msgListMms.put(id, msg);
                    }
                } while (c.moveToNext());
                c.close();
            }

            for (Msg msg : mMsgListMms.values()) {
                Event evt = new Event("MessageDeleted", msg.id, "deleted",
                    null, TYPE.MMS);
                sendEvent(evt);
            }

            mMsgListMms = msgListMms;
        }
    }

    private void handleMsgListChanges() {
        handleMsgListChangesSms();
        handleMsgListChangesMms();
    }

    private boolean deleteMessageMms(long handle) {
        boolean res = false;
        Uri uri = ContentUris.withAppendedId(Mms.CONTENT_URI, handle);
        Cursor c = mResolver.query(uri, null, null, null, null);
        if (c != null && c.moveToFirst()) {
            /* Move to deleted folder, or delete if already in deleted folder */
            int threadId = c.getInt(c.getColumnIndex(Mms.THREAD_ID));
            if (threadId != DELETED_THREAD_ID) {
                /* Set deleted thread id */
                ContentValues contentValues = new ContentValues();
                contentValues.put(Mms.THREAD_ID, DELETED_THREAD_ID);
                mResolver.update(uri, contentValues, null, null);
            } else {
                /* Delete from observer message list to avoid delete notifications */
                synchronized(mMsgListMms) {
                    mMsgListMms.remove(handle);
                }
                /* Delete message */
                mResolver.delete(uri, null, null);
            }
            res = true;
        }
        if (c != null) {
            c.close();
        }

        return res;
    }

    private void updateThreadIdMms(Uri uri, long threadId) {
        ContentValues contentValues = new ContentValues();
        contentValues.put(Mms.THREAD_ID, threadId);
        mResolver.update(uri, contentValues, null, null);
    }

    private boolean unDeleteMessageMms(long handle) {
        boolean res = false;
        Uri uri = ContentUris.withAppendedId(Mms.CONTENT_URI, handle);
        Cursor c = mResolver.query(uri, null, null, null, null);

        if (c != null && c.moveToFirst()) {
            int threadId = c.getInt(c.getColumnIndex(Mms.THREAD_ID));
            if (threadId == DELETED_THREAD_ID) {
                /* Restore thread id from address, or if no thread for address
                 * create new thread by insert and remove of fake message */
                String address;
                long id = c.getLong(c.getColumnIndex(BaseColumns._ID));
                int msgBox = c.getInt(c.getColumnIndex(Mms.MESSAGE_BOX));
                if (msgBox == Mms.MESSAGE_BOX_INBOX) {
                    address = BluetoothMapContent.getAddressMms(mResolver, id,
                        BluetoothMapContent.MMS_FROM);
                } else {
                    address = BluetoothMapContent.getAddressMms(mResolver, id,
                        BluetoothMapContent.MMS_TO);
                }
                Set<String> recipients = new HashSet<String>();
                recipients.addAll(Arrays.asList(address));
                updateThreadIdMms(uri, Telephony.Threads.getOrCreateThreadId(mContext, recipients));
            } else {
                Log.d(TAG, "Message not in deleted folder: handle " + handle
                    + " threadId " + threadId);
            }
            res = true;
        }
        if (c != null) {
            c.close();
        }
        return res;
    }

    private boolean deleteMessageSms(long handle) {
        boolean res = false;
        Uri uri = ContentUris.withAppendedId(Sms.CONTENT_URI, handle);
        Cursor c = mResolver.query(uri, null, null, null, null);

        if (c != null && c.moveToFirst()) {
            /* Move to deleted folder, or delete if already in deleted folder */
            int threadId = c.getInt(c.getColumnIndex(Sms.THREAD_ID));
            if (threadId != DELETED_THREAD_ID) {
                /* Set deleted thread id */
                ContentValues contentValues = new ContentValues();
                contentValues.put(Sms.THREAD_ID, DELETED_THREAD_ID);
                mResolver.update(uri, contentValues, null, null);
            } else {
                /* Delete from observer message list to avoid delete notifications */
                synchronized(mMsgListSms) {
                    mMsgListSms.remove(handle);
                }
                /* Delete message */
                mResolver.delete(uri, null, null);
            }
            res = true;
        }
        if (c != null) {
            c.close();
        }
        return res;
    }

    private void updateThreadIdSms(Uri uri, long threadId) {
        ContentValues contentValues = new ContentValues();
        contentValues.put(Sms.THREAD_ID, threadId);
        mResolver.update(uri, contentValues, null, null);
    }

    private boolean unDeleteMessageSms(long handle) {
        boolean res = false;
        Uri uri = ContentUris.withAppendedId(Sms.CONTENT_URI, handle);
        Cursor c = mResolver.query(uri, null, null, null, null);

        if (c != null && c.moveToFirst()) {
            int threadId = c.getInt(c.getColumnIndex(Sms.THREAD_ID));
            if (threadId == DELETED_THREAD_ID) {
                String address = c.getString(c.getColumnIndex(Sms.ADDRESS));
                Set<String> recipients = new HashSet<String>();
                recipients.addAll(Arrays.asList(address));
                updateThreadIdSms(uri, Telephony.Threads.getOrCreateThreadId(mContext, recipients));
            } else {
                Log.d(TAG, "Message not in deleted folder: handle " + handle
                    + " threadId " + threadId);
            }
            res = true;
        }
        if (c != null) {
            c.close();
        }
        return res;
    }

    public boolean setMessageStatusDeleted(long handle, TYPE type, int statusValue) {
        boolean res = false;
        if (D) Log.d(TAG, "setMessageStatusDeleted: handle " + handle
            + " type " + type + " value " + statusValue);

        if (statusValue == BluetoothMapAppParams.STATUS_VALUE_YES) {
            if (type == TYPE.SMS_GSM || type == TYPE.SMS_CDMA) {
                res = deleteMessageSms(handle);
            } else if (type == TYPE.MMS) {
                res = deleteMessageMms(handle);
            }
        } else if (statusValue == BluetoothMapAppParams.STATUS_VALUE_NO) {
            if (type == TYPE.SMS_GSM || type == TYPE.SMS_CDMA) {
                res = unDeleteMessageSms(handle);
            } else if (type == TYPE.MMS) {
                res = unDeleteMessageMms(handle);
            }
        }
        return res;
    }

    public boolean setMessageStatusRead(long handle, TYPE type, int statusValue) {
        boolean res = true;

        Cursor c = null;
        if (D) Log.d(TAG, "setMessageStatusRead: handle " + handle
            + " type " + type + " value " + statusValue);

        /* Approved MAP spec errata 3445 states that read status initiated */
        /* by the MCE shall change the MSE read status. */

        if (type == TYPE.SMS_GSM || type == TYPE.SMS_CDMA) {
            Uri uri = ContentUris.withAppendedId(Sms.CONTENT_URI, handle);
            c = mResolver.query(uri, null, null, null, null);

            ContentValues contentValues = new ContentValues();
            contentValues.put(Sms.READ, statusValue);
            mResolver.update(uri, contentValues, null, null);
        } else if (type == TYPE.MMS) {
            Uri uri = ContentUris.withAppendedId(Mms.CONTENT_URI, handle);
            c = mResolver.query(uri, null, null, null, null);

            ContentValues contentValues = new ContentValues();
            contentValues.put(Mms.READ, statusValue);
            mResolver.update(uri, contentValues, null, null);
        }

        if (c !=null)
            c.close();
        return res;
    }

    protected class PushMsgInfo {
        long id;
        int transparent;
        int retry;
        String phone;
        Uri uri;
        int parts;
        int partsSent;
        int partsDelivered;
        boolean resend;

        public PushMsgInfo(long id, int transparent,
            int retry, String phone, Uri uri) {
            this.id = id;
            this.transparent = transparent;
            this.retry = retry;
            this.phone = phone;
            this.uri = uri;
            this.resend = false;
        };
    }

    private Map<Long, PushMsgInfo> mPushMsgList =
        Collections.synchronizedMap(new HashMap<Long, PushMsgInfo>());

    public long pushMessage(BluetoothMapbMessage msg, String folder,
        BluetoothMapAppParams ap) throws IllegalArgumentException {
        if (D) Log.d(TAG, "pushMessage");
        ArrayList<BluetoothMapbMessage.vCard> recipientList = msg.getRecipients();
        int transparent = (ap.getTransparent() == BluetoothMapAppParams.INVALID_VALUE_PARAMETER) ?
                0 : ap.getTransparent();
        int retry = ap.getRetry();
        int charset = ap.getCharset();
        long handle = -1;

        if (recipientList == null) {
            Log.d(TAG, "empty recipient list");
            return -1;
        }

        for (BluetoothMapbMessage.vCard recipient : recipientList) {
            if(recipient.getEnvLevel() == 0) // Only send the message to the top level recipient
            {
                /* Only send to first address */
                boolean read = false;
                boolean deliveryReport = true;

                switch(msg.getType()){
                    case MMS:
                    {
                        /* Send message if folder is outbox */
                        /* to do, support MMS in the future */
                        String phone = recipient.getFirstPhoneNumber();
                        handle = sendMmsMessage(folder, phone, (BluetoothMapbMessageMmsEmail)msg);
                        break;
                    }
                    case SMS_GSM: //fall-through
                    case SMS_CDMA:
                    {
                        /* Add the message to the database */

                        String phone = recipient.getFirstPhoneNumber();

                        String msgBody = ((BluetoothMapbMessageSms) msg).getSmsBody();

                        /* We need to lock the SMS list while updating the database, to avoid sending
                         * events on MCE initiated operation. */
                        Uri contentUri = Uri.parse(Sms.CONTENT_URI+ "/" + folder);
                        Uri uri;
                        synchronized(mMsgListSms) {
                            uri = Sms.addMessageToUri(mResolver, contentUri, phone, msgBody,
                                "", System.currentTimeMillis(), read, deliveryReport);

                            if(V) Log.v(TAG, "Sms.addMessageToUri() returned: " + uri);
                            if (uri == null) {
                                if (D) Log.d(TAG, "pushMessage - failure on add to uri " + contentUri);
                                return -1;
                            }
                            Cursor c = mResolver.query(uri, SMS_PROJECTION, null, null, null);
                            try {
                                /* Extract the data for the inserted message, and store in local mirror, to
                                * avoid sending a NewMessage Event. */
                                if (c != null && c.moveToFirst()) {
                                    long id = c.getLong(c.getColumnIndex(Sms._ID));
                                    int type = c.getInt(c.getColumnIndex(Sms.TYPE));
                                    Msg newMsg = new Msg(id, type );
                                    mMsgListSms.put(id, newMsg);
                                } else {
                                    return -1; // This can only happen, if the message is deleted just as it is added
                                }
                            } finally {
                                close(c);
                            }
                        }

                        handle = Long.parseLong(uri.getLastPathSegment());

                        /* Send message if folder is outbox */
                        if (folder.equals("outbox")) {
                            PushMsgInfo msgInfo = new PushMsgInfo(handle, transparent,
                                retry, phone, uri);
                            mPushMsgList.put(handle, msgInfo);
                            sendMessage(msgInfo, msgBody);
                        }
                        break;
                    }
                    case EMAIL:
                    {
                        /* Send message if folder is outbox */
                        /* to do, support EMAIL in the future */
                        Log.d(TAG, "AccountId " + BluetoothMapUtils.getEmailAccountId(mContext));
                        if(folder.equalsIgnoreCase("draft"))
                           folder="Drafts";
                        handle = sendEmailMessage(folder, recipient.getEmailAddresses(),
                            (BluetoothMapbMessageMmsEmail)msg);
                        break;
                    }
                }

            }
        }

        /* If multiple recipients return handle of last */
        return handle;
    }


    public long sendEmailMessage(String folder,String[] toList, BluetoothMapbMessageMmsEmail msg) {
        return -1;
    }


    public long sendMmsMessage(String folder,String to_address, BluetoothMapbMessageMmsEmail msg) {
        /*
         *strategy:
         *1) parse message into parts
         *if folder is outbox/drafts:
         *2) push message to draft
         *if folder is outbox:
         *3) move message to outbox (to trigger the mms app to add msg to pending_messages list)
         *4) send intent to mms app in order to wake it up.
         *else if folder !outbox:
         *1) push message to folder
         * */
        if (folder != null && (folder.equalsIgnoreCase("outbox")||  folder.equalsIgnoreCase("drafts") || folder.equalsIgnoreCase("draft"))) {
        long handle = pushMmsToFolder(Mms.MESSAGE_BOX_DRAFTS, to_address, msg);
        /* if invalid handle (-1) then just return the handle - else continue sending (if folder is outbox) */
        if (BluetoothMapAppParams.INVALID_VALUE_PARAMETER != handle && folder.equalsIgnoreCase("outbox")) {
            moveDraftToOutbox(handle);

            Intent sendIntent = new Intent("android.intent.action.MMS_SEND_OUTBOX_MSG");
            Log.d(TAG, "broadcasting intent: "+sendIntent.toString());
            mContext.sendBroadcast(sendIntent);
            addMceInitiatedOperation(Long.toString(handle));
        }
        return handle;
        } else {
            /* not allowed to push mms to anything but outbox/drafts */
            throw  new IllegalArgumentException("Cannot push message to other folders than outbox/drafts");
        }

    }

    private void moveDraftToOutbox(long handle) {
        ContentResolver contentResolver = mContext.getContentResolver();
        /*Move message by changing the msg_box value in the content provider database */
        if (handle != -1) {
            String whereClause = " _id= " + handle;
            Uri uri = Uri.parse("content://mms");
            Cursor queryResult = contentResolver.query(uri, null, whereClause, null, null);
			try {
               if (queryResult != null) {
                if (queryResult.getCount() > 0) {
                    queryResult.moveToFirst();
                    ContentValues data = new ContentValues();
                    /* set folder to be outbox */
                    data.put("msg_box", Mms.MESSAGE_BOX_OUTBOX);
                    contentResolver.update(uri, data, whereClause, null);
                    Log.d(TAG, "moved draft MMS to outbox");
                }

                addMceInitiatedOperation(Long.toString(handle));
              } else {
                Log.d(TAG, "Could not move draft to outbox ");

              }
            } finally {
               queryResult.close();
            }
        }
    }
    private long pushMmsToFolder(int folder, String to_address, BluetoothMapbMessageMmsEmail msg) {
        /**
         * strategy:
         * 1) parse msg into parts + header
         * 2) create thread id (abuse the ease of adding an SMS to get id for thread)
         * 3) push parts into content://mms/parts/ table
         * 3)
         */

        ContentValues values = new ContentValues();
        values.put("msg_box", folder);

        values.put("read", 0);
        values.put("seen", 0);
        values.put("sub", msg.getSubject());
        values.put("sub_cs", 106);
        values.put("ct_t", "application/vnd.wap.multipart.related");
        values.put("exp", 604800);
        values.put("m_cls", PduHeaders.MESSAGE_CLASS_PERSONAL_STR);
        values.put("m_type", PduHeaders.MESSAGE_TYPE_SEND_REQ);
        values.put("v", PduHeaders.CURRENT_MMS_VERSION);
        values.put("pri", PduHeaders.PRIORITY_NORMAL);
        values.put("rr", PduHeaders.VALUE_NO);
        values.put("tr_id", "T"+ Long.toHexString(System.currentTimeMillis()));
        values.put("d_rpt", PduHeaders.VALUE_NO);
        values.put("locked", 0);
        if(msg.getTextOnly() == true)
            values.put("text_only", true);

        values.put("m_size", msg.getSize());

     // Get thread id
        Set<String> recipients = new HashSet<String>();
        recipients.addAll(Arrays.asList(to_address));
        values.put(Mms.THREAD_ID, Telephony.Threads.getOrCreateThreadId(mContext, recipients));
		Uri uri = Mms.CONTENT_URI;

        synchronized (mMsgListMms) {
            uri = mResolver.insert(uri, values);

            if (uri == null) {
                // unable to insert MMS
                Log.e(TAG, "Unabled to insert MMS " + values + "Uri: " + uri);
                return -1;
            }
            /* As we already have all the values we need, we could skip the query, but
               doing the query ensures we get any changes made by the content provider
               at insert. */
            Cursor c = mResolver.query(uri, MMS_PROJECTION, null, null, null);
            try {
                if (c != null && c.moveToFirst()) {
                    long id = c.getLong(c.getColumnIndex(Mms._ID));
                    int type = c.getInt(c.getColumnIndex(Mms.MESSAGE_BOX));

                    /* We must filter out any actions made by the MCE. Add the new message to
                     * the list of known messages. */

                    Msg newMsg = new Msg(id, type);
                    mMsgListMms.put(id, newMsg);
                }
            } finally {
                close(c);
            }
        } // Done adding changes, unlock access to mMsgListMms to allow sending MMS events again

        long handle = Long.parseLong(uri.getLastPathSegment());
        if (V) Log.v(TAG, " NEW URI " + uri.toString());

        try {
            if(msg.getMimeParts() == null) {
                /* Perhaps this message have been deleted, and no longer have any content, but only headers */
                Log.w(TAG, "No MMS parts present...");
            } else {
                if(V) Log.v(TAG, "Adding " + msg.getMimeParts().size() + " parts to the data base.");
                int count = 0;
                for(MimePart part : msg.getMimeParts()) {
                    ++count;

                    values.clear();
                    if(part.contentType != null &&
                       part.contentType.toUpperCase().contains("TEXT")) {
                       values.put("ct", "text/plain");
                       values.put("chset", 106);
                       if(part.partName != null) {
                          values.put("fn", part.partName);
                          values.put("name", part.partName);
                       } else if(part.contentId == null && part.contentLocation == null) {
                          /* We must set at least one part identifier */
                          values.put("fn", "text_" + count +".txt");
                          values.put("name", "text_" + count +".txt");
                       }
                       if(part.contentId != null) {
                          values.put("cid", part.contentId);
                       }
                       if(part.contentLocation != null)
                          values.put("cl", part.contentLocation);
                       if(part.contentDisposition != null)
                          values.put("cd", part.contentDisposition);
                       values.put("text", new String(part.data, "UTF-8"));
                       uri = Uri.parse("content://mms/" + handle + "/part");
                       uri = mResolver.insert(uri, values);
                       if(V) Log.v(TAG, "Added TEXT part");
                    } else if (part.contentType != null &&
                               part.contentType.toUpperCase().contains("SMIL")) {
                      values.put("seq", -1);
                      values.put("ct", "application/smil");
                      if(part.contentId != null)
                         values.put("cid", part.contentId);
                      if(part.contentLocation != null)
                         values.put("cl", part.contentLocation);
                      if(part.contentDisposition != null)
                         values.put("cd", part.contentDisposition);
                      values.put("fn", "smil.xml");
                      values.put("name", "smil.xml");
                      values.put("text", new String(part.data, "UTF-8"));

                      uri = Uri.parse("content://mms/" + handle + "/part");
                      uri = mResolver.insert(uri, values);
                      if(V) Log.v(TAG, "Added SMIL part");
                    } else /*VIDEO/AUDIO/IMAGE*/ {
                      writeMmsDataPart(handle, part, count);
                      if(V) Log.v(TAG, "Added OTHER part");
                    }
                    if (uri != null && V){
                        Log.v(TAG, "Added part with content-type: "+ part.contentType +
                              " to Uri: " + uri.toString());
                    }
                }
                addMceInitiatedOperation("+");
            }
        }
            catch (UnsupportedEncodingException e) {
                Log.w(TAG, e);
            } catch (IOException e) {
                Log.w(TAG, e);
            }
        values.clear();
        values.put("contact_id", "null");
        values.put("address", "insert-address-token");
        values.put("type", BluetoothMapContent.MMS_FROM);
        values.put("charset", 106);

        uri = Uri.parse("content://mms/" + handle + "/addr");
        uri = mResolver.insert(uri, values);
        if (uri != null && V){
            Log.v(TAG, " NEW URI " + uri.toString());
        }

        values.clear();
        values.put("contact_id", "null");
        values.put("address", to_address);
        values.put("type", BluetoothMapContent.MMS_TO);
        values.put("charset", 106);

        uri = Uri.parse("content://mms/" + handle + "/addr");
        uri = mResolver.insert(uri, values);
        if (uri != null && V){
            Log.v(TAG, " NEW URI " + uri.toString());
        }
        return handle;
    }


    private void writeMmsDataPart(long handle, MimePart part, int count) throws IOException{
        ContentValues values = new ContentValues();
        values.put("mid", handle);
        if(part.contentType != null){
            //Remove last char if ';' from contentType
            if(part.contentType.charAt(part.contentType.length() - 1) == ';') {
               part.contentType = part.contentType.substring(0,part.contentType.length() -1);
            }
            values.put("ct", part.contentType);
        }
        if(part.contentId != null)
            values.put("cid", part.contentId);
        if(part.contentLocation != null)
            values.put("cl", part.contentLocation);
        if(part.contentDisposition != null)
            values.put("cd", part.contentDisposition);
        if(part.partName != null) {
            values.put("fn", part.partName);
            values.put("name", part.partName);
        } else if(part.contentId == null && part.contentLocation == null) {
            /* We must set at least one part identifier */
            values.put("fn", "part_" + count + ".dat");
            values.put("name", "part_" + count + ".dat");
        }
        Uri partUri = Uri.parse("content://mms/" + handle + "/part");
        Uri res = mResolver.insert(partUri, values);

        // Add data to part
        OutputStream os = mResolver.openOutputStream(res);
        os.write(part.data);
        os.close();
    }


    public void sendMessage(PushMsgInfo msgInfo, String msgBody) {

        SmsManager smsMng = SmsManager.getDefault();
        ArrayList<String> parts = smsMng.divideMessage(msgBody);
        msgInfo.parts = parts.size();

        ArrayList<PendingIntent> deliveryIntents = new ArrayList<PendingIntent>(msgInfo.parts);
        ArrayList<PendingIntent> sentIntents = new ArrayList<PendingIntent>(msgInfo.parts);

        for (int i = 0; i < msgInfo.parts; i++) {
            Intent intent;
            intent = new Intent(ACTION_MESSAGE_DELIVERY, null);
            intent.putExtra("HANDLE", msgInfo.id);
            deliveryIntents.add(PendingIntent.getBroadcast(mContext,(int)System.currentTimeMillis(),
                intent, PendingIntent.FLAG_UPDATE_CURRENT));

            intent = new Intent(ACTION_MESSAGE_SENT, null);
            intent.putExtra("HANDLE", msgInfo.id);
            sentIntents.add(PendingIntent.getBroadcast(mContext, (int)System.currentTimeMillis(),
                intent,PendingIntent.FLAG_UPDATE_CURRENT));
        }

        Log.d(TAG, "sendMessage to " + msgInfo.phone);

        smsMng.sendMultipartTextMessage(msgInfo.phone, null, parts, sentIntents,
            deliveryIntents);
    }

    private static final String ACTION_MESSAGE_DELIVERY =
        "com.android.bluetooth.BluetoothMapContentObserver.action.MESSAGE_DELIVERY";
    private static final String ACTION_MESSAGE_SENT =
        "com.android.bluetooth.BluetoothMapContentObserver.action.MESSAGE_SENT";

    private SmsBroadcastReceiver mSmsBroadcastReceiver = new SmsBroadcastReceiver();

    private class SmsBroadcastReceiver extends BroadcastReceiver {
        private final String[] ID_PROJECTION = new String[] { Sms._ID };
        private final Uri UPDATE_STATUS_URI = Uri.parse("content://sms/status");

        public void register() {
            Handler handler = new Handler(Looper.getMainLooper());

            IntentFilter intentFilter = new IntentFilter();
            intentFilter.addAction(ACTION_MESSAGE_DELIVERY);
<<<<<<< HEAD
            intentFilter.addAction(ACTION_MESSAGE_SENT);
=======
            try{
                intentFilter.addDataType("message/*");
            } catch (MalformedMimeTypeException e) {
                Log.e(TAG, "Wrong mime type!!!", e);
            }

>>>>>>> b93582b6
            mContext.registerReceiver(this, intentFilter, null, handler);
        }

        public void unregister() {
            try {
                mContext.unregisterReceiver(this);
            } catch (IllegalArgumentException e) {
                /* do nothing */
            }
        }

        @Override
        public void onReceive(Context context, Intent intent) {
            String action = intent.getAction();
            long handle = intent.getLongExtra("HANDLE", -1);
            PushMsgInfo msgInfo = mPushMsgList.get(handle);

            Log.d(TAG, "onReceive: action"  + action);

            if (msgInfo == null) {
                Log.d(TAG, "onReceive: no msgInfo found for handle " + handle);
                return;
            }

            if (action.equals(ACTION_MESSAGE_SENT)) {
                msgInfo.partsSent++;
                if (msgInfo.partsSent == msgInfo.parts) {
                    actionMessageSent(context, intent, msgInfo);
                }
            } else if (action.equals(ACTION_MESSAGE_DELIVERY)) {
                msgInfo.partsDelivered++;
                if (msgInfo.partsDelivered == msgInfo.parts) {
                    actionMessageDelivery(context, intent, msgInfo);
                }
            } else {
                Log.d(TAG, "onReceive: Unknown action " + action);
            }
        }

        private void actionMessageSent(Context context, Intent intent,
            PushMsgInfo msgInfo) {
            /* Check permission for message deletion. */
            if (context.checkCallingOrSelfPermission(android.Manifest.permission.WRITE_SMS)
                  != PackageManager.PERMISSION_GRANTED) {
                Log.w(TAG, "actionMessageSent: Not allowed to delete SMS/MMS messages");
                return;
            }

            int result = getResultCode();
            boolean delete = false;

            if (result == Activity.RESULT_OK) {
                Log.d(TAG, "actionMessageSent: result OK");
                if (msgInfo.transparent == 0) {
                    if (!Sms.moveMessageToFolder(context, msgInfo.uri,
                            Sms.MESSAGE_TYPE_SENT, 0)) {
                        Log.d(TAG, "Failed to move " + msgInfo.uri + " to SENT");
                    }
                } else {
                    delete = true;
                }

                Event evt = new Event("SendingSuccess", msgInfo.id,
                    folderSms[Sms.MESSAGE_TYPE_SENT], null, mSmsType);
                sendEvent(evt);

            } else {
                if (msgInfo.retry == 1) {
                    /* Notify failure, but keep message in outbox for resending */
                    msgInfo.resend = true;
                    Event evt = new Event("SendingFailure", msgInfo.id,
                        folderSms[Sms.MESSAGE_TYPE_OUTBOX], null, mSmsType);
                    sendEvent(evt);
                } else {
                    if (msgInfo.transparent == 0) {
                        if (!Sms.moveMessageToFolder(context, msgInfo.uri,
                                Sms.MESSAGE_TYPE_FAILED, 0)) {
                            Log.d(TAG, "Failed to move " + msgInfo.uri + " to FAILED");
                        }
                    } else {
                        delete = true;
                    }

                    Event evt = new Event("SendingFailure", msgInfo.id,
                        folderSms[Sms.MESSAGE_TYPE_FAILED], null, mSmsType);
                    sendEvent(evt);
                }
            }

            if (delete == true) {
                /* Delete from Observer message list to avoid delete notifications */
                mMsgListSms.remove(msgInfo.id);

                /* Delete from DB */
                mResolver.delete(msgInfo.uri, null, null);
            }
        }

        private void actionMessageDelivery(Context context, Intent intent,
            PushMsgInfo msgInfo) {
            Uri messageUri = intent.getData();
            byte[] pdu = intent.getByteArrayExtra("pdu");
            String format = intent.getStringExtra("format");

            SmsMessage message = SmsMessage.createFromPdu(pdu, format);
            if (message == null) {
                Log.d(TAG, "actionMessageDelivery: Can't get message from pdu");
                return;
            }
            int status = message.getStatus();

            Cursor cursor = mResolver.query(msgInfo.uri, ID_PROJECTION, null, null, null);

            try {
                if (cursor != null && cursor.moveToFirst()) {
                    int messageId = cursor.getInt(0);

                    Uri updateUri = ContentUris.withAppendedId(UPDATE_STATUS_URI, messageId);
                    boolean isStatusReport = message.isStatusReportMessage();

                    Log.d(TAG, "actionMessageDelivery: uri=" + messageUri + ", status=" + status +
                                ", isStatusReport=" + isStatusReport);

                    ContentValues contentValues = new ContentValues(2);

                    contentValues.put(Sms.STATUS, status);
                    contentValues.put(Inbox.DATE_SENT, System.currentTimeMillis());
                    mResolver.update(updateUri, contentValues, null, null);
                } else {
                    Log.d(TAG, "Can't find message for status update: " + messageUri);
                }
            } finally {
                if (cursor != null)
                    cursor.close();
            }

            if (status == 0) {
                Event evt = new Event("DeliverySuccess", msgInfo.id,
                    folderSms[Sms.MESSAGE_TYPE_SENT], null, mSmsType);
                sendEvent(evt);
            } else {
                Event evt = new Event("DeliveryFailure", msgInfo.id,
                    folderSms[Sms.MESSAGE_TYPE_SENT], null, mSmsType);
                sendEvent(evt);
            }

            mPushMsgList.remove(msgInfo.id);
        }
    }

<<<<<<< HEAD
=======
    static public void actionMessageSentDisconnected(Context context, Intent intent, int result) {
        /* Check permission for message deletion. */
        if (context.checkCallingOrSelfPermission(android.Manifest.permission.WRITE_SMS)
              != PackageManager.PERMISSION_GRANTED) {
            Log.w(TAG, "actionMessageSentDisconnected: Not allowed to delete SMS/MMS messages");
            EventLog.writeEvent(0x534e4554, "b/22343270", Binder.getCallingUid(), "");
            return;
        }

        boolean delete = false;
        //int retry = intent.getIntExtra(EXTRA_MESSAGE_SENT_RETRY, 0);
        int transparent = intent.getIntExtra(EXTRA_MESSAGE_SENT_TRANSPARENT, 0);
        String uriString = intent.getStringExtra(EXTRA_MESSAGE_SENT_URI);
        if(uriString == null) {
            // Nothing we can do about it, just bail out
            return;
        }
        Uri uri = Uri.parse(uriString);

        if (result == Activity.RESULT_OK) {
            Log.d(TAG, "actionMessageSentDisconnected: result OK");
            if (transparent == 0) {
                if (!Sms.moveMessageToFolder(context, uri,
                        Sms.MESSAGE_TYPE_SENT, 0)) {
                    Log.d(TAG, "Failed to move " + uri + " to SENT");
                }
            } else {
                delete = true;
            }
        } else {
            /*if (retry == 1) {
                 The retry feature only works while connected, else we fail the send,
                 * and move the message to failed, to let the user/app resend manually later.
            } else */{
                if (transparent == 0) {
                    if (!Sms.moveMessageToFolder(context, uri,
                            Sms.MESSAGE_TYPE_FAILED, 0)) {
                        Log.d(TAG, "Failed to move " + uri + " to FAILED");
                    }
                } else {
                    delete = true;
                }
            }
        }

        if (delete) {
            /* Delete from DB */
            ContentResolver resolver = context.getContentResolver();
            if (resolver != null) {
                resolver.delete(uri, null, null);
            } else {
                Log.w(TAG, "Unable to get resolver");
            }
        }
    }

>>>>>>> b93582b6
    private void registerPhoneServiceStateListener() {
        TelephonyManager tm = (TelephonyManager)mContext.getSystemService(Context.TELEPHONY_SERVICE);
        tm.listen(mPhoneListener, PhoneStateListener.LISTEN_SERVICE_STATE);
    }

    private void unRegisterPhoneServiceStateListener() {
        TelephonyManager tm = (TelephonyManager)mContext.getSystemService(Context.TELEPHONY_SERVICE);
        tm.listen(mPhoneListener, PhoneStateListener.LISTEN_NONE);
    }

    private void resendPendingMessages() {
        /* Send pending messages in outbox */
        String where = "type = " + Sms.MESSAGE_TYPE_OUTBOX;
        Cursor c = mResolver.query(Sms.CONTENT_URI, SMS_PROJECTION, where, null,
            null);
        if (c == null) return;
        try {
            while (c!= null && c.moveToNext()) {
                long id = c.getLong(c.getColumnIndex(Sms._ID));

                String msgBody = c.getString(c.getColumnIndex(Sms.BODY));
                PushMsgInfo msgInfo = mPushMsgList.get(id);
                if (msgInfo == null || msgInfo.resend == false) {
                    continue;
                }
                sendMessage(msgInfo, msgBody);
            }
        } finally {
            close(c);
        }
    }

    private void failPendingMessages() {
        /* Move pending messages from outbox to failed */
        String where = "type = " + Sms.MESSAGE_TYPE_OUTBOX;
        Cursor c = mResolver.query(Sms.CONTENT_URI, SMS_PROJECTION, where, null, null);
        if (c == null) return;


        try {
            while (c!= null && c.moveToNext()) {
                long id = c.getLong(c.getColumnIndex(Sms._ID));

                String msgBody = c.getString(c.getColumnIndex(Sms.BODY));
                PushMsgInfo msgInfo = mPushMsgList.get(id);
                if (msgInfo == null || msgInfo.resend == false) {
                    continue;
                }
                Sms.moveMessageToFolder(mContext, msgInfo.uri,
                    Sms.MESSAGE_TYPE_FAILED, 0);
            }
        } finally {
            close(c);
        }
    }

    private void removeDeletedMessages() {
        /* Remove messages from virtual "deleted" folder (thread_id -1) */
        mResolver.delete(Uri.parse("content://sms/"),
                "thread_id = " + DELETED_THREAD_ID, null);
    }

    private PhoneStateListener mPhoneListener = new PhoneStateListener (Integer.MAX_VALUE - 1,
                                                         Looper.getMainLooper())  {
        @Override
        public void onServiceStateChanged(ServiceState serviceState) {
            Log.d(TAG, "Phone service state change: " + serviceState.getState());
            if (serviceState.getState() == ServiceState.STATE_IN_SERVICE) {
                resendPendingMessages();
            }
        }
    };

    public void init() {
        mSmsBroadcastReceiver.register();
        registerPhoneServiceStateListener();
    }

    public void deinit() {
        mSmsBroadcastReceiver.unregister();
        unRegisterPhoneServiceStateListener();
        failPendingMessages();
        removeDeletedMessages();
    }
}<|MERGE_RESOLUTION|>--- conflicted
+++ resolved
@@ -44,20 +44,12 @@
 import android.content.Context;
 import android.content.Intent;
 import android.content.IntentFilter;
-<<<<<<< HEAD
-=======
 import android.content.IntentFilter.MalformedMimeTypeException;
->>>>>>> b93582b6
 import android.content.pm.PackageManager;
 import android.database.ContentObserver;
 import android.database.Cursor;
 import android.net.Uri;
-<<<<<<< HEAD
 import android.text.format.Time;
-import android.os.Binder;
-import android.os.Handler;
-import android.os.Process;
-=======
 import android.os.Build;
 import android.os.Binder;
 import android.os.Handler;
@@ -65,8 +57,6 @@
 import android.os.ParcelFileDescriptor;
 import android.os.Process;
 import android.os.RemoteException;
->>>>>>> b93582b6
-import android.provider.BaseColumns;
 import android.provider.Telephony;
 import android.provider.Telephony.Mms;
 import android.provider.Telephony.MmsSms;
@@ -77,11 +67,8 @@
 import android.telephony.SmsManager;
 import android.telephony.SmsMessage;
 import android.telephony.TelephonyManager;
-<<<<<<< HEAD
-=======
 import android.text.format.DateUtils;
 import android.util.EventLog;
->>>>>>> b93582b6
 import android.util.Log;
 import android.util.Xml;
 import android.os.Looper;
@@ -1178,16 +1165,13 @@
 
             IntentFilter intentFilter = new IntentFilter();
             intentFilter.addAction(ACTION_MESSAGE_DELIVERY);
-<<<<<<< HEAD
             intentFilter.addAction(ACTION_MESSAGE_SENT);
-=======
             try{
                 intentFilter.addDataType("message/*");
             } catch (MalformedMimeTypeException e) {
                 Log.e(TAG, "Wrong mime type!!!", e);
             }
 
->>>>>>> b93582b6
             mContext.registerReceiver(this, intentFilter, null, handler);
         }
 
@@ -1338,8 +1322,6 @@
         }
     }
 
-<<<<<<< HEAD
-=======
     static public void actionMessageSentDisconnected(Context context, Intent intent, int result) {
         /* Check permission for message deletion. */
         if (context.checkCallingOrSelfPermission(android.Manifest.permission.WRITE_SMS)
@@ -1396,7 +1378,6 @@
         }
     }
 
->>>>>>> b93582b6
     private void registerPhoneServiceStateListener() {
         TelephonyManager tm = (TelephonyManager)mContext.getSystemService(Context.TELEPHONY_SERVICE);
         tm.listen(mPhoneListener, PhoneStateListener.LISTEN_SERVICE_STATE);
