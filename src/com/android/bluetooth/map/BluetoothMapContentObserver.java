/*
* Copyright (C) 2013 Samsung System LSI
* Licensed under the Apache License, Version 2.0 (the "License");
* you may not use this file except in compliance with the License.
* You may obtain a copy of the License at
*
*      http://www.apache.org/licenses/LICENSE-2.0
*
* Unless required by applicable law or agreed to in writing, software
* distributed under the License is distributed on an "AS IS" BASIS,
* WITHOUT WARRANTIES OR CONDITIONS OF ANY KIND, either express or implied.
* See the License for the specific language governing permissions and
* limitations under the License.
*/
package com.android.bluetooth.map;


import java.io.ByteArrayInputStream;
import java.io.Closeable;

import java.io.FileNotFoundException;
import java.io.IOException;
import java.io.OutputStream;
import java.io.StringWriter;
import java.io.UnsupportedEncodingException;
import java.util.ArrayList;
import java.util.Arrays;
import java.util.Collections;
import java.util.HashMap;
import java.util.HashSet;
import java.util.Map;
import java.util.Set;
import java.util.List;

import org.xmlpull.v1.XmlSerializer;

import android.Manifest;
import android.app.Activity;
import android.app.PendingIntent;
import android.content.BroadcastReceiver;
import android.content.ContentResolver;
import android.content.ContentUris;
import android.content.ContentValues;
import android.content.Context;
import android.content.Intent;
import android.content.IntentFilter;
<<<<<<< HEAD
=======
import android.content.IntentFilter.MalformedMimeTypeException;
>>>>>>> b93582b6
import android.content.pm.PackageManager;
import android.database.ContentObserver;
import android.database.Cursor;
import android.net.Uri;
<<<<<<< HEAD
import android.text.format.Time;
import android.os.Binder;
import android.os.Handler;
import android.os.Process;
=======
import android.os.Build;
import android.os.Binder;
import android.os.Handler;
import android.os.Message;
import android.os.ParcelFileDescriptor;
import android.os.Process;
import android.os.RemoteException;
>>>>>>> b93582b6
import android.provider.BaseColumns;
import android.provider.Telephony;
import android.provider.Telephony.Mms;
import android.provider.Telephony.MmsSms;
import android.provider.Telephony.Sms;
import android.provider.Telephony.Sms.Inbox;
import android.telephony.PhoneStateListener;
import android.telephony.ServiceState;
import android.telephony.SmsManager;
import android.telephony.SmsMessage;
import android.telephony.TelephonyManager;
<<<<<<< HEAD
=======
import android.text.format.DateUtils;
import android.util.EventLog;
>>>>>>> b93582b6
import android.util.Log;
import android.util.Xml;
import android.os.Looper;
import android.os.Message;

import com.android.bluetooth.map.BluetoothMapUtils.TYPE;
import com.android.bluetooth.map.BluetoothMapbMessageMmsEmail.MimePart;
import com.google.android.mms.pdu.PduHeaders;

public class BluetoothMapContentObserver {
    private static final String TAG = "BluetoothMapContentObserver";

    private static final boolean D = BluetoothMapService.DEBUG;
    private static final boolean V = Log.isLoggable(BluetoothMapService.LOG_TAG, Log.VERBOSE) ? true : false;

    protected Context mContext;
    protected ContentResolver mResolver;
    protected BluetoothMnsObexClient mMnsClient;
    protected int mMasId;

    public static final int DELETED_THREAD_ID = -1;

    /* X-Mms-Message-Type field types. These are from PduHeaders.java */
    public static final int MESSAGE_TYPE_RETRIEVE_CONF = 0x84;

    private TYPE mSmsType;

    private static void close(Closeable c) {
        try {
            if (c != null) c.close();
        } catch (IOException e) {
        }
    }

    static final String[] SMS_PROJECTION = new String[] {
        BaseColumns._ID,
        Sms.THREAD_ID,
        Sms.ADDRESS,
        Sms.BODY,
        Sms.DATE,
        Sms.READ,
        Sms.TYPE,
        Sms.STATUS,
        Sms.LOCKED,
        Sms.ERROR_CODE,
    };

    static final String[] MMS_PROJECTION = new String[] {
        BaseColumns._ID,
        Mms.THREAD_ID,
        Mms.MESSAGE_ID,
        Mms.MESSAGE_SIZE,
        Mms.SUBJECT,
        Mms.CONTENT_TYPE,
        Mms.TEXT_ONLY,
        Mms.DATE,
        Mms.DATE_SENT,
        Mms.READ,
        Mms.MESSAGE_BOX,
        Mms.MESSAGE_TYPE,
        Mms.STATUS,
    };

    public BluetoothMapContentObserver(final Context context) {
        mContext = context;
        mResolver = mContext.getContentResolver();

        mSmsType = getSmsType();
    }

    private TYPE getSmsType() {
        TYPE smsType = null;
        TelephonyManager tm = (TelephonyManager)mContext.getSystemService(Context.TELEPHONY_SERVICE);

        if (tm.getPhoneType() == TelephonyManager.PHONE_TYPE_GSM) {
            smsType = TYPE.SMS_GSM;
        } else if (tm.getPhoneType() == TelephonyManager.PHONE_TYPE_CDMA) {
            smsType = TYPE.SMS_CDMA;
        }

        return smsType;
    }

    private final ContentObserver mObserver = new ContentObserver(new Handler(Looper.getMainLooper())) {
        @Override
        public void onChange(boolean selfChange) {
            onChange(selfChange, null);
        }

        @Override
        public void onChange(boolean selfChange, Uri uri) {
            if (V && uri!= null)
                Log.d(TAG, "onChange on thread: " + Thread.currentThread().getId()
                   + " Uri: " + uri.toString() + " selfchange: " + selfChange);

            handleMsgListChanges();
        }
    };

    private static final String folderSms[] = {
        "",
        "inbox",
        "sent",
        "draft",
        "outbox",
        "outbox",
        "outbox",
        "inbox",
        "inbox",
    };

    private static final String folderMms[] = {
        "",
        "inbox",
        "sent",
        "draft",
        "outbox",
    };

    public class Event {
        String eventType;
        long handle;
        String folder;
        String oldFolder;
        TYPE msgType;

        public Event(String eventType, long handle, String folder,
            String oldFolder, TYPE msgType) {
            String PATH = "telecom/msg/";
            this.eventType = eventType;
            this.handle = handle;
            if (folder != null) {
                this.folder = PATH + folder;
            } else {
                this.folder = null;
            }
            if (oldFolder != null) {
                this.oldFolder = PATH + oldFolder;
            } else {
                this.oldFolder = null;
            }
            this.msgType = msgType;
        }

        public byte[] encode() throws UnsupportedEncodingException {
            StringWriter sw = new StringWriter();
            XmlSerializer xmlEvtReport = Xml.newSerializer();
            try {
                xmlEvtReport.setOutput(sw);
                xmlEvtReport.startDocument(null, null);
                xmlEvtReport.text("\n");
                xmlEvtReport.startTag("", "MAP-event-report");
                xmlEvtReport.attribute("", "version", "1.0");

                xmlEvtReport.startTag("", "event");
                xmlEvtReport.attribute("", "type", eventType);
                xmlEvtReport.attribute("", "handle", BluetoothMapUtils.getMapHandle(handle, msgType));
                if (folder != null) {
                    xmlEvtReport.attribute("", "folder", folder);
                }
                if (oldFolder != null) {
                    xmlEvtReport.attribute("", "old_folder", oldFolder);
                }
                xmlEvtReport.attribute("", "msg_type", msgType.name());
                xmlEvtReport.endTag("", "event");

                xmlEvtReport.endTag("", "MAP-event-report");
                xmlEvtReport.endDocument();
            } catch (IllegalArgumentException e) {
                e.printStackTrace();
            } catch (IllegalStateException e) {
                e.printStackTrace();
            } catch (IOException e) {
                e.printStackTrace();
            }

            if (V) System.out.println(sw.toString());

            return sw.toString().getBytes("UTF-8");
        }
    }

    public class Msg {
        long id;
        int type;

        public Msg(long id, int type) {
            this.id = id;
            this.type = type;
        }
    }

    private Map<Long, Msg> mMsgListSms =
        Collections.synchronizedMap(new HashMap<Long, Msg>());

    private Map<Long, Msg> mMsgListMms =
        Collections.synchronizedMap(new HashMap<Long, Msg>());

    /*
     * Class to hold message handle for MCE Initiated operation
     */
    public class BluetoothMnsMsgHndlMceInitOp {
        public String msgHandle;
        Time time;
    }

    /*
     * Keep track of Message Handles on which the operation was
     * initiated by MCE
     */
    List<BluetoothMnsMsgHndlMceInitOp> opList = new ArrayList<BluetoothMnsMsgHndlMceInitOp>();

    /*
     * Adds the Message Handle to the list for tracking
     * MCE initiated operation
     */
    public void addMceInitiatedOperation(String msgHandle) {
        if (V) Log.v(TAG, "addMceInitiatedOperation for handle " + msgHandle);
        BluetoothMnsMsgHndlMceInitOp op = new BluetoothMnsMsgHndlMceInitOp();
        op.msgHandle = msgHandle;
        op.time = new Time();
        op.time.setToNow();
        opList.add(op);
    }
    /*
     * Removes the Message Handle from the list for tracking
     * MCE initiated operation
     */
    public void removeMceInitiatedOperation(int location) {
        if (V) Log.v(TAG, "removeMceInitiatedOperation for location " + location);
        opList.remove(location);
    }

    /*
     * Finds the location in the list of the given msgHandle, if
     * available. "+" indicates the next (any) operation
     */
    public int findLocationMceInitiatedOperation( String msgHandle) {
        int location = -1;

        Time currentTime = new Time();
        currentTime.setToNow();

        if (V) Log.v(TAG, "findLocationMceInitiatedOperation " + msgHandle);

        for (BluetoothMnsMsgHndlMceInitOp op: opList) {
            if (op.msgHandle.equalsIgnoreCase(msgHandle)){
                location = opList.indexOf(op);
                opList.remove(op);
                break;
            }
        }

        if (location == -1) {
            for (BluetoothMnsMsgHndlMceInitOp op: opList) {
                if (op.msgHandle.equalsIgnoreCase("+")) {
                    location = opList.indexOf(op);
                    break;
                }
            }
        }
        if (V) Log.v(TAG, "findLocationMce loc" + location);
        return location;
    }


    public void registerObserver(BluetoothMnsObexClient mns, int masId) {
        if (V) Log.d(TAG, "registerObserver");
        /* Use MmsSms Uri since the Sms Uri is not notified on deletes */
        mMasId = masId;
        mMnsClient = mns;
        mResolver.registerContentObserver(MmsSms.CONTENT_URI, false, mObserver);
        initMsgList();
    }

    public void unregisterObserver() {
        if (V) Log.d(TAG, "unregisterObserver");
        mResolver.unregisterContentObserver(mObserver);
        mMnsClient = null;
    }

    public void sendEvent(Event evt) {
        Log.d(TAG, "sendEvent: " + evt.eventType + " " + evt.handle + " "
        + evt.folder + " " + evt.oldFolder + " " + evt.msgType.name());
        int location = -1;

        if (mMnsClient == null || mMnsClient.isConnected() == false) {
            Log.d(TAG, "sendEvent: No MNS client registered or connected- don't send event");
            return;
        }
        String msgHandle = BluetoothMapUtils.getMapHandle(evt.handle,evt.msgType);
        Log.d(TAG, "msgHandle is "+msgHandle);
        location = findLocationMceInitiatedOperation(Long.toString(evt.handle));
        Log.d(TAG, "location is "+location);
        // 'SendingSuccess' is triggered only for MCE initiated case
        if(location == -1 || evt.eventType.equalsIgnoreCase("SendingSuccess")) {
            try {
                mMnsClient.sendEvent(evt.encode(), mMasId);
            } catch (UnsupportedEncodingException ex) {
                Log.w(TAG, ex);
            }
        } else {
            Log.d(TAG, "Not MCE initiated operation" +location);
            return;
        }
    }

    private void initMsgList() {
        if (V) Log.d(TAG, "initMsgList");

        mMsgListSms.clear();
        mMsgListMms.clear();


        HashMap<Long, Msg> msgListSms = new HashMap<Long, Msg>();

        Cursor c = mResolver.query(Sms.CONTENT_URI,
            SMS_PROJECTION, null, null, null);


            try {
                while (c != null && c.moveToNext()) {
                    long id = c.getLong(c.getColumnIndex(Sms._ID));
                    int type = c.getInt(c.getColumnIndex(Sms.TYPE));

                    Msg msg = new Msg(id, type);
                    msgListSms.put(id, msg);
                }
            } finally {
                close(c);
            }

            synchronized(mMsgListSms) {
                mMsgListSms.clear();
                mMsgListSms = msgListSms;
            }

        c = mResolver.query(Mms.CONTENT_URI,
            MMS_PROJECTION, null, null, null);

        HashMap<Long, Msg> msgListMms = new HashMap<Long, Msg>();

            try {
                while (c != null && c.moveToNext()) {
                    long id = c.getLong(c.getColumnIndex(Mms._ID));
                    int type = c.getInt(c.getColumnIndex(Mms.MESSAGE_BOX));


                    Msg msg = new Msg(id, type );
                    msgListMms.put(id, msg);
                }
            } finally {
                close(c);
            }

            synchronized(mMsgListMms) {
                mMsgListMms.clear();
                mMsgListMms = msgListMms;
            }
    }

    private void handleMsgListChangesSms() {
        if (V) Log.d(TAG, "handleMsgListChangesSms");

        HashMap<Long, Msg> msgListSms = new HashMap<Long, Msg>();

        Cursor c = mResolver.query(Sms.CONTENT_URI,
            SMS_PROJECTION, null, null, null);

        synchronized(mMsgListSms) {
            if (c != null && c.moveToFirst()) {
                do {
                    long id = c.getLong(c.getColumnIndex(BaseColumns._ID));
                    int type = c.getInt(c.getColumnIndex(Sms.TYPE));

                    Msg msg = mMsgListSms.remove(id);

                    if (msg == null) {
                        /* New message */
                        msg = new Msg(id, type);
                        msgListSms.put(id, msg);

                        if (folderSms[type].equals("inbox")) {
                            Event evt = new Event("NewMessage", id, folderSms[type],
                                null, mSmsType);
                            sendEvent(evt);
                        }
                    } else {
                        /* Existing message */
                        if (type != msg.type) {
                            Log.d(TAG, "new type: " + type + " old type: " + msg.type);
                            Event evt = new Event("MessageShift", id, folderSms[type],
                                folderSms[msg.type], mSmsType);
                            sendEvent(evt);
                            msg.type = type;
                        }
                        msgListSms.put(id, msg);
                    }
                } while (c.moveToNext());
                c.close();
            }

            for (Msg msg : mMsgListSms.values()) {
                Event evt = new Event("MessageDeleted", msg.id, "deleted",
                    null, mSmsType);
                sendEvent(evt);
            }

            mMsgListSms = msgListSms;
        }
    }

    private void handleMsgListChangesMms() {
        if (V) Log.d(TAG, "handleMsgListChangesMms");

        HashMap<Long, Msg> msgListMms = new HashMap<Long, Msg>();

        Cursor c = mResolver.query(Mms.CONTENT_URI,
            MMS_PROJECTION, null, null, null);

        synchronized(mMsgListMms) {
            if (c != null && c.moveToFirst()) {
                do {
                    long id = c.getLong(c.getColumnIndex(BaseColumns._ID));
                    int type = c.getInt(c.getColumnIndex(Mms.MESSAGE_BOX));
                    int mtype = c.getInt(c.getColumnIndex(Mms.MESSAGE_TYPE));

                    Msg msg = mMsgListMms.remove(id);

                    if (msg == null) {
                        /* New message - only notify on retrieve conf */
                        if (folderMms[type].equals("inbox") &&
                            mtype != MESSAGE_TYPE_RETRIEVE_CONF) {
                                continue;
                        }

                        msg = new Msg(id, type);
                        msgListMms.put(id, msg);

                        if (folderMms[type].equals("inbox")) {
                            Event evt = new Event("NewMessage", id, folderMms[type],
                                null, TYPE.MMS);
                            sendEvent(evt);
                        }
                    } else {
                        /* Existing message */
                        if (type != msg.type) {
                            Log.d(TAG, "new type: " + type + " old type: " + msg.type);
                            Event evt = new Event("MessageShift", id, folderMms[type],
                                folderMms[msg.type], TYPE.MMS);
                            sendEvent(evt);
                            msg.type = type;

                            // Trigger 'SendingSuccess' for MMS ONLY when local initiated
                            int loc = findLocationMceInitiatedOperation(Long.toString(id));
                            if (folderMms[type].equals("sent")&& loc != -1) {
                                evt = new Event("SendingSuccess", id,
                                    folderMms[type], null, TYPE.MMS);
                                sendEvent(evt);
                                removeMceInitiatedOperation(loc);
                            }
                        }
                        msgListMms.put(id, msg);
                    }
                } while (c.moveToNext());
                c.close();
            }

            for (Msg msg : mMsgListMms.values()) {
                Event evt = new Event("MessageDeleted", msg.id, "deleted",
                    null, TYPE.MMS);
                sendEvent(evt);
            }

            mMsgListMms = msgListMms;
        }
    }

    private void handleMsgListChanges() {
        handleMsgListChangesSms();
        handleMsgListChangesMms();
    }

    private boolean deleteMessageMms(long handle) {
        boolean res = false;
        Uri uri = ContentUris.withAppendedId(Mms.CONTENT_URI, handle);
        Cursor c = mResolver.query(uri, null, null, null, null);
        if (c != null && c.moveToFirst()) {
            /* Move to deleted folder, or delete if already in deleted folder */
            int threadId = c.getInt(c.getColumnIndex(Mms.THREAD_ID));
            if (threadId != DELETED_THREAD_ID) {
                /* Set deleted thread id */
                ContentValues contentValues = new ContentValues();
                contentValues.put(Mms.THREAD_ID, DELETED_THREAD_ID);
                mResolver.update(uri, contentValues, null, null);
            } else {
                /* Delete from observer message list to avoid delete notifications */
                synchronized(mMsgListMms) {
                    mMsgListMms.remove(handle);
                }
                /* Delete message */
                mResolver.delete(uri, null, null);
            }
            res = true;
        }
        if (c != null) {
            c.close();
        }

        return res;
    }

    private void updateThreadIdMms(Uri uri, long threadId) {
        ContentValues contentValues = new ContentValues();
        contentValues.put(Mms.THREAD_ID, threadId);
        mResolver.update(uri, contentValues, null, null);
    }

    private boolean unDeleteMessageMms(long handle) {
        boolean res = false;
        Uri uri = ContentUris.withAppendedId(Mms.CONTENT_URI, handle);
        Cursor c = mResolver.query(uri, null, null, null, null);

        if (c != null && c.moveToFirst()) {
            int threadId = c.getInt(c.getColumnIndex(Mms.THREAD_ID));
            if (threadId == DELETED_THREAD_ID) {
                /* Restore thread id from address, or if no thread for address
                 * create new thread by insert and remove of fake message */
                String address;
                long id = c.getLong(c.getColumnIndex(BaseColumns._ID));
                int msgBox = c.getInt(c.getColumnIndex(Mms.MESSAGE_BOX));
                if (msgBox == Mms.MESSAGE_BOX_INBOX) {
                    address = BluetoothMapContent.getAddressMms(mResolver, id,
                        BluetoothMapContent.MMS_FROM);
                } else {
                    address = BluetoothMapContent.getAddressMms(mResolver, id,
                        BluetoothMapContent.MMS_TO);
                }
                Set<String> recipients = new HashSet<String>();
                recipients.addAll(Arrays.asList(address));
                updateThreadIdMms(uri, Telephony.Threads.getOrCreateThreadId(mContext, recipients));
            } else {
                Log.d(TAG, "Message not in deleted folder: handle " + handle
                    + " threadId " + threadId);
            }
            res = true;
        }
        if (c != null) {
            c.close();
        }
        return res;
    }

    private boolean deleteMessageSms(long handle) {
        boolean res = false;
        Uri uri = ContentUris.withAppendedId(Sms.CONTENT_URI, handle);
        Cursor c = mResolver.query(uri, null, null, null, null);

        if (c != null && c.moveToFirst()) {
            /* Move to deleted folder, or delete if already in deleted folder */
            int threadId = c.getInt(c.getColumnIndex(Sms.THREAD_ID));
            if (threadId != DELETED_THREAD_ID) {
                /* Set deleted thread id */
                ContentValues contentValues = new ContentValues();
                contentValues.put(Sms.THREAD_ID, DELETED_THREAD_ID);
                mResolver.update(uri, contentValues, null, null);
            } else {
                /* Delete from observer message list to avoid delete notifications */
                synchronized(mMsgListSms) {
                    mMsgListSms.remove(handle);
                }
                /* Delete message */
                mResolver.delete(uri, null, null);
            }
            res = true;
        }
        if (c != null) {
            c.close();
        }
        return res;
    }

    private void updateThreadIdSms(Uri uri, long threadId) {
        ContentValues contentValues = new ContentValues();
        contentValues.put(Sms.THREAD_ID, threadId);
        mResolver.update(uri, contentValues, null, null);
    }

    private boolean unDeleteMessageSms(long handle) {
        boolean res = false;
        Uri uri = ContentUris.withAppendedId(Sms.CONTENT_URI, handle);
        Cursor c = mResolver.query(uri, null, null, null, null);

        if (c != null && c.moveToFirst()) {
            int threadId = c.getInt(c.getColumnIndex(Sms.THREAD_ID));
            if (threadId == DELETED_THREAD_ID) {
                String address = c.getString(c.getColumnIndex(Sms.ADDRESS));
                Set<String> recipients = new HashSet<String>();
                recipients.addAll(Arrays.asList(address));
                updateThreadIdSms(uri, Telephony.Threads.getOrCreateThreadId(mContext, recipients));
            } else {
                Log.d(TAG, "Message not in deleted folder: handle " + handle
                    + " threadId " + threadId);
            }
            res = true;
        }
        if (c != null) {
            c.close();
        }
        return res;
    }

    public boolean setMessageStatusDeleted(long handle, TYPE type, int statusValue) {
        boolean res = false;
        if (D) Log.d(TAG, "setMessageStatusDeleted: handle " + handle
            + " type " + type + " value " + statusValue);

        if (statusValue == BluetoothMapAppParams.STATUS_VALUE_YES) {
            if (type == TYPE.SMS_GSM || type == TYPE.SMS_CDMA) {
                res = deleteMessageSms(handle);
            } else if (type == TYPE.MMS) {
                res = deleteMessageMms(handle);
            }
        } else if (statusValue == BluetoothMapAppParams.STATUS_VALUE_NO) {
            if (type == TYPE.SMS_GSM || type == TYPE.SMS_CDMA) {
                res = unDeleteMessageSms(handle);
            } else if (type == TYPE.MMS) {
                res = unDeleteMessageMms(handle);
            }
        }
        return res;
    }

    public boolean setMessageStatusRead(long handle, TYPE type, int statusValue) {
        boolean res = true;

        Cursor c = null;
        if (D) Log.d(TAG, "setMessageStatusRead: handle " + handle
            + " type " + type + " value " + statusValue);

        /* Approved MAP spec errata 3445 states that read status initiated */
        /* by the MCE shall change the MSE read status. */

        if (type == TYPE.SMS_GSM || type == TYPE.SMS_CDMA) {
            Uri uri = ContentUris.withAppendedId(Sms.CONTENT_URI, handle);
            c = mResolver.query(uri, null, null, null, null);

            ContentValues contentValues = new ContentValues();
            contentValues.put(Sms.READ, statusValue);
            mResolver.update(uri, contentValues, null, null);
        } else if (type == TYPE.MMS) {
            Uri uri = ContentUris.withAppendedId(Mms.CONTENT_URI, handle);
            c = mResolver.query(uri, null, null, null, null);

            ContentValues contentValues = new ContentValues();
            contentValues.put(Mms.READ, statusValue);
            mResolver.update(uri, contentValues, null, null);
        }

        if (c !=null)
            c.close();
        return res;
    }

    protected class PushMsgInfo {
        long id;
        int transparent;
        int retry;
        String phone;
        Uri uri;
        int parts;
        int partsSent;
        int partsDelivered;
        boolean resend;

        public PushMsgInfo(long id, int transparent,
            int retry, String phone, Uri uri) {
            this.id = id;
            this.transparent = transparent;
            this.retry = retry;
            this.phone = phone;
            this.uri = uri;
            this.resend = false;
        };
    }

    private Map<Long, PushMsgInfo> mPushMsgList =
        Collections.synchronizedMap(new HashMap<Long, PushMsgInfo>());

    public long pushMessage(BluetoothMapbMessage msg, String folder,
        BluetoothMapAppParams ap) throws IllegalArgumentException {
        if (D) Log.d(TAG, "pushMessage");
        ArrayList<BluetoothMapbMessage.vCard> recipientList = msg.getRecipients();
        int transparent = (ap.getTransparent() == BluetoothMapAppParams.INVALID_VALUE_PARAMETER) ?
                0 : ap.getTransparent();
        int retry = ap.getRetry();
        int charset = ap.getCharset();
        long handle = -1;

        if (recipientList == null) {
            Log.d(TAG, "empty recipient list");
            return -1;
        }

        for (BluetoothMapbMessage.vCard recipient : recipientList) {
            if(recipient.getEnvLevel() == 0) // Only send the message to the top level recipient
            {
                /* Only send to first address */
                boolean read = false;
                boolean deliveryReport = true;

                switch(msg.getType()){
                    case MMS:
                    {
                        /* Send message if folder is outbox */
                        /* to do, support MMS in the future */
                        String phone = recipient.getFirstPhoneNumber();
                        handle = sendMmsMessage(folder, phone, (BluetoothMapbMessageMmsEmail)msg);
                        break;
                    }
                    case SMS_GSM: //fall-through
                    case SMS_CDMA:
                    {
                        /* Add the message to the database */

                        String phone = recipient.getFirstPhoneNumber();

                        String msgBody = ((BluetoothMapbMessageSms) msg).getSmsBody();

                        /* We need to lock the SMS list while updating the database, to avoid sending
                         * events on MCE initiated operation. */
                        Uri contentUri = Uri.parse(Sms.CONTENT_URI+ "/" + folder);
                        Uri uri;
                        synchronized(mMsgListSms) {
                            uri = Sms.addMessageToUri(mResolver, contentUri, phone, msgBody,
                                "", System.currentTimeMillis(), read, deliveryReport);

                            if(V) Log.v(TAG, "Sms.addMessageToUri() returned: " + uri);
                            if (uri == null) {
                                if (D) Log.d(TAG, "pushMessage - failure on add to uri " + contentUri);
                                return -1;
                            }
                            Cursor c = mResolver.query(uri, SMS_PROJECTION, null, null, null);
                            try {
                                /* Extract the data for the inserted message, and store in local mirror, to
                                * avoid sending a NewMessage Event. */
                                if (c != null && c.moveToFirst()) {
                                    long id = c.getLong(c.getColumnIndex(Sms._ID));
                                    int type = c.getInt(c.getColumnIndex(Sms.TYPE));
                                    Msg newMsg = new Msg(id, type );
                                    mMsgListSms.put(id, newMsg);
                                } else {
                                    return -1; // This can only happen, if the message is deleted just as it is added
                                }
                            } finally {
                                close(c);
                            }
                        }

                        handle = Long.parseLong(uri.getLastPathSegment());

                        /* Send message if folder is outbox */
                        if (folder.equals("outbox")) {
                            PushMsgInfo msgInfo = new PushMsgInfo(handle, transparent,
                                retry, phone, uri);
                            mPushMsgList.put(handle, msgInfo);
                            sendMessage(msgInfo, msgBody);
                        }
                        break;
                    }
                    case EMAIL:
                    {
                        /* Send message if folder is outbox */
                        /* to do, support EMAIL in the future */
                        Log.d(TAG, "AccountId " + BluetoothMapUtils.getEmailAccountId(mContext));
                        if(folder.equalsIgnoreCase("draft"))
                           folder="Drafts";
                        handle = sendEmailMessage(folder, recipient.getEmailAddresses(),
                            (BluetoothMapbMessageMmsEmail)msg);
                        break;
                    }
                }

            }
        }

        /* If multiple recipients return handle of last */
        return handle;
    }


    public long sendEmailMessage(String folder,String[] toList, BluetoothMapbMessageMmsEmail msg) {
        return -1;
    }


    public long sendMmsMessage(String folder,String to_address, BluetoothMapbMessageMmsEmail msg) {
        /*
         *strategy:
         *1) parse message into parts
         *if folder is outbox/drafts:
         *2) push message to draft
         *if folder is outbox:
         *3) move message to outbox (to trigger the mms app to add msg to pending_messages list)
         *4) send intent to mms app in order to wake it up.
         *else if folder !outbox:
         *1) push message to folder
         * */
        if (folder != null && (folder.equalsIgnoreCase("outbox")||  folder.equalsIgnoreCase("drafts") || folder.equalsIgnoreCase("draft"))) {
        long handle = pushMmsToFolder(Mms.MESSAGE_BOX_DRAFTS, to_address, msg);
        /* if invalid handle (-1) then just return the handle - else continue sending (if folder is outbox) */
        if (BluetoothMapAppParams.INVALID_VALUE_PARAMETER != handle && folder.equalsIgnoreCase("outbox")) {
            moveDraftToOutbox(handle);

            Intent sendIntent = new Intent("android.intent.action.MMS_SEND_OUTBOX_MSG");
            Log.d(TAG, "broadcasting intent: "+sendIntent.toString());
            mContext.sendBroadcast(sendIntent);
            addMceInitiatedOperation(Long.toString(handle));
        }
        return handle;
        } else {
            /* not allowed to push mms to anything but outbox/drafts */
            throw  new IllegalArgumentException("Cannot push message to other folders than outbox/drafts");
        }

    }

    private void moveDraftToOutbox(long handle) {
        ContentResolver contentResolver = mContext.getContentResolver();
        /*Move message by changing the msg_box value in the content provider database */
        if (handle != -1) {
            String whereClause = " _id= " + handle;
            Uri uri = Uri.parse("content://mms");
            Cursor queryResult = contentResolver.query(uri, null, whereClause, null, null);
			try {
               if (queryResult != null) {
                if (queryResult.getCount() > 0) {
                    queryResult.moveToFirst();
                    ContentValues data = new ContentValues();
                    /* set folder to be outbox */
                    data.put("msg_box", Mms.MESSAGE_BOX_OUTBOX);
                    contentResolver.update(uri, data, whereClause, null);
                    Log.d(TAG, "moved draft MMS to outbox");
                }

                addMceInitiatedOperation(Long.toString(handle));
              } else {
                Log.d(TAG, "Could not move draft to outbox ");

              }
            } finally {
               queryResult.close();
            }
        }
    }
    private long pushMmsToFolder(int folder, String to_address, BluetoothMapbMessageMmsEmail msg) {
        /**
         * strategy:
         * 1) parse msg into parts + header
         * 2) create thread id (abuse the ease of adding an SMS to get id for thread)
         * 3) push parts into content://mms/parts/ table
         * 3)
         */

        ContentValues values = new ContentValues();
        values.put("msg_box", folder);

        values.put("read", 0);
        values.put("seen", 0);
        values.put("sub", msg.getSubject());
        values.put("sub_cs", 106);
        values.put("ct_t", "application/vnd.wap.multipart.related");
        values.put("exp", 604800);
        values.put("m_cls", PduHeaders.MESSAGE_CLASS_PERSONAL_STR);
        values.put("m_type", PduHeaders.MESSAGE_TYPE_SEND_REQ);
        values.put("v", PduHeaders.CURRENT_MMS_VERSION);
        values.put("pri", PduHeaders.PRIORITY_NORMAL);
        values.put("rr", PduHeaders.VALUE_NO);
        values.put("tr_id", "T"+ Long.toHexString(System.currentTimeMillis()));
        values.put("d_rpt", PduHeaders.VALUE_NO);
        values.put("locked", 0);
        if(msg.getTextOnly() == true)
            values.put("text_only", true);

        values.put("m_size", msg.getSize());

     // Get thread id
        Set<String> recipients = new HashSet<String>();
        recipients.addAll(Arrays.asList(to_address));
        values.put(Mms.THREAD_ID, Telephony.Threads.getOrCreateThreadId(mContext, recipients));
		Uri uri = Mms.CONTENT_URI;

        synchronized (mMsgListMms) {
            uri = mResolver.insert(uri, values);

            if (uri == null) {
                // unable to insert MMS
                Log.e(TAG, "Unabled to insert MMS " + values + "Uri: " + uri);
                return -1;
            }
            /* As we already have all the values we need, we could skip the query, but
               doing the query ensures we get any changes made by the content provider
               at insert. */
            Cursor c = mResolver.query(uri, MMS_PROJECTION, null, null, null);
            try {
                if (c != null && c.moveToFirst()) {
                    long id = c.getLong(c.getColumnIndex(Mms._ID));
                    int type = c.getInt(c.getColumnIndex(Mms.MESSAGE_BOX));

                    /* We must filter out any actions made by the MCE. Add the new message to
                     * the list of known messages. */

                    Msg newMsg = new Msg(id, type);
                    mMsgListMms.put(id, newMsg);
                }
            } finally {
                close(c);
            }
        } // Done adding changes, unlock access to mMsgListMms to allow sending MMS events again

        long handle = Long.parseLong(uri.getLastPathSegment());
        if (V) Log.v(TAG, " NEW URI " + uri.toString());

        try {
            if(msg.getMimeParts() == null) {
                /* Perhaps this message have been deleted, and no longer have any content, but only headers */
                Log.w(TAG, "No MMS parts present...");
            } else {
                if(V) Log.v(TAG, "Adding " + msg.getMimeParts().size() + " parts to the data base.");
                int count = 0;
                for(MimePart part : msg.getMimeParts()) {
                    ++count;

                    values.clear();
                    if(part.contentType != null &&
                       part.contentType.toUpperCase().contains("TEXT")) {
                       values.put("ct", "text/plain");
                       values.put("chset", 106);
                       if(part.partName != null) {
                          values.put("fn", part.partName);
                          values.put("name", part.partName);
                       } else if(part.contentId == null && part.contentLocation == null) {
                          /* We must set at least one part identifier */
                          values.put("fn", "text_" + count +".txt");
                          values.put("name", "text_" + count +".txt");
                       }
                       if(part.contentId != null) {
                          values.put("cid", part.contentId);
                       }
                       if(part.contentLocation != null)
                          values.put("cl", part.contentLocation);
                       if(part.contentDisposition != null)
                          values.put("cd", part.contentDisposition);
                       values.put("text", new String(part.data, "UTF-8"));
                       uri = Uri.parse("content://mms/" + handle + "/part");
                       uri = mResolver.insert(uri, values);
                       if(V) Log.v(TAG, "Added TEXT part");
                    } else if (part.contentType != null &&
                               part.contentType.toUpperCase().contains("SMIL")) {
                      values.put("seq", -1);
                      values.put("ct", "application/smil");
                      if(part.contentId != null)
                         values.put("cid", part.contentId);
                      if(part.contentLocation != null)
                         values.put("cl", part.contentLocation);
                      if(part.contentDisposition != null)
                         values.put("cd", part.contentDisposition);
                      values.put("fn", "smil.xml");
                      values.put("name", "smil.xml");
                      values.put("text", new String(part.data, "UTF-8"));

                      uri = Uri.parse("content://mms/" + handle + "/part");
                      uri = mResolver.insert(uri, values);
                      if(V) Log.v(TAG, "Added SMIL part");
                    } else /*VIDEO/AUDIO/IMAGE*/ {
                      writeMmsDataPart(handle, part, count);
                      if(V) Log.v(TAG, "Added OTHER part");
                    }
                    if (uri != null && V){
                        Log.v(TAG, "Added part with content-type: "+ part.contentType +
                              " to Uri: " + uri.toString());
                    }
                }
                addMceInitiatedOperation("+");
            }
        }
            catch (UnsupportedEncodingException e) {
                Log.w(TAG, e);
            } catch (IOException e) {
                Log.w(TAG, e);
            }
        values.clear();
        values.put("contact_id", "null");
        values.put("address", "insert-address-token");
        values.put("type", BluetoothMapContent.MMS_FROM);
        values.put("charset", 106);

        uri = Uri.parse("content://mms/" + handle + "/addr");
        uri = mResolver.insert(uri, values);
        if (uri != null && V){
            Log.v(TAG, " NEW URI " + uri.toString());
        }

        values.clear();
        values.put("contact_id", "null");
        values.put("address", to_address);
        values.put("type", BluetoothMapContent.MMS_TO);
        values.put("charset", 106);

        uri = Uri.parse("content://mms/" + handle + "/addr");
        uri = mResolver.insert(uri, values);
        if (uri != null && V){
            Log.v(TAG, " NEW URI " + uri.toString());
        }
        return handle;
    }


    private void writeMmsDataPart(long handle, MimePart part, int count) throws IOException{
        ContentValues values = new ContentValues();
        values.put("mid", handle);
        if(part.contentType != null){
            //Remove last char if ';' from contentType
            if(part.contentType.charAt(part.contentType.length() - 1) == ';') {
               part.contentType = part.contentType.substring(0,part.contentType.length() -1);
            }
            values.put("ct", part.contentType);
        }
        if(part.contentId != null)
            values.put("cid", part.contentId);
        if(part.contentLocation != null)
            values.put("cl", part.contentLocation);
        if(part.contentDisposition != null)
            values.put("cd", part.contentDisposition);
        if(part.partName != null) {
            values.put("fn", part.partName);
            values.put("name", part.partName);
        } else if(part.contentId == null && part.contentLocation == null) {
            /* We must set at least one part identifier */
            values.put("fn", "part_" + count + ".dat");
            values.put("name", "part_" + count + ".dat");
        }
        Uri partUri = Uri.parse("content://mms/" + handle + "/part");
        Uri res = mResolver.insert(partUri, values);

        // Add data to part
        OutputStream os = mResolver.openOutputStream(res);
        os.write(part.data);
        os.close();
    }


    public void sendMessage(PushMsgInfo msgInfo, String msgBody) {

        SmsManager smsMng = SmsManager.getDefault();
        ArrayList<String> parts = smsMng.divideMessage(msgBody);
        msgInfo.parts = parts.size();

        ArrayList<PendingIntent> deliveryIntents = new ArrayList<PendingIntent>(msgInfo.parts);
        ArrayList<PendingIntent> sentIntents = new ArrayList<PendingIntent>(msgInfo.parts);

        for (int i = 0; i < msgInfo.parts; i++) {
            Intent intent;
            intent = new Intent(ACTION_MESSAGE_DELIVERY, null);
            intent.putExtra("HANDLE", msgInfo.id);
            deliveryIntents.add(PendingIntent.getBroadcast(mContext,(int)System.currentTimeMillis(),
                intent, PendingIntent.FLAG_UPDATE_CURRENT));

            intent = new Intent(ACTION_MESSAGE_SENT, null);
            intent.putExtra("HANDLE", msgInfo.id);
            sentIntents.add(PendingIntent.getBroadcast(mContext, (int)System.currentTimeMillis(),
                intent,PendingIntent.FLAG_UPDATE_CURRENT));
        }

        Log.d(TAG, "sendMessage to " + msgInfo.phone);

        smsMng.sendMultipartTextMessage(msgInfo.phone, null, parts, sentIntents,
            deliveryIntents);
    }

    private static final String ACTION_MESSAGE_DELIVERY =
        "com.android.bluetooth.BluetoothMapContentObserver.action.MESSAGE_DELIVERY";
    private static final String ACTION_MESSAGE_SENT =
        "com.android.bluetooth.BluetoothMapContentObserver.action.MESSAGE_SENT";

    private SmsBroadcastReceiver mSmsBroadcastReceiver = new SmsBroadcastReceiver();

    private class SmsBroadcastReceiver extends BroadcastReceiver {
        private final String[] ID_PROJECTION = new String[] { Sms._ID };
        private final Uri UPDATE_STATUS_URI = Uri.parse("content://sms/status");

        public void register() {
            Handler handler = new Handler(Looper.getMainLooper());

            IntentFilter intentFilter = new IntentFilter();
            intentFilter.addAction(ACTION_MESSAGE_DELIVERY);
<<<<<<< HEAD
            intentFilter.addAction(ACTION_MESSAGE_SENT);
=======
            try{
                intentFilter.addDataType("message/*");
            } catch (MalformedMimeTypeException e) {
                Log.e(TAG, "Wrong mime type!!!", e);
            }

>>>>>>> b93582b6
            mContext.registerReceiver(this, intentFilter, null, handler);
        }

        public void unregister() {
            try {
                mContext.unregisterReceiver(this);
            } catch (IllegalArgumentException e) {
                /* do nothing */
            }
        }

        @Override
        public void onReceive(Context context, Intent intent) {
            String action = intent.getAction();
            long handle = intent.getLongExtra("HANDLE", -1);
            PushMsgInfo msgInfo = mPushMsgList.get(handle);

            Log.d(TAG, "onReceive: action"  + action);

            if (msgInfo == null) {
                Log.d(TAG, "onReceive: no msgInfo found for handle " + handle);
                return;
            }

            if (action.equals(ACTION_MESSAGE_SENT)) {
                msgInfo.partsSent++;
                if (msgInfo.partsSent == msgInfo.parts) {
                    actionMessageSent(context, intent, msgInfo);
                }
            } else if (action.equals(ACTION_MESSAGE_DELIVERY)) {
                msgInfo.partsDelivered++;
                if (msgInfo.partsDelivered == msgInfo.parts) {
                    actionMessageDelivery(context, intent, msgInfo);
                }
            } else {
                Log.d(TAG, "onReceive: Unknown action " + action);
            }
        }

        private void actionMessageSent(Context context, Intent intent,
            PushMsgInfo msgInfo) {
            /* Check permission for message deletion. */
            if (context.checkCallingOrSelfPermission(android.Manifest.permission.WRITE_SMS)
                  != PackageManager.PERMISSION_GRANTED) {
                Log.w(TAG, "actionMessageSent: Not allowed to delete SMS/MMS messages");
                return;
            }

            int result = getResultCode();
            boolean delete = false;

            if (result == Activity.RESULT_OK) {
                Log.d(TAG, "actionMessageSent: result OK");
                if (msgInfo.transparent == 0) {
                    if (!Sms.moveMessageToFolder(context, msgInfo.uri,
                            Sms.MESSAGE_TYPE_SENT, 0)) {
                        Log.d(TAG, "Failed to move " + msgInfo.uri + " to SENT");
                    }
                } else {
                    delete = true;
                }

                Event evt = new Event("SendingSuccess", msgInfo.id,
                    folderSms[Sms.MESSAGE_TYPE_SENT], null, mSmsType);
                sendEvent(evt);

            } else {
                if (msgInfo.retry == 1) {
                    /* Notify failure, but keep message in outbox for resending */
                    msgInfo.resend = true;
                    Event evt = new Event("SendingFailure", msgInfo.id,
                        folderSms[Sms.MESSAGE_TYPE_OUTBOX], null, mSmsType);
                    sendEvent(evt);
                } else {
                    if (msgInfo.transparent == 0) {
                        if (!Sms.moveMessageToFolder(context, msgInfo.uri,
                                Sms.MESSAGE_TYPE_FAILED, 0)) {
                            Log.d(TAG, "Failed to move " + msgInfo.uri + " to FAILED");
                        }
                    } else {
                        delete = true;
                    }

                    Event evt = new Event("SendingFailure", msgInfo.id,
                        folderSms[Sms.MESSAGE_TYPE_FAILED], null, mSmsType);
                    sendEvent(evt);
                }
            }

            if (delete == true) {
                /* Delete from Observer message list to avoid delete notifications */
                mMsgListSms.remove(msgInfo.id);

                /* Delete from DB */
                mResolver.delete(msgInfo.uri, null, null);
            }
        }

        private void actionMessageDelivery(Context context, Intent intent,
            PushMsgInfo msgInfo) {
            Uri messageUri = intent.getData();
            byte[] pdu = intent.getByteArrayExtra("pdu");
            String format = intent.getStringExtra("format");

            SmsMessage message = SmsMessage.createFromPdu(pdu, format);
            if (message == null) {
                Log.d(TAG, "actionMessageDelivery: Can't get message from pdu");
                return;
            }
            int status = message.getStatus();

            Cursor cursor = mResolver.query(msgInfo.uri, ID_PROJECTION, null, null, null);

            try {
                if (cursor != null && cursor.moveToFirst()) {
                    int messageId = cursor.getInt(0);

                    Uri updateUri = ContentUris.withAppendedId(UPDATE_STATUS_URI, messageId);
                    boolean isStatusReport = message.isStatusReportMessage();

                    Log.d(TAG, "actionMessageDelivery: uri=" + messageUri + ", status=" + status +
                                ", isStatusReport=" + isStatusReport);

                    ContentValues contentValues = new ContentValues(2);

                    contentValues.put(Sms.STATUS, status);
                    contentValues.put(Inbox.DATE_SENT, System.currentTimeMillis());
                    mResolver.update(updateUri, contentValues, null, null);
                } else {
                    Log.d(TAG, "Can't find message for status update: " + messageUri);
                }
            } finally {
                if (cursor != null)
                    cursor.close();
            }

            if (status == 0) {
                Event evt = new Event("DeliverySuccess", msgInfo.id,
                    folderSms[Sms.MESSAGE_TYPE_SENT], null, mSmsType);
                sendEvent(evt);
            } else {
                Event evt = new Event("DeliveryFailure", msgInfo.id,
                    folderSms[Sms.MESSAGE_TYPE_SENT], null, mSmsType);
                sendEvent(evt);
            }

            mPushMsgList.remove(msgInfo.id);
        }
    }

<<<<<<< HEAD
=======
    static public void actionMessageSentDisconnected(Context context, Intent intent, int result) {
        /* Check permission for message deletion. */
        if (context.checkCallingOrSelfPermission(android.Manifest.permission.WRITE_SMS)
              != PackageManager.PERMISSION_GRANTED) {
            Log.w(TAG, "actionMessageSentDisconnected: Not allowed to delete SMS/MMS messages");
            EventLog.writeEvent(0x534e4554, "b/22343270", Binder.getCallingUid(), "");
            return;
        }

        boolean delete = false;
        //int retry = intent.getIntExtra(EXTRA_MESSAGE_SENT_RETRY, 0);
        int transparent = intent.getIntExtra(EXTRA_MESSAGE_SENT_TRANSPARENT, 0);
        String uriString = intent.getStringExtra(EXTRA_MESSAGE_SENT_URI);
        if(uriString == null) {
            // Nothing we can do about it, just bail out
            return;
        }
        Uri uri = Uri.parse(uriString);

        if (result == Activity.RESULT_OK) {
            Log.d(TAG, "actionMessageSentDisconnected: result OK");
            if (transparent == 0) {
                if (!Sms.moveMessageToFolder(context, uri,
                        Sms.MESSAGE_TYPE_SENT, 0)) {
                    Log.d(TAG, "Failed to move " + uri + " to SENT");
                }
            } else {
                delete = true;
            }
        } else {
            /*if (retry == 1) {
                 The retry feature only works while connected, else we fail the send,
                 * and move the message to failed, to let the user/app resend manually later.
            } else */{
                if (transparent == 0) {
                    if (!Sms.moveMessageToFolder(context, uri,
                            Sms.MESSAGE_TYPE_FAILED, 0)) {
                        Log.d(TAG, "Failed to move " + uri + " to FAILED");
                    }
                } else {
                    delete = true;
                }
            }
        }

        if (delete) {
            /* Delete from DB */
            ContentResolver resolver = context.getContentResolver();
            if (resolver != null) {
                resolver.delete(uri, null, null);
            } else {
                Log.w(TAG, "Unable to get resolver");
            }
        }
    }

>>>>>>> b93582b6
    private void registerPhoneServiceStateListener() {
        TelephonyManager tm = (TelephonyManager)mContext.getSystemService(Context.TELEPHONY_SERVICE);
        tm.listen(mPhoneListener, PhoneStateListener.LISTEN_SERVICE_STATE);
    }

    private void unRegisterPhoneServiceStateListener() {
        TelephonyManager tm = (TelephonyManager)mContext.getSystemService(Context.TELEPHONY_SERVICE);
        tm.listen(mPhoneListener, PhoneStateListener.LISTEN_NONE);
    }

    private void resendPendingMessages() {
        /* Send pending messages in outbox */
        String where = "type = " + Sms.MESSAGE_TYPE_OUTBOX;
        Cursor c = mResolver.query(Sms.CONTENT_URI, SMS_PROJECTION, where, null,
            null);
        if (c == null) return;
        try {
            while (c!= null && c.moveToNext()) {
                long id = c.getLong(c.getColumnIndex(Sms._ID));

                String msgBody = c.getString(c.getColumnIndex(Sms.BODY));
                PushMsgInfo msgInfo = mPushMsgList.get(id);
                if (msgInfo == null || msgInfo.resend == false) {
                    continue;
                }
                sendMessage(msgInfo, msgBody);
            }
        } finally {
            close(c);
        }
    }

    private void failPendingMessages() {
        /* Move pending messages from outbox to failed */
        String where = "type = " + Sms.MESSAGE_TYPE_OUTBOX;
        Cursor c = mResolver.query(Sms.CONTENT_URI, SMS_PROJECTION, where, null, null);
        if (c == null) return;


        try {
            while (c!= null && c.moveToNext()) {
                long id = c.getLong(c.getColumnIndex(Sms._ID));

                String msgBody = c.getString(c.getColumnIndex(Sms.BODY));
                PushMsgInfo msgInfo = mPushMsgList.get(id);
                if (msgInfo == null || msgInfo.resend == false) {
                    continue;
                }
                Sms.moveMessageToFolder(mContext, msgInfo.uri,
                    Sms.MESSAGE_TYPE_FAILED, 0);
            }
        } finally {
            close(c);
        }
    }

    private void removeDeletedMessages() {
        /* Remove messages from virtual "deleted" folder (thread_id -1) */
        mResolver.delete(Uri.parse("content://sms/"),
                "thread_id = " + DELETED_THREAD_ID, null);
    }

    private PhoneStateListener mPhoneListener = new PhoneStateListener (Integer.MAX_VALUE - 1,
                                                         Looper.getMainLooper())  {
        @Override
        public void onServiceStateChanged(ServiceState serviceState) {
            Log.d(TAG, "Phone service state change: " + serviceState.getState());
            if (serviceState.getState() == ServiceState.STATE_IN_SERVICE) {
                resendPendingMessages();
            }
        }
    };

    public void init() {
        mSmsBroadcastReceiver.register();
        registerPhoneServiceStateListener();
    }

    public void deinit() {
        mSmsBroadcastReceiver.unregister();
        unRegisterPhoneServiceStateListener();
        failPendingMessages();
        removeDeletedMessages();
    }
}<|MERGE_RESOLUTION|>--- conflicted
+++ resolved
@@ -44,20 +44,12 @@
 import android.content.Context;
 import android.content.Intent;
 import android.content.IntentFilter;
-<<<<<<< HEAD
-=======
 import android.content.IntentFilter.MalformedMimeTypeException;
->>>>>>> b93582b6
 import android.content.pm.PackageManager;
 import android.database.ContentObserver;
 import android.database.Cursor;
 import android.net.Uri;
-<<<<<<< HEAD
 import android.text.format.Time;
-import android.os.Binder;
-import android.os.Handler;
-import android.os.Process;
-=======
 import android.os.Build;
 import android.os.Binder;
 import android.os.Handler;
@@ -65,7 +57,6 @@
 import android.os.ParcelFileDescriptor;
 import android.os.Process;
 import android.os.RemoteException;
->>>>>>> b93582b6
 import android.provider.BaseColumns;
 import android.provider.Telephony;
 import android.provider.Telephony.Mms;
@@ -77,11 +68,8 @@
 import android.telephony.SmsManager;
 import android.telephony.SmsMessage;
 import android.telephony.TelephonyManager;
-<<<<<<< HEAD
-=======
 import android.text.format.DateUtils;
 import android.util.EventLog;
->>>>>>> b93582b6
 import android.util.Log;
 import android.util.Xml;
 import android.os.Looper;
@@ -1167,6 +1155,9 @@
     private static final String ACTION_MESSAGE_SENT =
         "com.android.bluetooth.BluetoothMapContentObserver.action.MESSAGE_SENT";
 
+    public static final String EXTRA_MESSAGE_SENT_URI = "uri";
+    public static final String EXTRA_MESSAGE_SENT_TRANSPARENT = "transparent";
+
     private SmsBroadcastReceiver mSmsBroadcastReceiver = new SmsBroadcastReceiver();
 
     private class SmsBroadcastReceiver extends BroadcastReceiver {
@@ -1178,16 +1169,13 @@
 
             IntentFilter intentFilter = new IntentFilter();
             intentFilter.addAction(ACTION_MESSAGE_DELIVERY);
-<<<<<<< HEAD
             intentFilter.addAction(ACTION_MESSAGE_SENT);
-=======
             try{
                 intentFilter.addDataType("message/*");
             } catch (MalformedMimeTypeException e) {
                 Log.e(TAG, "Wrong mime type!!!", e);
             }
 
->>>>>>> b93582b6
             mContext.registerReceiver(this, intentFilter, null, handler);
         }
 
@@ -1338,8 +1326,6 @@
         }
     }
 
-<<<<<<< HEAD
-=======
     static public void actionMessageSentDisconnected(Context context, Intent intent, int result) {
         /* Check permission for message deletion. */
         if (context.checkCallingOrSelfPermission(android.Manifest.permission.WRITE_SMS)
@@ -1396,7 +1382,6 @@
         }
     }
 
->>>>>>> b93582b6
     private void registerPhoneServiceStateListener() {
         TelephonyManager tm = (TelephonyManager)mContext.getSystemService(Context.TELEPHONY_SERVICE);
         tm.listen(mPhoneListener, PhoneStateListener.LISTEN_SERVICE_STATE);
