/*
 * Copyright (C) 2014 Samsung System LSI
 * Licensed under the Apache License, Version 2.0 (the "License");
 * you may not use this file except in compliance with the License.
 * You may obtain a copy of the License at
 *
 *      http://www.apache.org/licenses/LICENSE-2.0
 *
 * Unless required by applicable law or agreed to in writing, software
 * distributed under the License is distributed on an "AS IS" BASIS,
 * WITHOUT WARRANTIES OR CONDITIONS OF ANY KIND, either express or implied.
 * See the License for the specific language governing permissions and
 * limitations under the License.
 */
package com.android.bluetooth.map;

import android.annotation.TargetApi;
import android.app.Activity;
import android.app.PendingIntent;
import android.content.BroadcastReceiver;
import android.content.ContentProviderClient;
import android.content.ContentResolver;
import android.content.ContentUris;
import android.content.ContentValues;
import android.content.Context;
import android.content.Intent;
import android.content.IntentFilter;
import android.content.IntentFilter.MalformedMimeTypeException;
import android.content.pm.PackageManager;
import android.database.ContentObserver;
import android.database.Cursor;
import android.net.Uri;
import android.os.Binder;
import android.os.Handler;
import android.os.Looper;
import android.os.Message;
import android.os.ParcelFileDescriptor;
import android.os.Process;
import android.os.RemoteException;
import android.os.UserManager;
import android.provider.Telephony;
import android.provider.Telephony.Mms;
import android.provider.Telephony.MmsSms;
import android.provider.Telephony.Sms;
import android.provider.Telephony.Sms.Inbox;
import android.telephony.PhoneStateListener;
import android.telephony.ServiceState;
import android.telephony.SmsManager;
import android.telephony.SmsMessage;
import android.telephony.TelephonyManager;
import android.text.format.DateUtils;
import android.util.Log;
import android.util.Xml;
import android.text.TextUtils;

import org.xmlpull.v1.XmlSerializer;

import com.android.bluetooth.map.BluetoothMapUtils.TYPE;
import com.android.bluetooth.map.BluetoothMapbMessageMime.MimePart;
import com.android.bluetooth.mapapi.BluetoothMapContract;
import com.android.bluetooth.mapapi.BluetoothMapContract.MessageColumns;
import com.google.android.mms.pdu.PduHeaders;

import java.io.FileNotFoundException;
import java.io.FileOutputStream;
import java.io.IOException;
import java.io.OutputStream;
import java.io.StringWriter;
import java.io.UnsupportedEncodingException;
import java.util.ArrayList;
import java.util.Arrays;
import java.util.Calendar;
import java.util.Collections;
import java.util.HashMap;
import java.util.HashSet;
import java.util.Map;
import java.util.Set;

import javax.obex.ResponseCodes;

@TargetApi(19)
public class BluetoothMapContentObserver {
    private static final String TAG = "BluetoothMapContentObserver";

    private static final boolean D = BluetoothMapService.DEBUG;
    private static final boolean V = Log.isLoggable(BluetoothMapService.LOG_TAG, Log.VERBOSE);

    private static final String EVENT_TYPE_NEW              = "NewMessage";
    private static final String EVENT_TYPE_DELETE           = "MessageDeleted";
    private static final String EVENT_TYPE_REMOVED          = "MessageRemoved";
    private static final String EVENT_TYPE_SHIFT            = "MessageShift";
    private static final String EVENT_TYPE_DELEVERY_SUCCESS = "DeliverySuccess";
    private static final String EVENT_TYPE_SENDING_SUCCESS  = "SendingSuccess";
    private static final String EVENT_TYPE_SENDING_FAILURE  = "SendingFailure";
    private static final String EVENT_TYPE_DELIVERY_FAILURE = "DeliveryFailure";
    private static final String EVENT_TYPE_READ_STATUS      = "ReadStatusChanged";
    private static final String EVENT_TYPE_CONVERSATION     = "ConversationChanged";
    private static final String EVENT_TYPE_PRESENCE         = "ParticipantPresenceChanged";
    private static final String EVENT_TYPE_CHAT_STATE       = "ParticipantChatStateChanged";

    private static final long EVENT_FILTER_NEW_MESSAGE                  = 1L;
    private static final long EVENT_FILTER_MESSAGE_DELETED              = 1L<<1;
    private static final long EVENT_FILTER_MESSAGE_SHIFT                = 1L<<2;
    private static final long EVENT_FILTER_SENDING_SUCCESS              = 1L<<3;
    private static final long EVENT_FILTER_SENDING_FAILED               = 1L<<4;
    private static final long EVENT_FILTER_DELIVERY_SUCCESS             = 1L<<5;
    private static final long EVENT_FILTER_DELIVERY_FAILED              = 1L<<6;
    private static final long EVENT_FILTER_MEMORY_FULL                  = 1L<<7; // Unused
    private static final long EVENT_FILTER_MEMORY_AVAILABLE             = 1L<<8; // Unused
    private static final long EVENT_FILTER_READ_STATUS_CHANGED          = 1L<<9;
    private static final long EVENT_FILTER_CONVERSATION_CHANGED         = 1L<<10;
    private static final long EVENT_FILTER_PARTICIPANT_PRESENCE_CHANGED = 1L<<11;
    private static final long EVENT_FILTER_PARTICIPANT_CHATSTATE_CHANGED= 1L<<12;
    private static final long EVENT_FILTER_MESSAGE_REMOVED              = 1L<<13;

    // TODO: If we are requesting a large message from the network, on a slow connection
    //       20 seconds might not be enough... But then again 20 seconds is long for other
    //       cases.
    private static final long PROVIDER_ANR_TIMEOUT = 20 * DateUtils.SECOND_IN_MILLIS;

    private Context mContext;
    private ContentResolver mResolver;
    private ContentProviderClient mProviderClient = null;
    private BluetoothMnsObexClient mMnsClient;
    private BluetoothMapMasInstance mMasInstance = null;
    private int mMasId;
    private boolean mEnableSmsMms = false;
    private boolean mObserverRegistered = false;
    private BluetoothMapAccountItem mAccount;
    private String mAuthority = null;

    // Default supported feature bit mask is 0x1f
    private int mMapSupportedFeatures = BluetoothMapUtils.MAP_FEATURE_DEFAULT_BITMASK;
    // Default event report version is 1.0
    private int mMapEventReportVersion = BluetoothMapUtils.MAP_EVENT_REPORT_V10;

    private BluetoothMapFolderElement mFolders =
            new BluetoothMapFolderElement("DUMMY", null); // Will be set by the MAS when generated.
    private Uri mMessageUri = null;
    private Uri mContactUri = null;

    private boolean mTransmitEvents = true;

    /* To make the filter update atomic, we declare it volatile.
     * To avoid a penalty when using it, copy the value to a local
     * non-volatile variable when used more than once.
     * Actually we only ever use the lower 4 bytes of this variable,
     * hence we could manage without the volatile keyword, but as
     * we tend to copy ways of doing things, we better do it right:-) */
    private volatile long mEventFilter = 0xFFFFFFFFL;

    public static final int DELETED_THREAD_ID = -1;

    // X-Mms-Message-Type field types. These are from PduHeaders.java
    public static final int MESSAGE_TYPE_RETRIEVE_CONF = 0x84;

    // Text only MMS converted to SMS if sms parts less than or equal to defined count
    private static final int CONVERT_MMS_TO_SMS_PART_COUNT = 10;

    private TYPE mSmsType;

    private static final String ACTION_MESSAGE_DELIVERY =
            "com.android.bluetooth.BluetoothMapContentObserver.action.MESSAGE_DELIVERY";
    /*package*/ static final String ACTION_MESSAGE_SENT =
        "com.android.bluetooth.BluetoothMapContentObserver.action.MESSAGE_SENT";

    public static final String EXTRA_MESSAGE_SENT_HANDLE = "HANDLE";
    public static final String EXTRA_MESSAGE_SENT_RESULT = "result";
    public static final String EXTRA_MESSAGE_SENT_MSG_TYPE = "type";
    public static final String EXTRA_MESSAGE_SENT_URI = "uri";
    public static final String EXTRA_MESSAGE_SENT_RETRY = "retry";
    public static final String EXTRA_MESSAGE_SENT_TRANSPARENT = "transparent";
    public static final String EXTRA_MESSAGE_SENT_TIMESTAMP = "timestamp";

    private SmsBroadcastReceiver mSmsBroadcastReceiver = new SmsBroadcastReceiver();
    private CeBroadcastReceiver mCeBroadcastReceiver = new CeBroadcastReceiver();

    private boolean mStorageUnlocked = false;
    private boolean mInitialized = false;


    static final String[] SMS_PROJECTION = new String[] {
        Sms._ID,
        Sms.THREAD_ID,
        Sms.ADDRESS,
        Sms.BODY,
        Sms.DATE,
        Sms.READ,
        Sms.TYPE,
        Sms.STATUS,
        Sms.LOCKED,
        Sms.ERROR_CODE
    };

    static final String[] SMS_PROJECTION_SHORT = new String[] {
        Sms._ID,
        Sms.THREAD_ID,
        Sms.TYPE,
        Sms.READ
    };

    static final String[] SMS_PROJECTION_SHORT_EXT = new String[] {
        Sms._ID,
        Sms.THREAD_ID,
        Sms.ADDRESS,
        Sms.BODY,
        Sms.DATE,
        Sms.READ,
        Sms.TYPE,
    };

    static final String[] MMS_PROJECTION_SHORT = new String[] {
        Mms._ID,
        Mms.THREAD_ID,
        Mms.MESSAGE_TYPE,
        Mms.MESSAGE_BOX,
        Mms.READ
    };

    static final String[] MMS_PROJECTION_SHORT_EXT = new String[] {
        Mms._ID,
        Mms.THREAD_ID,
        Mms.MESSAGE_TYPE,
        Mms.MESSAGE_BOX,
        Mms.READ,
        Mms.DATE,
        Mms.SUBJECT,
        Mms.PRIORITY
    };

    static final String[] MSG_PROJECTION_SHORT = new String[] {
        BluetoothMapContract.MessageColumns._ID,
        BluetoothMapContract.MessageColumns.FOLDER_ID,
        BluetoothMapContract.MessageColumns.FLAG_READ
    };

    static final String[] MSG_PROJECTION_SHORT_EXT = new String[] {
        BluetoothMapContract.MessageColumns._ID,
        BluetoothMapContract.MessageColumns.FOLDER_ID,
        BluetoothMapContract.MessageColumns.FLAG_READ,
        BluetoothMapContract.MessageColumns.DATE,
        BluetoothMapContract.MessageColumns.SUBJECT,
        BluetoothMapContract.MessageColumns.FROM_LIST,
        BluetoothMapContract.MessageColumns.FLAG_HIGH_PRIORITY
    };

    static final String[] MSG_PROJECTION_SHORT_EXT2 = new String[] {
        BluetoothMapContract.MessageColumns._ID,
        BluetoothMapContract.MessageColumns.FOLDER_ID,
        BluetoothMapContract.MessageColumns.FLAG_READ,
        BluetoothMapContract.MessageColumns.DATE,
        BluetoothMapContract.MessageColumns.SUBJECT,
        BluetoothMapContract.MessageColumns.FROM_LIST,
        BluetoothMapContract.MessageColumns.FLAG_HIGH_PRIORITY,
        BluetoothMapContract.MessageColumns.THREAD_ID,
        BluetoothMapContract.MessageColumns.THREAD_NAME
    };

    public BluetoothMapContentObserver(final Context context,
            BluetoothMnsObexClient mnsClient,
            BluetoothMapMasInstance masInstance,
            BluetoothMapAccountItem account,
            boolean enableSmsMms) throws RemoteException {
        mContext = context;
        mResolver = mContext.getContentResolver();
        mAccount = account;
        mMasInstance = masInstance;
        mMasId = mMasInstance.getMasId();

        mMapSupportedFeatures = mMasInstance.getRemoteFeatureMask();
        if (D) Log.d(TAG, "BluetoothMapContentObserver: Supported features " +
                Integer.toHexString(mMapSupportedFeatures) ) ;

        if((BluetoothMapUtils.MAP_FEATURE_EXTENDED_EVENT_REPORT_11_BIT
                & mMapSupportedFeatures) != 0){
            mMapEventReportVersion = BluetoothMapUtils.MAP_EVENT_REPORT_V11;
        }
        // Make sure support for all formats result in latest version returned
        if((BluetoothMapUtils.MAP_FEATURE_EVENT_REPORT_V12_BIT
                & mMapSupportedFeatures) != 0){
            mMapEventReportVersion = BluetoothMapUtils.MAP_EVENT_REPORT_V12;
        }

        if(account != null) {
            mAuthority = Uri.parse(account.mBase_uri).getAuthority();
            mMessageUri = Uri.parse(account.mBase_uri + "/" + BluetoothMapContract.TABLE_MESSAGE);
            if (mAccount.getType() == TYPE.IM) {
                mContactUri = Uri.parse(account.mBase_uri + "/"
                        + BluetoothMapContract.TABLE_CONVOCONTACT);
            }
            // TODO: We need to release this again!
            mProviderClient = mResolver.acquireUnstableContentProviderClient(mAuthority);
            if (mProviderClient == null) {
                throw new RemoteException("Failed to acquire provider for " + mAuthority);
            }
            mProviderClient.setDetectNotResponding(PROVIDER_ANR_TIMEOUT);
            mContactList = mMasInstance.getContactList();
            if(mContactList == null) {
                setContactList(new HashMap<String, BluetoothMapConvoContactElement>(), false);
                initContactsList();
            }
        }
        mEnableSmsMms = enableSmsMms;
        mSmsType = getSmsType();
        mMnsClient = mnsClient;
        /* Get the cached list - if any, else create */
        mMsgListSms = mMasInstance.getMsgListSms();
        boolean doInit = false;
        if(mEnableSmsMms) {
            if(mMsgListSms == null) {
                setMsgListSms(new HashMap<Long, Msg>(), false);
                doInit = true;
            }
            mMsgListMms = mMasInstance.getMsgListMms();
            if(mMsgListMms == null) {
                setMsgListMms(new HashMap<Long, Msg>(), false);
                doInit = true;
            }
        }
        if(mAccount != null) {
            mMsgListMsg = mMasInstance.getMsgListMsg();
            if(mMsgListMsg == null) {
                setMsgListMsg(new HashMap<Long, Msg>(), false);
                doInit = true;
            }
        }
        if(doInit) {
            initMsgList();
        }
    }

    public int getObserverRemoteFeatureMask() {
        if (V) Log.v(TAG, "getObserverRemoteFeatureMask : " + mMapEventReportVersion
            + " mMapSupportedFeatures: " + mMapSupportedFeatures);
        return mMapSupportedFeatures;
    }

    public void setObserverRemoteFeatureMask(int remoteSupportedFeatures) {
        mMapSupportedFeatures = remoteSupportedFeatures;
        if ((BluetoothMapUtils.MAP_FEATURE_EXTENDED_EVENT_REPORT_11_BIT
                & mMapSupportedFeatures) != 0) {
            mMapEventReportVersion = BluetoothMapUtils.MAP_EVENT_REPORT_V11;
        }
        // Make sure support for all formats result in latest version returned
        if ((BluetoothMapUtils.MAP_FEATURE_EVENT_REPORT_V12_BIT
                & mMapSupportedFeatures) != 0) {
            mMapEventReportVersion = BluetoothMapUtils.MAP_EVENT_REPORT_V12;
        }
        if (V) Log.d(TAG, "setObserverRemoteFeatureMask : " + mMapEventReportVersion
            + " mMapSupportedFeatures : " + mMapSupportedFeatures);
    }

    private Map<Long, Msg> getMsgListSms() {
        return mMsgListSms;
    }

    private void setMsgListSms(Map<Long, Msg> msgListSms, boolean changesDetected) {
        mMsgListSms = msgListSms;
        if(changesDetected) {
            mMasInstance.updateFolderVersionCounter();
        }
        mMasInstance.setMsgListSms(msgListSms);
    }


    private Map<Long, Msg> getMsgListMms() {
        return mMsgListMms;
    }


    private void setMsgListMms(Map<Long, Msg> msgListMms, boolean changesDetected) {
        mMsgListMms = msgListMms;
        if(changesDetected) {
            mMasInstance.updateFolderVersionCounter();
        }
        mMasInstance.setMsgListMms(msgListMms);
    }


    private Map<Long, Msg> getMsgListMsg() {
        return mMsgListMsg;
    }


    private void setMsgListMsg(Map<Long, Msg> msgListMsg, boolean changesDetected) {
        mMsgListMsg = msgListMsg;
        if(changesDetected) {
            mMasInstance.updateFolderVersionCounter();
        }
        mMasInstance.setMsgListMsg(msgListMsg);
    }

    private Map<String, BluetoothMapConvoContactElement> getContactList() {
        return mContactList;
    }


    /**
     * Currently we only have data for IM / email contacts
     * @param contactList
     * @param changesDetected that is not chat state changed nor presence state changed.
     */
    private void setContactList(Map<String, BluetoothMapConvoContactElement> contactList,
            boolean changesDetected) {
        mContactList = contactList;
        if(changesDetected) {
            mMasInstance.updateImEmailConvoListVersionCounter();
        }
        mMasInstance.setContactList(contactList);
    }

    private static boolean sendEventNewMessage(long eventFilter) {
        return ((eventFilter & EVENT_FILTER_NEW_MESSAGE) > 0);
    }

    private static boolean sendEventMessageDeleted(long eventFilter) {
        return ((eventFilter & EVENT_FILTER_MESSAGE_DELETED) > 0);
    }

    private static boolean sendEventMessageShift(long eventFilter) {
        return ((eventFilter & EVENT_FILTER_MESSAGE_SHIFT) > 0);
    }

    private static boolean sendEventSendingSuccess(long eventFilter) {
        return ((eventFilter & EVENT_FILTER_SENDING_SUCCESS) > 0);
    }

    private static boolean sendEventSendingFailed(long eventFilter) {
        return ((eventFilter & EVENT_FILTER_SENDING_FAILED) > 0);
    }

    private static boolean sendEventDeliverySuccess(long eventFilter) {
        return ((eventFilter & EVENT_FILTER_DELIVERY_SUCCESS) > 0);
    }

    private static boolean sendEventDeliveryFailed(long eventFilter) {
        return ((eventFilter & EVENT_FILTER_DELIVERY_FAILED) > 0);
    }

    private static boolean sendEventReadStatusChanged(long eventFilter) {
        return ((eventFilter & EVENT_FILTER_READ_STATUS_CHANGED) > 0);
    }

    private static boolean sendEventConversationChanged(long eventFilter) {
        return ((eventFilter & EVENT_FILTER_CONVERSATION_CHANGED) > 0);
    }

    private static boolean sendEventParticipantPresenceChanged(long eventFilter) {
        return ((eventFilter & EVENT_FILTER_PARTICIPANT_PRESENCE_CHANGED) > 0);
    }

    private static boolean sendEventParticipantChatstateChanged(long eventFilter) {
        return ((eventFilter & EVENT_FILTER_PARTICIPANT_CHATSTATE_CHANGED) > 0);
    }

    private static boolean sendEventMessageRemoved(long eventFilter) {
        return ((eventFilter & EVENT_FILTER_MESSAGE_REMOVED) > 0);
    }

    private TYPE getSmsType() {
        TYPE smsType = null;
        TelephonyManager tm = (TelephonyManager) mContext.getSystemService(
                Context.TELEPHONY_SERVICE);

        if (tm.getPhoneType() == TelephonyManager.PHONE_TYPE_CDMA) {
            smsType = TYPE.SMS_CDMA;
        } else {
            smsType = TYPE.SMS_GSM;
        }

        return smsType;
    }

    private final ContentObserver mObserver = new ContentObserver(new Handler()) {
        @Override
        public void onChange(boolean selfChange) {
            onChange(selfChange, null);
        }

        @Override
        public void onChange(boolean selfChange, Uri uri) {
            if(uri == null) {
                Log.w(TAG, "onChange() with URI == null - not handled.");
                return;
            }

            if (!mStorageUnlocked) {
                Log.v(TAG, "Ignore events until storage is completely unlocked");
                return;
            }

            if (V) Log.d(TAG, "onChange on thread: " + Thread.currentThread().getId()
                    + " Uri: " + uri.toString() + " selfchange: " + selfChange);

            if(uri.toString().contains(BluetoothMapContract.TABLE_CONVOCONTACT))
                handleContactListChanges(uri);
            else
                handleMsgListChanges(uri);
        }
    };

    private static final HashMap<Integer, String> FOLDER_SMS_MAP;
    static {
        FOLDER_SMS_MAP = new HashMap<Integer, String>();
        FOLDER_SMS_MAP.put(Sms.MESSAGE_TYPE_INBOX,  BluetoothMapContract.FOLDER_NAME_INBOX);
        FOLDER_SMS_MAP.put(Sms.MESSAGE_TYPE_SENT,  BluetoothMapContract.FOLDER_NAME_SENT);
        FOLDER_SMS_MAP.put(Sms.MESSAGE_TYPE_DRAFT,  BluetoothMapContract.FOLDER_NAME_DRAFT);
        FOLDER_SMS_MAP.put(Sms.MESSAGE_TYPE_OUTBOX,  BluetoothMapContract.FOLDER_NAME_OUTBOX);
        FOLDER_SMS_MAP.put(Sms.MESSAGE_TYPE_FAILED,  BluetoothMapContract.FOLDER_NAME_OUTBOX);
        FOLDER_SMS_MAP.put(Sms.MESSAGE_TYPE_QUEUED,  BluetoothMapContract.FOLDER_NAME_OUTBOX);
    }

    private static String getSmsFolderName(int type) {
        String name = FOLDER_SMS_MAP.get(type);
        if(name != null) {
            return name;
        }
        Log.e(TAG, "New SMS mailbox types have been introduced, without an update in BT...");
        return "Unknown";
    }


    private static final HashMap<Integer, String> FOLDER_MMS_MAP;
    static {
        FOLDER_MMS_MAP = new HashMap<Integer, String>();
        FOLDER_MMS_MAP.put(Mms.MESSAGE_BOX_INBOX,  BluetoothMapContract.FOLDER_NAME_INBOX);
        FOLDER_MMS_MAP.put(Mms.MESSAGE_BOX_SENT,   BluetoothMapContract.FOLDER_NAME_SENT);
        FOLDER_MMS_MAP.put(Mms.MESSAGE_BOX_DRAFTS, BluetoothMapContract.FOLDER_NAME_DRAFT);
        FOLDER_MMS_MAP.put(Mms.MESSAGE_BOX_OUTBOX, BluetoothMapContract.FOLDER_NAME_OUTBOX);
    }

    private static String getMmsFolderName(int mailbox) {
        String name = FOLDER_MMS_MAP.get(mailbox);
        if(name != null) {
            return name;
        }
        Log.e(TAG, "New MMS mailboxes have been introduced, without an update in BT...");
        return "Unknown";
    }

    /**
     * Set the folder structure to be used for this instance.
     * @param folderStructure
     */
    public void setFolderStructure(BluetoothMapFolderElement folderStructure) {
        this.mFolders = folderStructure;
    }

    private class ConvoContactInfo {
        public int mConvoColConvoId         = -1;
        public int mConvoColLastActivity    = -1;
        public int mConvoColName            = -1;
        //        public int mConvoColRead            = -1;
        //        public int mConvoColVersionCounter  = -1;
        public int mContactColUci           = -1;
        public int mContactColConvoId       = -1;
        public int mContactColName          = -1;
        public int mContactColNickname      = -1;
        public int mContactColBtUid         = -1;
        public int mContactColChatState     = -1;
        public int mContactColContactId     = -1;
        public int mContactColLastActive    = -1;
        public int mContactColPresenceState = -1;
        public int mContactColPresenceText  = -1;
        public int mContactColPriority      = -1;
        public int mContactColLastOnline    = -1;

        public void setConvoColunms(Cursor c) {
            //            mConvoColConvoId         = c.getColumnIndex(
            //                    BluetoothMapContract.ConversationColumns.THREAD_ID);
            //            mConvoColLastActivity    = c.getColumnIndex(
            //                    BluetoothMapContract.ConversationColumns.LAST_THREAD_ACTIVITY);
            //            mConvoColName            = c.getColumnIndex(
            //                    BluetoothMapContract.ConversationColumns.THREAD_NAME);
            mContactColConvoId       = c.getColumnIndex(
                    BluetoothMapContract.ConvoContactColumns.CONVO_ID);
            mContactColName          = c.getColumnIndex(
                    BluetoothMapContract.ConvoContactColumns.NAME);
            mContactColNickname      = c.getColumnIndex(
                    BluetoothMapContract.ConvoContactColumns.NICKNAME);
            mContactColBtUid         = c.getColumnIndex(
                    BluetoothMapContract.ConvoContactColumns.X_BT_UID);
            mContactColChatState     = c.getColumnIndex(
                    BluetoothMapContract.ConvoContactColumns.CHAT_STATE);
            mContactColUci           = c.getColumnIndex(
                    BluetoothMapContract.ConvoContactColumns.UCI);
            mContactColNickname      = c.getColumnIndex(
                    BluetoothMapContract.ConvoContactColumns.NICKNAME);
            mContactColLastActive    = c.getColumnIndex(
                    BluetoothMapContract.ConvoContactColumns.LAST_ACTIVE);
            mContactColName          = c.getColumnIndex(
                    BluetoothMapContract.ConvoContactColumns.NAME);
            mContactColPresenceState = c.getColumnIndex(
                    BluetoothMapContract.ConvoContactColumns.PRESENCE_STATE);
            mContactColPresenceText  = c.getColumnIndex(
                    BluetoothMapContract.ConvoContactColumns.STATUS_TEXT);
            mContactColPriority      = c.getColumnIndex(
                    BluetoothMapContract.ConvoContactColumns.PRIORITY);
            mContactColLastOnline    = c.getColumnIndex(
                    BluetoothMapContract.ConvoContactColumns.LAST_ONLINE);
        }
    }

    class Event {
        String eventType;
        long handle;
        String folder = null;
        String oldFolder = null;
        TYPE msgType;
        /* Extended event parameters in MAP Event version 1.1 */
        String datetime = null; // OBEX time "YYYYMMDDTHHMMSS"
        String uci = null;
        String subject = null;
        String senderName = null;
        String priority = null;
        /* Event parameters in MAP Event version 1.2 */
        String conversationName = null;
        long conversationID = -1;
        int presenceState = BluetoothMapContract.PresenceState.UNKNOWN;
        String presenceStatus = null;
        int chatState = BluetoothMapContract.ChatState.UNKNOWN;

        final static String PATH = "telecom/msg/";

        private void setFolderPath(String name, TYPE type) {
            if (name != null) {
                if(type == TYPE.EMAIL || type == TYPE.IM) {
                    this.folder = name;
                } else {
                    this.folder = PATH + name;
                }
            } else {
                this.folder = null;
            }
        }

        public Event(String eventType, long handle, String folder,
                String oldFolder, TYPE msgType) {
            this.eventType = eventType;
            this.handle = handle;
            setFolderPath(folder, msgType);
            if (oldFolder != null) {
                if(msgType == TYPE.EMAIL || msgType == TYPE.IM) {
                    this.oldFolder = oldFolder;
                } else {
                    this.oldFolder = PATH + oldFolder;
                }
            } else {
                this.oldFolder = null;
            }
            this.msgType = msgType;
        }

        public Event(String eventType, long handle, String folder, TYPE msgType) {
            this.eventType = eventType;
            this.handle = handle;
            setFolderPath(folder, msgType);
            this.msgType = msgType;
        }

        /* extended event type 1.1 */
        public Event(String eventType, long handle, String folder, TYPE msgType,
                String datetime, String subject, String senderName, String priority) {
            this.eventType = eventType;
            this.handle = handle;
            setFolderPath(folder, msgType);
            this.msgType = msgType;
            this.datetime = datetime;
            if (subject != null) {
                this.subject = BluetoothMapUtils.stripInvalidChars(subject);
            }
            if (senderName != null) {
                this.senderName = BluetoothMapUtils.stripInvalidChars(senderName);
            }
            this.priority = priority;
        }

        /* extended event type 1.2 message events */
        public Event(String eventType, long handle, String folder, TYPE msgType,
                String datetime, String subject, String senderName, String priority,
                long conversationID, String conversationName) {
            this.eventType = eventType;
            this.handle = handle;
            setFolderPath(folder, msgType);
            this.msgType = msgType;
            this.datetime = datetime;
            if (subject != null) {
                this.subject = BluetoothMapUtils.stripInvalidChars(subject);
            }
            if (senderName != null) {
                this.senderName = BluetoothMapUtils.stripInvalidChars(senderName);
            }
            if (conversationID != 0) {
                this.conversationID = conversationID;
            }
            if (conversationName != null) {
                this.conversationName = BluetoothMapUtils.stripInvalidChars(conversationName);
            }
            this.priority = priority;
        }

        /* extended event type 1.2 for conversation, presence or chat state changed events */
        public Event(String eventType, String uci, TYPE msgType, String name, String priority,
                String lastActivity, long conversationID, String conversationName,
                int presenceState, String presenceStatus, int chatState) {
            this.eventType = eventType;
            this.uci = uci;
            this.msgType = msgType;
            if (name != null) {
                this.senderName = BluetoothMapUtils.stripInvalidChars(name);
            }
            this.priority = priority;
            this.datetime = lastActivity;
            if (conversationID != 0) {
                this.conversationID = conversationID;
            }
            if (conversationName != null) {
                this.conversationName = BluetoothMapUtils.stripInvalidChars(conversationName);
            }
            if (presenceState != BluetoothMapContract.PresenceState.UNKNOWN) {
                this.presenceState = presenceState;
            }
            if (presenceStatus != null) {
                this.presenceStatus = BluetoothMapUtils.stripInvalidChars(presenceStatus);
            }
            if (chatState != BluetoothMapContract.ChatState.UNKNOWN) {
                this.chatState = chatState;
            }
        }

        public byte[] encode() throws UnsupportedEncodingException {
            StringWriter sw = new StringWriter();
            XmlSerializer xmlEvtReport = Xml.newSerializer();

            try {
                xmlEvtReport.setOutput(sw);
                xmlEvtReport.startDocument("UTF-8", true);
                xmlEvtReport.text("\r\n");
                xmlEvtReport.startTag("", "MAP-event-report");
                if (mMapEventReportVersion == BluetoothMapUtils.MAP_EVENT_REPORT_V10) {
                    xmlEvtReport.attribute("", "version", BluetoothMapUtils.MAP_V10_STR);
                } else if (mMapEventReportVersion == BluetoothMapUtils.MAP_EVENT_REPORT_V11) {
                    xmlEvtReport.attribute("", "version", BluetoothMapUtils.MAP_V11_STR);
                } else {
                    xmlEvtReport.attribute("", "version", BluetoothMapUtils.MAP_V12_STR);
                }
                xmlEvtReport.startTag("", "event");
                xmlEvtReport.attribute("", "type", eventType);
                if (eventType.equals(EVENT_TYPE_CONVERSATION) ||
                        eventType.equals(EVENT_TYPE_PRESENCE) ||
                        eventType.equals(EVENT_TYPE_CHAT_STATE)) {
                    xmlEvtReport.attribute("", "participant_uci", uci);
                } else {
                    xmlEvtReport.attribute("", "handle",
                            BluetoothMapUtils.getMapHandle(handle, msgType));
                }

                if (folder != null) {
                    xmlEvtReport.attribute("", "folder", folder);
                }
                if (oldFolder != null) {
                    xmlEvtReport.attribute("", "old_folder", oldFolder);
                }
                /* Avoid possible NPE for "msgType" "null" value. "msgType"
                 * is a implied attribute and will be set "null" for events
                 * like "memory full" or "memory available" */
                if (msgType != null) {
                    xmlEvtReport.attribute("", "msg_type", msgType.name());
                }
                /* If MAP event report version is above 1.0 send
                 * extended event report parameters */
                if (datetime != null) {
                    xmlEvtReport.attribute("", "datetime", datetime);
                }
                if (subject != null) {
                    xmlEvtReport.attribute("", "subject",
                            subject.substring(0,subject.length() < 256 ? subject.length() : 256));
                }
                if (senderName != null) {
<<<<<<< HEAD
                    xmlEvtReport.attribute("", "sender_name",
                            senderName.substring(0, senderName.length() < 256 ?
                                senderName.length() : 256));
=======
                    xmlEvtReport.attribute("", "sender_name", senderName);
>>>>>>> 1c40f921
                }
                if (priority != null) {
                    xmlEvtReport.attribute("", "priority", priority);
                }

                //}
                /* Include conversation information from event version 1.2 */
                if (mMapEventReportVersion > BluetoothMapUtils.MAP_EVENT_REPORT_V11 ) {
                    if (conversationName != null) {
                        xmlEvtReport.attribute("", "conversation_name", conversationName);
                    }
                    if (conversationID != -1) {
                        // Convert provider conversation handle to string incl type
                        xmlEvtReport.attribute("", "conversation_id",
                                BluetoothMapUtils.getMapConvoHandle(conversationID, msgType));
                    }
                    if (eventType.equals(EVENT_TYPE_PRESENCE)) {
                        if (presenceState != 0) {
                            // Convert provider conversation handle to string incl type
                            xmlEvtReport.attribute("", "presence_availability",
                                    String.valueOf(presenceState));
                        }
                        if (presenceStatus != null) {
                            // Convert provider conversation handle to string incl type
                            xmlEvtReport.attribute("", "presence_status",
                                    presenceStatus.substring(
                                            0,presenceStatus.length() < 256 ? subject.length() : 256));
                        }
                    }
                    if (eventType.equals(EVENT_TYPE_PRESENCE)) {
                        if (chatState != 0) {
                            // Convert provider conversation handle to string incl type
                            xmlEvtReport.attribute("", "chat_state", String.valueOf(chatState));
                        }
                    }

                }
                xmlEvtReport.endTag("", "event");
                xmlEvtReport.endTag("", "MAP-event-report");
                xmlEvtReport.endDocument();
            } catch (IllegalArgumentException e) {
                if(D) Log.w(TAG,e);
            } catch (IllegalStateException e) {
                if(D) Log.w(TAG,e);
            } catch (IOException e) {
                if(D) Log.w(TAG,e);
            }

            if (V) Log.d(TAG, sw.toString());

            return sw.toString().getBytes("UTF-8");
        }
    }

    /*package*/ class Msg {
        long id;
        int type;               // Used as folder for SMS/MMS
        int threadId;           // Used for SMS/MMS at delete
        long folderId = -1;     // Email folder ID
        long oldFolderId = -1;  // Used for email undelete
        boolean localInitiatedSend = false; // Used for MMS to filter out events
        boolean localInitiatedReadStatus = false; // Used for SetMsgStatusRead to filter out event
        boolean localInitiatedShift = false; // Used for SetMsgStatusDelete to filter out events
        boolean transparent = false; // Used for EMAIL to delete message sent with transparency
        int flagRead = -1;      // Message status read/unread

        public Msg(long id, int type, int threadId, int readFlag) {
            this.id = id;
            this.type = type;
            this.threadId = threadId;
            this.flagRead = readFlag;
        }
        public Msg(long id, long folderId, int readFlag) {
            this.id = id;
            this.folderId = folderId;
            this.flagRead = readFlag;
        }

        /* Eclipse generated hashCode() and equals() to make
         * hashMap lookup work independent of whether the obj
         * is used for email or SMS/MMS and whether or not the
         * oldFolder is set. */
        @Override
        public int hashCode() {
            final int prime = 31;
            int result = 1;
            result = prime * result + (int) (id ^ (id >>> 32));
            return result;
        }

        @Override
        public boolean equals(Object obj) {
            if (this == obj)
                return true;
            if (obj == null)
                return false;
            if (getClass() != obj.getClass())
                return false;
            Msg other = (Msg) obj;
            if (id != other.id)
                return false;
            return true;
        }
    }

    private Map<Long, Msg> mMsgListSms = null;

    private Map<Long, Msg> mMsgListMms = null;

    private Map<Long, Msg> mMsgListMsg = null;

    private Map<String, BluetoothMapConvoContactElement> mContactList = null;

    public int setNotificationRegistration(int notificationStatus) throws RemoteException {
        // Forward the request to the MNS thread as a message - including the MAS instance ID.
        if(D) Log.d(TAG,"setNotificationRegistration() enter");
        if (mMnsClient == null) {
            return ResponseCodes.OBEX_HTTP_UNAVAILABLE;
        }
        Handler mns = mMnsClient.getMessageHandler();
        if (mns != null) {
            Message msg = mns.obtainMessage();
            if (mMnsClient.isValidMnsRecord()) {
                msg.what = BluetoothMnsObexClient.MSG_MNS_NOTIFICATION_REGISTRATION;
            } else {
                //Trigger SDP Search and notificaiton registration , if SDP record not found.
                msg.what = BluetoothMnsObexClient.MSG_MNS_SDP_SEARCH_REGISTRATION;
                if (mMnsClient.mMnsLstRegRqst != null &&
                        (mMnsClient.mMnsLstRegRqst.isSearchInProgress())) {
                    /*  1. Disallow next Notification ON Request :
                     *     - Respond "Service Unavailable" as SDP Search and last notification
                     *       registration ON request is already InProgress.
                     *     - Next notification ON Request will be allowed ONLY after search
                     *       and connect for last saved request [Replied with OK ] is processed.
                     */
                    if (notificationStatus == BluetoothMapAppParams.NOTIFICATION_STATUS_YES) {
                        return ResponseCodes.OBEX_HTTP_UNAVAILABLE;
                    } else {
                        /*  2. Allow next Notification OFF Request:
                         *    - Keep the SDP search still in progress.
                         *    - Disconnect and Deregister the contentObserver.
                         */
                        msg.what = BluetoothMnsObexClient.MSG_MNS_NOTIFICATION_REGISTRATION;
                    }
                }
            }
            msg.arg1 = mMasId;
            msg.arg2 = notificationStatus;
            mns.sendMessageDelayed(msg, 10); // Send message without forcing a context switch
            /* Some devices - e.g. PTS needs to get the unregister confirm before we actually
             * disconnect the MNS. */
            if(D) Log.d(TAG,"setNotificationRegistration() send : " + msg.what + " to MNS ");
            return ResponseCodes.OBEX_HTTP_OK;
        } else {
            // This should not happen except at shutdown.
            if(D) Log.d(TAG,"setNotificationRegistration() Unable to send registration request");
            return ResponseCodes.OBEX_HTTP_UNAVAILABLE;
        }
    }

    boolean eventMaskContainsContacts(long mask) {
        return sendEventParticipantPresenceChanged(mask);
    }

    boolean eventMaskContainsCovo(long mask) {
        return (sendEventConversationChanged(mask)
                || sendEventParticipantChatstateChanged(mask));
    }

    /* Overwrite the existing notification filter. Will register/deregister observers for
     * the Contacts and Conversation table as needed. We keep the message observer
     * at all times. */
    /*package*/ synchronized void setNotificationFilter(long newFilter) {
        long oldFilter = mEventFilter;
        mEventFilter = newFilter;
        /* Contacts */
        if(!eventMaskContainsContacts(oldFilter) &&
                eventMaskContainsContacts(newFilter)) {
            // TODO:
            // Enable the observer
            // Reset the contacts list
        }
        /* Conversations */
        if(!eventMaskContainsCovo(oldFilter) &&
                eventMaskContainsCovo(newFilter)) {
            // TODO:
            // Enable the observer
            // Reset the conversations list
        }
    }

    public void registerObserver() throws RemoteException{
        if (V) Log.d(TAG, "registerObserver");

        if (mObserverRegistered)
            return;

        if(mAccount != null) {

            mProviderClient = mResolver.acquireUnstableContentProviderClient(mAuthority);
            if (mProviderClient == null) {
                throw new RemoteException("Failed to acquire provider for " + mAuthority);
            }
            mProviderClient.setDetectNotResponding(PROVIDER_ANR_TIMEOUT);

            // If there is a change in the database before we init the lists we will be sending
            // loads of events - hence init before register.
            if(mAccount.getType() == TYPE.IM) {
                // Further add contact list tracking
                initContactsList();
            }
        }
        // If there is a change in the database before we init the lists we will be sending
        // loads of events - hence init before register.
        initMsgList();

        /* Use MmsSms Uri since the Sms Uri is not notified on deletes */
        if(mEnableSmsMms){
            //this is sms/mms
            mResolver.registerContentObserver(MmsSms.CONTENT_URI, false, mObserver);
            mObserverRegistered = true;
        }

        if(mAccount != null) {
            /* For URI's without account ID */
            Uri uri = Uri.parse(mAccount.mBase_uri_no_account + "/"
                    + BluetoothMapContract.TABLE_MESSAGE);
            if(D) Log.d(TAG, "Registering observer for: " + uri);
            mResolver.registerContentObserver(uri, true, mObserver);

            /* For URI's with account ID - is handled the same way as without ID, but is
             * only triggered for MAS instances with matching account ID. */
            uri = Uri.parse(mAccount.mBase_uri + "/" + BluetoothMapContract.TABLE_MESSAGE);
            if(D) Log.d(TAG, "Registering observer for: " + uri);
            mResolver.registerContentObserver(uri, true, mObserver);

            if(mAccount.getType() == TYPE.IM) {

                uri = Uri.parse(mAccount.mBase_uri_no_account + "/"
                        + BluetoothMapContract.TABLE_CONVOCONTACT);
                if(D) Log.d(TAG, "Registering observer for: " + uri);
                mResolver.registerContentObserver(uri, true, mObserver);

                /* For URI's with account ID - is handled the same way as without ID, but is
                 * only triggered for MAS instances with matching account ID. */
                uri = Uri.parse(mAccount.mBase_uri + "/" + BluetoothMapContract.TABLE_CONVOCONTACT);
                if(D) Log.d(TAG, "Registering observer for: " + uri);
                mResolver.registerContentObserver(uri, true, mObserver);
            }

            mObserverRegistered = true;
        }
    }

    public void unregisterObserver() {
        if (V) Log.d(TAG, "unregisterObserver");
        mResolver.unregisterContentObserver(mObserver);
        mObserverRegistered = false;
        if(mProviderClient != null){
            mProviderClient.release();
            mProviderClient = null;
        }
    }

    /**
     * Per design it is only possible to call the refreshXxxx functions sequentially, hence it
     * is safe to modify mTransmitEvents without synchronization.
     */
    /* package */ void refreshFolderVersionCounter() {
        if (mObserverRegistered) {
            // As we have observers, we already keep the counter up-to-date.
            return;
        }
        /* We need to perform the same functionality, as when we receive a notification change,
           hence we:
            - disable the event transmission
            - triggers the code for updates
            - enable the event transmission */
        mTransmitEvents = false;
        try {
            if(mEnableSmsMms) {
                handleMsgListChangesSms();
                handleMsgListChangesMms();
            }
            if(mAccount != null) {
                try {
                    handleMsgListChangesMsg(mMessageUri);
                } catch (RemoteException e) {
                    Log.e(TAG, "Unable to update FolderVersionCounter. - Not fatal, but can cause" +
                            " undesirable user experience!", e);
                }
            }
        } finally {
            // Ensure we always enable events again
            mTransmitEvents = true;
        }
    }

    /* package */ void refreshConvoListVersionCounter() {
        if (mObserverRegistered) {
            // As we have observers, we already keep the counter up-to-date.
            return;
        }
        /* We need to perform the same functionality, as when we receive a notification change,
        hence we:
         - disable event transmission
         - triggers the code for updates
         - enable event transmission */
        mTransmitEvents = false;
        try {
            if((mAccount != null) && (mContactUri != null)) {
                handleContactListChanges(mContactUri);
            }
        } finally {
            // Ensure we always enable events again
            mTransmitEvents = true;
        }
    }

    private void sendEvent(Event evt) {

        if(mTransmitEvents == false) {
            if(V) Log.v(TAG, "mTransmitEvents == false - don't send event.");
            return;
        }

        if(D)Log.d(TAG, "sendEvent: " + evt.eventType + " " + evt.handle + " " + evt.folder + " "
                + evt.oldFolder + " " + evt.msgType.name() + " " + evt.datetime + " "
                + evt.subject + " " + evt.senderName + " " + evt.priority );

        if (mMnsClient == null || mMnsClient.isConnected() == false) {
            Log.d(TAG, "sendEvent: No MNS client registered or connected- don't send event");
            return;
        }

        /* Enable use of the cache for checking the filter */
        long eventFilter = mEventFilter;

        /* This should have been a switch on the string, but it is not allowed in Java 1.6 */
        /* WARNING: Here we do pointer compare for the string to speed up things, that is.
         * HENCE: always use the EVENT_TYPE_"defines" */
        if(evt.eventType == EVENT_TYPE_NEW) {
            if(!sendEventNewMessage(eventFilter)) {
                if(D)Log.d(TAG, "Skip sending event of type: " + evt.eventType);
                return;
            }
        } else if(evt.eventType == EVENT_TYPE_DELETE) {
            if(!sendEventMessageDeleted(eventFilter)) {
                if(D)Log.d(TAG, "Skip sending event of type: " + evt.eventType);
                return;
            }
        } else if(evt.eventType == EVENT_TYPE_REMOVED) {
            if(!sendEventMessageRemoved(eventFilter)) {
                if(D)Log.d(TAG, "Skip sending event of type: " + evt.eventType);
                return;
            }
        } else if(evt.eventType == EVENT_TYPE_SHIFT) {
            if(!sendEventMessageShift(eventFilter)) {
                if(D)Log.d(TAG, "Skip sending event of type: " + evt.eventType);
                return;
            }
        } else if(evt.eventType == EVENT_TYPE_DELEVERY_SUCCESS) {
            if(!sendEventDeliverySuccess(eventFilter)) {
                if(D)Log.d(TAG, "Skip sending event of type: " + evt.eventType);
                return;
            }
        } else if(evt.eventType == EVENT_TYPE_SENDING_SUCCESS) {
            if(!sendEventSendingSuccess(eventFilter)) {
                if(D)Log.d(TAG, "Skip sending event of type: " + evt.eventType);
                return;
            }
        } else if(evt.eventType == EVENT_TYPE_SENDING_FAILURE) {
            if(!sendEventSendingFailed(eventFilter)) {
                if(D)Log.d(TAG, "Skip sending event of type: " + evt.eventType);
                return;
            }
        } else if(evt.eventType == EVENT_TYPE_DELIVERY_FAILURE) {
            if(!sendEventDeliveryFailed(eventFilter)) {
                if(D)Log.d(TAG, "Skip sending event of type: " + evt.eventType);
                return;
            }
        } else if(evt.eventType == EVENT_TYPE_READ_STATUS) {
            if(!sendEventReadStatusChanged(eventFilter)) {
                if(D)Log.d(TAG, "Skip sending event of type: " + evt.eventType);
                return;
            }
        } else if(evt.eventType == EVENT_TYPE_CONVERSATION) {
            if(!sendEventConversationChanged(eventFilter)) {
                if(D)Log.d(TAG, "Skip sending event of type: " + evt.eventType);
                return;
            }
        } else if(evt.eventType == EVENT_TYPE_PRESENCE) {
            if(!sendEventParticipantPresenceChanged(eventFilter)) {
                if(D)Log.d(TAG, "Skip sending event of type: " + evt.eventType);
                return;
            }
        } else if(evt.eventType == EVENT_TYPE_CHAT_STATE) {
            if(!sendEventParticipantChatstateChanged(eventFilter)) {
                if(D)Log.d(TAG, "Skip sending event of type: " + evt.eventType);
                return;
            }
        }

        try {
            mMnsClient.sendEvent(evt.encode(), mMasId);
        } catch (UnsupportedEncodingException ex) {
            /* do nothing */
            if (D) Log.e(TAG, "Exception - should not happen: ",ex);
        }
    }

    private void initMsgList() throws RemoteException {
        if (V) Log.d(TAG, "initMsgList");
        UserManager manager = UserManager.get(mContext);
        if (manager == null || !manager.isUserUnlocked()) return;

        if (mEnableSmsMms) {
            HashMap<Long, Msg> msgListSms = new HashMap<Long, Msg>();

            Cursor c = mResolver.query(Sms.CONTENT_URI,
                    SMS_PROJECTION_SHORT, null, null, null);
            try {
                if (c != null && c.moveToFirst()) {
                    do {
                        long id = c.getLong(c.getColumnIndex(Sms._ID));
                        int type = c.getInt(c.getColumnIndex(Sms.TYPE));
                        int threadId = c.getInt(c.getColumnIndex(Sms.THREAD_ID));
                        int read = c.getInt(c.getColumnIndex(Sms.READ));

                        Msg msg = new Msg(id, type, threadId, read);
                        msgListSms.put(id, msg);
                    } while (c.moveToNext());
                }
            } finally {
                if (c != null) c.close();
            }

            synchronized(getMsgListSms()) {
                getMsgListSms().clear();
                setMsgListSms(msgListSms, true); // Set initial folder version counter
            }

            HashMap<Long, Msg> msgListMms = new HashMap<Long, Msg>();

            c = mResolver.query(Mms.CONTENT_URI, MMS_PROJECTION_SHORT, null, null, null);
            try {
                if (c != null && c.moveToFirst()) {
                    do {
                        long id = c.getLong(c.getColumnIndex(Mms._ID));
                        int type = c.getInt(c.getColumnIndex(Mms.MESSAGE_BOX));
                        int threadId = c.getInt(c.getColumnIndex(Mms.THREAD_ID));
                        int read = c.getInt(c.getColumnIndex(Mms.READ));

                        Msg msg = new Msg(id, type, threadId, read);
                        msgListMms.put(id, msg);
                    } while (c.moveToNext());
                }
            } finally {
                if (c != null) c.close();
            }

            synchronized(getMsgListMms()) {
                getMsgListMms().clear();
                setMsgListMms(msgListMms, true); // Set initial folder version counter
            }
        }

        if(mAccount != null) {
            HashMap<Long, Msg> msgList = new HashMap<Long, Msg>();
            Uri uri = mMessageUri;
            Cursor c = mProviderClient.query(uri, MSG_PROJECTION_SHORT, null, null, null);

            try {
                if (c != null && c.moveToFirst()) {
                    do {
                        long id = c.getLong(c.getColumnIndex(MessageColumns._ID));
                        long folderId = c.getInt(c.getColumnIndex(
                                BluetoothMapContract.MessageColumns.FOLDER_ID));
                        int readFlag = c.getInt(c.getColumnIndex(
                                BluetoothMapContract.MessageColumns.FLAG_READ));
                        Msg msg = new Msg(id, folderId, readFlag);
                        msgList.put(id, msg);
                    } while (c.moveToNext());
                }
            } finally {
                if (c != null) c.close();
            }

            synchronized(getMsgListMsg()) {
                getMsgListMsg().clear();
                setMsgListMsg(msgList, true);
            }
        }
    }

    private void initContactsList() throws RemoteException {
        if (V) Log.d(TAG, "initContactsList");
        if(mContactUri == null) {
            if (D) Log.d(TAG, "initContactsList() no mContactUri - nothing to init");
            return;
        }
        Uri uri = mContactUri;
        Cursor c = mProviderClient.query(uri,
                BluetoothMapContract.BT_CONTACT_CHATSTATE_PRESENCE_PROJECTION,
                null, null, null);
        Map<String, BluetoothMapConvoContactElement> contactList =
                new HashMap<String, BluetoothMapConvoContactElement>();
        try {
            if (c != null && c.moveToFirst()) {
                ConvoContactInfo cInfo = new ConvoContactInfo();
                cInfo.setConvoColunms(c);
                do {
                    long convoId = c.getLong(cInfo.mContactColConvoId);
                    if (convoId == 0)
                        continue;
                    if (V) BluetoothMapUtils.printCursor(c);
                    String uci = c.getString(cInfo.mContactColUci);
                    String name = c.getString(cInfo.mContactColName);
                    String displayName = c.getString(cInfo.mContactColNickname);
                    String presenceStatus = c.getString(cInfo.mContactColPresenceText);
                    int presenceState = c.getInt(cInfo.mContactColPresenceState);
                    long lastActivity = c.getLong(cInfo.mContactColLastActive);
                    int chatState = c.getInt(cInfo.mContactColChatState);
                    int priority = c.getInt(cInfo.mContactColPriority);
                    String btUid = c.getString(cInfo.mContactColBtUid);
                    BluetoothMapConvoContactElement contact =
                            new BluetoothMapConvoContactElement(uci, name, displayName,
                                    presenceStatus, presenceState, lastActivity, chatState,
                                    priority, btUid);
                    contactList.put(uci, contact);
                } while (c.moveToNext());
            }
        } finally {
            if (c != null) c.close();
        }
        synchronized(getContactList()) {
            getContactList().clear();
            setContactList(contactList, true);
        }
    }

    private void handleMsgListChangesSms() {
        if (V) Log.d(TAG, "handleMsgListChangesSms");

        HashMap<Long, Msg> msgListSms = new HashMap<Long, Msg>();
        boolean listChanged = false;

        Cursor c;
        synchronized(getMsgListSms()) {
            if (mMapEventReportVersion == BluetoothMapUtils.MAP_EVENT_REPORT_V10) {
                c = mResolver.query(Sms.CONTENT_URI,
                        SMS_PROJECTION_SHORT, null, null, null);
            } else {
                c = mResolver.query(Sms.CONTENT_URI,
                        SMS_PROJECTION_SHORT_EXT, null, null, null);
            }
            try {
                if (c != null && c.moveToFirst()) {
                    do {
                        long id = c.getLong(c.getColumnIndex(Sms._ID));
                        int type = c.getInt(c.getColumnIndex(Sms.TYPE));
                        int threadId = c.getInt(c.getColumnIndex(Sms.THREAD_ID));
                        int read = c.getInt(c.getColumnIndex(Sms.READ));

                        Msg msg = getMsgListSms().remove(id);

                        /* We must filter out any actions made by the MCE, hence do not send e.g.
                         * a message deleted and/or MessageShift for messages deleted by the MCE. */

                        if (msg == null) {
                            /* New message */
                            msg = new Msg(id, type, threadId, read);
                            msgListSms.put(id, msg);
                            listChanged = true;
                            Event evt;
                            if (mTransmitEvents == true && // extract contact details only if needed
                                    mMapEventReportVersion >
                            BluetoothMapUtils.MAP_EVENT_REPORT_V10) {
                                String date = BluetoothMapUtils.getDateTimeString(
                                        c.getLong(c.getColumnIndex(Sms.DATE)));
                                String subject = c.getString(c.getColumnIndex(Sms.BODY));
                                if (subject == null ) {
                                    subject = "";
                                }
                                String name = "";
                                String phone = "";
                                if (type == 1) { //inbox
                                    phone = c.getString(c.getColumnIndex(Sms.ADDRESS));
                                    if (phone != null && !phone.isEmpty()) {
                                        name = BluetoothMapContent.getContactNameFromPhone(phone,
                                                mResolver);
                                        if(name == null || name.isEmpty()){
                                            name = phone;
                                        }
                                    }else{
                                        name = phone;
                                    }
                                } else {
                                    TelephonyManager tm =
                                            (TelephonyManager)mContext.getSystemService(
                                            Context.TELEPHONY_SERVICE);
                                    if (tm != null) {
                                        phone = tm.getLine1Number();
                                        name = tm.getLine1AlphaTag();
                                        if(name == null || name.isEmpty()){
                                            name = phone;
                                        }
                                    }
                                }
                                String priority = "no";// no priority for sms
                                /* Incoming message from the network */
                                if (mMapEventReportVersion ==
                                        BluetoothMapUtils.MAP_EVENT_REPORT_V11) {
                                    evt = new Event(EVENT_TYPE_NEW, id, getSmsFolderName(type),
                                            mSmsType, date, subject, name, priority);
                                } else {
                                    evt = new Event(EVENT_TYPE_NEW, id, getSmsFolderName(type),
                                            mSmsType, date, subject, name, priority,
                                            (long)threadId, null);
                                }
                            } else {
                                /* Incoming message from the network */
                                evt = new Event(EVENT_TYPE_NEW, id, getSmsFolderName(type),
                                        null, mSmsType);
                            }
                            sendEvent(evt);
                        } else {
                            /* Existing message */
                            if (type != msg.type) {
                                listChanged = true;
                                Log.d(TAG, "new type: " + type + " old type: " + msg.type);
                                String oldFolder = getSmsFolderName(msg.type);
                                String newFolder = getSmsFolderName(type);
                                // Filter out the intermediate outbox steps
                                if(!oldFolder.equalsIgnoreCase(newFolder)) {
                                    Event evt = new Event(EVENT_TYPE_SHIFT, id,
                                            getSmsFolderName(type), oldFolder, mSmsType);
                                    sendEvent(evt);
                                }
                                msg.type = type;
                            } else if(threadId != msg.threadId) {
                                listChanged = true;
                                Log.d(TAG, "Message delete change: type: " + type
                                        + " old type: " + msg.type
                                        + "\n    threadId: " + threadId
                                        + " old threadId: " + msg.threadId);
                                if(threadId == DELETED_THREAD_ID) { // Message deleted
                                    // TODO:
                                    // We shall only use the folder attribute, but can't remember
                                    // wether to set it to "deleted" or the name of the folder
                                    // from which the message have been deleted.
                                    // "old_folder" used only for MessageShift event
                                    Event evt = new Event(EVENT_TYPE_DELETE, id,
                                            getSmsFolderName(msg.type), null, mSmsType);
                                    sendEvent(evt);
                                    msg.threadId = threadId;
                                } else { // Undelete
                                    Event evt = new Event(EVENT_TYPE_SHIFT, id,
                                            getSmsFolderName(msg.type),
                                            BluetoothMapContract.FOLDER_NAME_DELETED, mSmsType);
                                    sendEvent(evt);
                                    msg.threadId = threadId;
                                }
                            }
                            if(read != msg.flagRead) {
                                listChanged = true;
                                msg.flagRead = read;
                                if (mMapEventReportVersion >
                                        BluetoothMapUtils.MAP_EVENT_REPORT_V10) {
                                    Event evt = new Event(EVENT_TYPE_READ_STATUS, id,
                                            getSmsFolderName(msg.type), mSmsType);
                                    sendEvent(evt);
                                }
                            }
                            msgListSms.put(id, msg);
                        }
                    } while (c.moveToNext());
                }
            } finally {
                if (c != null) c.close();
            }

            for (Msg msg : getMsgListSms().values()) {
                // "old_folder" used only for MessageShift event
                Event evt = new Event(EVENT_TYPE_DELETE, msg.id,
                        getSmsFolderName(msg.type), null, mSmsType);
                sendEvent(evt);
                listChanged = true;
            }

            setMsgListSms(msgListSms, listChanged);
        }
    }

    private void handleMsgListChangesMms() {
        if (V) Log.d(TAG, "handleMsgListChangesMms");

        HashMap<Long, Msg> msgListMms = new HashMap<Long, Msg>();
        boolean listChanged = false;
        Cursor c;
        synchronized(getMsgListMms()) {
            if (mMapEventReportVersion == BluetoothMapUtils.MAP_EVENT_REPORT_V10) {
                c = mResolver.query(Mms.CONTENT_URI,
                        MMS_PROJECTION_SHORT, null, null, null);
            } else {
                c = mResolver.query(Mms.CONTENT_URI,
                        MMS_PROJECTION_SHORT_EXT, null, null, null);
            }

            try{
                if (c != null && c.moveToFirst()) {
                    do {
                        long id = c.getLong(c.getColumnIndex(Mms._ID));
                        int type = c.getInt(c.getColumnIndex(Mms.MESSAGE_BOX));
                        int mtype = c.getInt(c.getColumnIndex(Mms.MESSAGE_TYPE));
                        int threadId = c.getInt(c.getColumnIndex(Mms.THREAD_ID));
                        // TODO: Go through code to see if we have an issue with mismatch in types
                        //       for threadId. Seems to be a long in DB??
                        int read = c.getInt(c.getColumnIndex(Mms.READ));

                        Msg msg = getMsgListMms().remove(id);

                        /* We must filter out any actions made by the MCE, hence do not send
                         * e.g. a message deleted and/or MessageShift for messages deleted by the
                         * MCE.*/

                        if (msg == null) {
                            /* New message - only notify on retrieve conf */
                            listChanged = true;
                            if (getMmsFolderName(type).equalsIgnoreCase(
                                    BluetoothMapContract.FOLDER_NAME_INBOX) &&
                                    mtype != MESSAGE_TYPE_RETRIEVE_CONF) {
                                continue;
                            }
                            msg = new Msg(id, type, threadId, read);
                            msgListMms.put(id, msg);
                            Event evt;
                            if (mTransmitEvents == true && // extract contact details only if needed
                                    mMapEventReportVersion !=
                                    BluetoothMapUtils.MAP_EVENT_REPORT_V10) {
                                String date = BluetoothMapUtils.getDateTimeString(
                                        c.getLong(c.getColumnIndex(Mms.DATE)));
                                String subject = c.getString(c.getColumnIndex(Mms.SUBJECT));
                                if (subject == null || subject.length() == 0) {
                                    /* Get subject from mms text body parts - if any exists */
                                    subject = BluetoothMapContent.getTextPartsMms(mResolver, id);
                                }
                                if (subject == null ) {
                                    subject = "";
                                }
                                int tmpPri = c.getInt(c.getColumnIndex(Mms.PRIORITY));
                                Log.d(TAG, "TEMP handleMsgListChangesMms, " +
                                        "newMessage 'read' state: " + read +
                                        "priority: " + tmpPri);

                                String address = BluetoothMapContent.getAddressMms(
                                        mResolver,id,BluetoothMapContent.MMS_FROM);
                                if (address == null ) {
                                    address = "";
                                }
                                String priority = "no";
                                if(tmpPri == PduHeaders.PRIORITY_HIGH)
                                    priority = "yes";

                                /* Incoming message from the network */
                                if (mMapEventReportVersion ==
                                        BluetoothMapUtils.MAP_EVENT_REPORT_V11) {
                                    evt = new Event(EVENT_TYPE_NEW, id, getMmsFolderName(type),
                                            TYPE.MMS, date, subject, address, priority);
                                } else {
                                    evt = new Event(EVENT_TYPE_NEW, id, getMmsFolderName(type),
                                            TYPE.MMS, date, subject, address, priority,
                                            (long)threadId, null);
                                }

                            } else {
                                /* Incoming message from the network */
                                evt = new Event(EVENT_TYPE_NEW, id, getMmsFolderName(type),
                                        null, TYPE.MMS);
                            }

                            sendEvent(evt);
                        } else {
                            /* Existing message */
                            if (type != msg.type) {
                                Log.d(TAG, "new type: " + type + " old type: " + msg.type);
                                Event evt;
                                listChanged = true;
                                if(msg.localInitiatedSend == false) {
                                    // Only send events about local initiated changes
                                    evt = new Event(EVENT_TYPE_SHIFT, id, getMmsFolderName(type),
                                            getMmsFolderName(msg.type), TYPE.MMS);
                                    sendEvent(evt);
                                }
                                msg.type = type;

                                if (getMmsFolderName(type).equalsIgnoreCase(
                                        BluetoothMapContract.FOLDER_NAME_SENT)
                                        && msg.localInitiatedSend == true) {
                                    // Stop tracking changes for this message
                                    msg.localInitiatedSend = false;
                                    evt = new Event(EVENT_TYPE_SENDING_SUCCESS, id,
                                            getMmsFolderName(type), null, TYPE.MMS);
                                    sendEvent(evt);
                                }
                            } else if(threadId != msg.threadId) {
                                Log.d(TAG, "Message delete change: type: " + type + " old type: "
                                        + msg.type
                                        + "\n    threadId: " + threadId + " old threadId: "
                                        + msg.threadId);
                                listChanged = true;
                                if(threadId == DELETED_THREAD_ID) { // Message deleted
                                    // "old_folder" used only for MessageShift event
                                    Event evt = new Event(EVENT_TYPE_DELETE, id,
                                            getMmsFolderName(msg.type), null, TYPE.MMS);
                                    sendEvent(evt);
                                    msg.threadId = threadId;
                                } else { // Undelete
                                    Event evt = new Event(EVENT_TYPE_SHIFT, id,
                                            getMmsFolderName(msg.type),
                                            BluetoothMapContract.FOLDER_NAME_DELETED, TYPE.MMS);
                                    sendEvent(evt);
                                    msg.threadId = threadId;
                                }
                            }
                            if(read != msg.flagRead) {
                                listChanged = true;
                                msg.flagRead = read;
                                if (mMapEventReportVersion >
                                        BluetoothMapUtils.MAP_EVENT_REPORT_V10) {
                                    Event evt = new Event(EVENT_TYPE_READ_STATUS, id,
                                            getMmsFolderName(msg.type), TYPE.MMS);
                                    sendEvent(evt);
                                }
                            }
                            msgListMms.put(id, msg);
                        }
                    } while (c.moveToNext());

                }
            } finally {
                if (c != null) c.close();
            }
            for (Msg msg : getMsgListMms().values()) {
                // "old_folder" used only for MessageShift event
                Event evt = new Event(EVENT_TYPE_DELETE, msg.id,
                        getMmsFolderName(msg.type), null, TYPE.MMS);
                sendEvent(evt);
                listChanged = true;
            }
            setMsgListMms(msgListMms, listChanged);
        }
    }

    private void handleMsgListChangesMsg(Uri uri)  throws RemoteException{
        if (V) Log.v(TAG, "handleMsgListChangesMsg uri: " + uri.toString());

        // TODO: Change observer to handle accountId and message ID if present

        HashMap<Long, Msg> msgList = new HashMap<Long, Msg>();
        Cursor c;
        boolean listChanged = false;
        if (mMapEventReportVersion == BluetoothMapUtils.MAP_EVENT_REPORT_V10) {
            c = mProviderClient.query(mMessageUri, MSG_PROJECTION_SHORT, null, null, null);
        } else if (mMapEventReportVersion == BluetoothMapUtils.MAP_EVENT_REPORT_V11) {
            c = mProviderClient.query(mMessageUri, MSG_PROJECTION_SHORT_EXT, null, null, null);
        } else {
            c = mProviderClient.query(mMessageUri, MSG_PROJECTION_SHORT_EXT2, null, null, null);
        }
        synchronized(getMsgListMsg()) {
            try {
                if (c != null && c.moveToFirst()) {
                    do {
                        long id = c.getLong(c.getColumnIndex(
                                BluetoothMapContract.MessageColumns._ID));
                        int folderId = c.getInt(c.getColumnIndex(
                                BluetoothMapContract.MessageColumns.FOLDER_ID));
                        int readFlag = c.getInt(c.getColumnIndex(
                                BluetoothMapContract.MessageColumns.FLAG_READ));
                        Msg msg = getMsgListMsg().remove(id);
                        BluetoothMapFolderElement folderElement = mFolders.getFolderById(folderId);
                        String newFolder;
                        if(folderElement != null) {
                            newFolder = folderElement.getFullPath();
                        } else {
                            // This can happen if a new folder is created while connected
                            newFolder = "unknown";
                        }
                        /* We must filter out any actions made by the MCE, hence do not send e.g.
                         * a message deleted and/or MessageShift for messages deleted by the MCE. */
                        if (msg == null) {
                            listChanged = true;
                            /* New message - created with message unread */
                            msg = new Msg(id, folderId, 0, readFlag);
                            msgList.put(id, msg);
                            Event evt;
                            /* Incoming message from the network */
                            if (mMapEventReportVersion != BluetoothMapUtils.MAP_EVENT_REPORT_V10) {
                                String date = BluetoothMapUtils.getDateTimeString(
                                        c.getLong(c.getColumnIndex(
                                                BluetoothMapContract.MessageColumns.DATE)));
                                String subject = c.getString(c.getColumnIndex(
                                        BluetoothMapContract.MessageColumns.SUBJECT));
                                String address = c.getString(c.getColumnIndex(
                                        BluetoothMapContract.MessageColumns.FROM_LIST));
                                String priority = "no";
                                if(c.getInt(c.getColumnIndex(
                                        BluetoothMapContract.MessageColumns.FLAG_HIGH_PRIORITY))
                                        == 1)
                                    priority = "yes";
                                if (mMapEventReportVersion ==
                                        BluetoothMapUtils.MAP_EVENT_REPORT_V11) {
                                    evt = new Event(EVENT_TYPE_NEW, id, newFolder,
                                            mAccount.getType(), date, subject, address, priority);
                                } else {
                                    long thread_id = c.getLong(c.getColumnIndex(
                                            BluetoothMapContract.MessageColumns.THREAD_ID));
                                    String thread_name = c.getString(c.getColumnIndex(
                                            BluetoothMapContract.MessageColumns.THREAD_NAME));
                                    evt = new Event(EVENT_TYPE_NEW, id, newFolder,
                                            mAccount.getType(), date, subject, address, priority,
                                            thread_id, thread_name);
                                }
                            } else {
                                evt = new Event(EVENT_TYPE_NEW, id, newFolder, null, TYPE.EMAIL);
                            }
                            sendEvent(evt);
                        } else {
                            /* Existing message */
                            if (folderId != msg.folderId && msg.folderId != -1) {
                                if (D) Log.d(TAG, "new folderId: " + folderId + " old folderId: "
                                        + msg.folderId);
                                BluetoothMapFolderElement oldFolderElement =
                                        mFolders.getFolderById(msg.folderId);
                                String oldFolder;
                                listChanged = true;
                                if(oldFolderElement != null) {
                                    oldFolder = oldFolderElement.getFullPath();
                                } else {
                                    // This can happen if a new folder is created while connected
                                    oldFolder = "unknown";
                                }
                                BluetoothMapFolderElement deletedFolder =
                                        mFolders.getFolderByName(
                                                BluetoothMapContract.FOLDER_NAME_DELETED);
                                BluetoothMapFolderElement sentFolder =
                                        mFolders.getFolderByName(
                                                BluetoothMapContract.FOLDER_NAME_SENT);
                                /*
                                 *  If the folder is now 'deleted', send a deleted-event in stead of
                                 *  a shift or if message is sent initiated by MAP Client, then send
                                 *  sending-success otherwise send folderShift
                                 */
                                if(deletedFolder != null && deletedFolder.getFolderId()
                                        == folderId) {
                                    // "old_folder" used only for MessageShift event
                                    Event evt = new Event(EVENT_TYPE_DELETE, msg.id, oldFolder,
                                            null, mAccount.getType());
                                    sendEvent(evt);
                                } else if(sentFolder != null
                                        && sentFolder.getFolderId() == folderId
                                        && msg.localInitiatedSend == true) {
                                    if(msg.transparent) {
                                        mResolver.delete(
                                                ContentUris.withAppendedId(mMessageUri, id),
                                                null, null);
                                    } else {
                                        msg.localInitiatedSend = false;
                                        Event evt = new Event(EVENT_TYPE_SENDING_SUCCESS, msg.id,
                                                oldFolder, null, mAccount.getType());
                                        sendEvent(evt);
                                    }
                                } else {
                                    if (!oldFolder.equalsIgnoreCase("root")) {
                                        Event evt = new Event(EVENT_TYPE_SHIFT, id, newFolder,
                                                oldFolder, mAccount.getType());
                                        sendEvent(evt);
                                    }
                                }
                                msg.folderId = folderId;
                            }
                            if(readFlag != msg.flagRead) {
                                listChanged = true;

                                if (mMapEventReportVersion >
                                BluetoothMapUtils.MAP_EVENT_REPORT_V10) {
                                    Event evt = new Event(EVENT_TYPE_READ_STATUS, id, newFolder,
                                            mAccount.getType());
                                    sendEvent(evt);
                                    msg.flagRead = readFlag;
                                }
                            }

                            msgList.put(id, msg);
                        }
                    } while (c.moveToNext());
                }
            } finally {
                if (c != null) c.close();
            }
            // For all messages no longer in the database send a delete notification
            for (Msg msg : getMsgListMsg().values()) {
                BluetoothMapFolderElement oldFolderElement = mFolders.getFolderById(msg.folderId);
                String oldFolder;
                listChanged = true;
                if(oldFolderElement != null) {
                    oldFolder = oldFolderElement.getFullPath();
                } else {
                    oldFolder = "unknown";
                }
                /* Some e-mail clients delete the message after sending, and creates a
                 * new message in sent. We cannot track the message anymore, hence send both a
                 * send success and delete message.
                 */
                if(msg.localInitiatedSend == true) {
                    msg.localInitiatedSend = false;
                    // If message is send with transparency don't set folder as message is deleted
                    if (msg.transparent)
                        oldFolder = null;
                    Event evt = new Event(EVENT_TYPE_SENDING_SUCCESS, msg.id, oldFolder, null,
                            mAccount.getType());
                    sendEvent(evt);
                }
                /* As this message deleted is only send on a real delete - don't set folder.
                 *  - only send delete event if message is not sent with transparency
                 */
                if (!msg.transparent) {

                    // "old_folder" used only for MessageShift event
                    Event evt = new Event(EVENT_TYPE_DELETE, msg.id, oldFolder,
                            null, mAccount.getType());
                    sendEvent(evt);
                }
            }
            setMsgListMsg(msgList, listChanged);
        }
    }

    private void handleMsgListChanges(Uri uri) {
        if(uri.getAuthority().equals(mAuthority)) {
            try {
                if(D) Log.d(TAG, "handleMsgListChanges: account type = "
                        + mAccount.getType().toString());
                handleMsgListChangesMsg(uri);
            } catch(RemoteException e) {
                mMasInstance.restartObexServerSession();
                Log.w(TAG, "Problems contacting the ContentProvider in mas Instance "
                        + mMasId + " restaring ObexServerSession");
            }

        }
        // TODO: check to see if there could be problem with IM and SMS in one instance
        if (mEnableSmsMms) {
            handleMsgListChangesSms();
            handleMsgListChangesMms();
        }
    }

    private void handleContactListChanges(Uri uri) {
        if (uri.getAuthority().equals(mAuthority)) {
            try {
                if (V) Log.v(TAG,"handleContactListChanges uri: " + uri.toString());
                Cursor c = null;
                boolean listChanged = false;
                try {
                    ConvoContactInfo cInfo = new ConvoContactInfo();

                    if (mMapEventReportVersion != BluetoothMapUtils.MAP_EVENT_REPORT_V10
                            && mMapEventReportVersion != BluetoothMapUtils.MAP_EVENT_REPORT_V11) {
                        c = mProviderClient
                                .query(mContactUri,
                                        BluetoothMapContract.
                                        BT_CONTACT_CHATSTATE_PRESENCE_PROJECTION,
                                        null, null, null);
                        cInfo.setConvoColunms(c);
                    } else {
                        if (V) Log.v(TAG,"handleContactListChanges MAP version does not" +
                                "support convocontact notifications");
                        return;
                    }

                    HashMap<String, BluetoothMapConvoContactElement> contactList =
                            new HashMap<String,
                            BluetoothMapConvoContactElement>(getContactList().size());

                    synchronized (getContactList()) {
                        if (c != null && c.moveToFirst()) {
                            do {
                                String uci = c.getString(cInfo.mContactColUci);
                                long convoId = c.getLong(cInfo.mContactColConvoId);
                                if (convoId == 0)
                                    continue;

                                if (V) BluetoothMapUtils.printCursor(c);

                                BluetoothMapConvoContactElement contact =
                                        getContactList().remove(uci);

                                /*
                                 * We must filter out any actions made by the
                                 * MCE, hence do not send e.g. a message deleted
                                 * and/or MessageShift for messages deleted by
                                 * the MCE.
                                 */
                                if (contact == null) {
                                    listChanged = true;
                                    /*
                                     * New contact - added to conversation and
                                     * tracked here
                                     */
                                    if (mMapEventReportVersion
                                            != BluetoothMapUtils.MAP_EVENT_REPORT_V10
                                            && mMapEventReportVersion
                                            != BluetoothMapUtils.MAP_EVENT_REPORT_V11) {
                                        Event evt;
                                        String name = c
                                                .getString(cInfo.mContactColName);
                                        String displayName = c
                                                .getString(cInfo.mContactColNickname);
                                        String presenceStatus = c
                                                .getString(cInfo.mContactColPresenceText);
                                        int presenceState = c
                                                .getInt(cInfo.mContactColPresenceState);
                                        long lastActivity = c
                                                .getLong(cInfo.mContactColLastActive);
                                        int chatState = c
                                                .getInt(cInfo.mContactColChatState);
                                        int priority = c
                                                .getInt(cInfo.mContactColPriority);
                                        String btUid = c
                                                .getString(cInfo.mContactColBtUid);

                                        // Get Conversation information for
                                        // event
//                                        Uri convoUri = Uri
//                                                .parse(mAccount.mBase_uri
//                                                        + "/"
//                                                        + BluetoothMapContract.TABLE_CONVERSATION);
//                                        String whereClause = "contacts._id = "
//                                                + convoId;
//                                        Cursor cConvo = mProviderClient
//                                                .query(convoUri,
//                                                       BluetoothMapContract.BT_CONVERSATION_PROJECTION,
//                                                       whereClause, null, null);
                                        // TODO: will move out of the loop when merged with CB's
                                        // changes make sure to look up col index out side loop
                                        String convoName = null;
//                                        if (cConvo != null
//                                                && cConvo.moveToFirst()) {
//                                            convoName = cConvo
//                                                    .getString(cConvo
//                                                            .getColumnIndex(BluetoothMapContract.ConvoContactColumns.NAME));
//                                        }

                                        contact = new BluetoothMapConvoContactElement(
                                                uci, name, displayName,
                                                presenceStatus, presenceState,
                                                lastActivity, chatState,
                                                priority, btUid);

                                        contactList.put(uci, contact);

                                        evt = new Event(
                                                EVENT_TYPE_CONVERSATION,
                                                uci,
                                                mAccount.getType(),
                                                name,
                                                String.valueOf(priority),
                                                BluetoothMapUtils
                                                .getDateTimeString(lastActivity),
                                                convoId, convoName,
                                                presenceState, presenceStatus,
                                                chatState);

                                        sendEvent(evt);
                                    }

                                } else {
                                    // Not new - compare updated content
//                                    Uri convoUri = Uri
//                                            .parse(mAccount.mBase_uri
//                                                    + "/"
//                                                    + BluetoothMapContract.TABLE_CONVERSATION);
                                    // TODO: Should be changed to own provider interface name
//                                    String whereClause = "contacts._id = "
//                                            + convoId;
//                                    Cursor cConvo = mProviderClient
//                                            .query(convoUri,
//                                                    BluetoothMapContract.BT_CONVERSATION_PROJECTION,
//                                                    whereClause, null, null);
//                                    // TODO: will move out of the loop when merged with CB's
//                                    // changes make sure to look up col index out side loop
                                    String convoName = null;
//                                    if (cConvo != null && cConvo.moveToFirst()) {
//                                        convoName = cConvo
//                                                .getString(cConvo
//                                                        .getColumnIndex(BluetoothMapContract.ConvoContactColumns.NAME));
//                                    }

                                    // Check if presence is updated
                                    int presenceState = c.getInt(cInfo.mContactColPresenceState);
                                    String presenceStatus = c.getString(
                                            cInfo.mContactColPresenceText);
                                    String currentPresenceStatus = contact
                                            .getPresenceStatus();
                                    if (contact.getPresenceAvailability() != presenceState
                                            || currentPresenceStatus != presenceStatus) {
                                        long lastOnline = c
                                                .getLong(cInfo.mContactColLastOnline);
                                        contact.setPresenceAvailability(presenceState);
                                        contact.setLastActivity(lastOnline);
                                        if (currentPresenceStatus != null
                                                && !currentPresenceStatus
                                                .equals(presenceStatus)) {
                                            contact.setPresenceStatus(presenceStatus);
                                        }
                                        Event evt = new Event(
                                                EVENT_TYPE_PRESENCE,
                                                uci,
                                                mAccount.getType(),
                                                contact.getName(),
                                                String.valueOf(contact
                                                        .getPriority()),
                                                        BluetoothMapUtils
                                                        .getDateTimeString(lastOnline),
                                                        convoId, convoName,
                                                        presenceState, presenceStatus,
                                                        0);
                                        sendEvent(evt);
                                    }

                                    // Check if chat state is updated
                                    int chatState = c.getInt(cInfo.mContactColChatState);
                                    if (contact.getChatState() != chatState) {
                                        // Get DB timestamp
                                        long lastActivity = c.getLong(cInfo.mContactColLastActive);
                                        contact.setLastActivity(lastActivity);
                                        contact.setChatState(chatState);
                                        Event evt = new Event(
                                                EVENT_TYPE_CHAT_STATE,
                                                uci,
                                                mAccount.getType(),
                                                contact.getName(),
                                                String.valueOf(contact
                                                        .getPriority()),
                                                        BluetoothMapUtils
                                                        .getDateTimeString(lastActivity),
                                                        convoId, convoName, 0, null,
                                                        chatState);
                                        sendEvent(evt);
                                    }
                                    contactList.put(uci, contact);
                                }
                            } while (c.moveToNext());
                        }
                        if(getContactList().size() > 0) {
                            // one or more contacts were deleted, hence the conversation listing
                            // version counter should change.
                            listChanged = true;
                        }
                        setContactList(contactList, listChanged);
                    } // end synchronized
                } finally {
                    if (c != null) c.close();
                }
            } catch (RemoteException e) {
                mMasInstance.restartObexServerSession();
                Log.w(TAG,
                        "Problems contacting the ContentProvider in mas Instance "
                                + mMasId + " restaring ObexServerSession");
            }

        }
        // TODO: conversation contact updates if IM and SMS(MMS in one instance
    }

    private boolean setEmailMessageStatusDelete(BluetoothMapFolderElement mCurrentFolder,
            String uriStr, long handle, int status) {
        boolean res = false;
        Uri uri = Uri.parse(uriStr + BluetoothMapContract.TABLE_MESSAGE);

        int updateCount = 0;
        ContentValues contentValues = new ContentValues();
        BluetoothMapFolderElement deleteFolder = mFolders.
                getFolderByName(BluetoothMapContract.FOLDER_NAME_DELETED);
        contentValues.put(BluetoothMapContract.MessageColumns._ID, handle);
        synchronized(getMsgListMsg()) {
            Msg msg = getMsgListMsg().get(handle);
            if (status == BluetoothMapAppParams.STATUS_VALUE_YES) {
                /* Set deleted folder id */
                long folderId = -1;
                if(deleteFolder != null) {
                    folderId = deleteFolder.getFolderId();
                }
                contentValues.put(BluetoothMapContract.MessageColumns.FOLDER_ID,folderId);
                updateCount = mResolver.update(uri, contentValues, null, null);
                /* The race between updating the value in our cached values and the database
                 * is handled by the synchronized statement. */
                if(updateCount > 0) {
                    res = true;
                    if (msg != null) {
                        msg.oldFolderId = msg.folderId;
                        /* Update the folder ID to avoid triggering an event for MCE
                         * initiated actions. */
                        msg.folderId = folderId;
                    }
                    if(D) Log.d(TAG, "Deleted MSG: " + handle + " from folderId: " + folderId);
                } else {
                    Log.w(TAG, "Msg: " + handle + " - Set delete status " + status
                            + " failed for folderId " + folderId);
                }
            } else if (status == BluetoothMapAppParams.STATUS_VALUE_NO) {
                /* Undelete message. move to old folder if we know it,
                 * else move to inbox - as dictated by the spec. */
                if(msg != null && deleteFolder != null &&
                        msg.folderId == deleteFolder.getFolderId()) {
                    /* Only modify messages in the 'Deleted' folder */
                    long folderId = -1;
                    BluetoothMapFolderElement inboxFolder = mCurrentFolder.
                            getFolderByName(BluetoothMapContract.FOLDER_NAME_INBOX);
                    if (msg != null && msg.oldFolderId != -1) {
                        folderId = msg.oldFolderId;
                    } else {
                        if(inboxFolder != null) {
                            folderId = inboxFolder.getFolderId();
                        }
                        if(D)Log.d(TAG,"We did not delete the message, hence the old folder " +
                                "is unknown. Moving to inbox.");
                    }
                    contentValues.put(BluetoothMapContract.MessageColumns.FOLDER_ID, folderId);
                    updateCount = mResolver.update(uri, contentValues, null, null);
                    if(updateCount > 0) {
                        res = true;
                        /* Update the folder ID to avoid triggering an event for MCE
                         * initiated actions. */
                        /* UPDATE: Actually the BT-Spec. states that an undelete is a move of the
                         * message to INBOX - clearified in errata 5591.
                         * Therefore we update the cache to INBOX-folderId - to trigger a message
                         * shift event to the old-folder. */
                        if(inboxFolder != null) {
                            msg.folderId = inboxFolder.getFolderId();
                        } else {
                            msg.folderId = folderId;
                        }
                    } else {
                        if(D)Log.d(TAG,"We did not delete the message, hence the old folder " +
                                "is unknown. Moving to inbox.");
                    }
                }
            }
            if(V) {
                BluetoothMapFolderElement folderElement;
                String folderName = "unknown";
                if (msg != null) {
                    folderElement = mCurrentFolder.getFolderById(msg.folderId);
                    if(folderElement != null) {
                        folderName = folderElement.getName();
                    }
                }
                Log.d(TAG,"setEmailMessageStatusDelete: " + handle + " from " + folderName
                        + " status: " + status);
            }
        }
        if(res == false) {
            Log.w(TAG, "Set delete status " + status + " failed.");
        }
        return res;
    }

    private void updateThreadId(Uri uri, String valueString, long threadId) {
        ContentValues contentValues = new ContentValues();
        contentValues.put(valueString, threadId);
        mResolver.update(uri, contentValues, null, null);
    }

    private boolean deleteMessageMms(long handle) {
        boolean res = false;
        Uri uri = ContentUris.withAppendedId(Mms.CONTENT_URI, handle);
        Cursor c = mResolver.query(uri, null, null, null, null);
        try {
            if (c != null && c.moveToFirst()) {
                /* Move to deleted folder, or delete if already in deleted folder */
                int threadId = c.getInt(c.getColumnIndex(Mms.THREAD_ID));
                if (threadId != DELETED_THREAD_ID) {
                    /* Set deleted thread id */
                    synchronized(getMsgListMms()) {
                        Msg msg = getMsgListMms().get(handle);
                        if(msg != null) { // This will always be the case
                            msg.threadId = DELETED_THREAD_ID;
                        }
                    }
                    updateThreadId(uri, Mms.THREAD_ID, DELETED_THREAD_ID);
                } else {
                    /* Delete from observer message list to avoid delete notifications */
                    synchronized(getMsgListMms()) {
                        getMsgListMms().remove(handle);
                    }
                    /* Delete message */
                    mResolver.delete(uri, null, null);
                }
                res = true;
            }
        } finally {
            if (c != null) c.close();
        }

        return res;
    }

    private boolean unDeleteMessageMms(long handle) {
        boolean res = false;
        Uri uri = ContentUris.withAppendedId(Mms.CONTENT_URI, handle);
        Cursor c = mResolver.query(uri, null, null, null, null);
        try {
            if (c != null && c.moveToFirst()) {
                int threadId = c.getInt(c.getColumnIndex(Mms.THREAD_ID));
                if (threadId == DELETED_THREAD_ID) {
                    /* Restore thread id from address, or if no thread for address
                     * create new thread by insert and remove of fake message */
                    String address;
                    long id = c.getLong(c.getColumnIndex(Mms._ID));
                    int msgBox = c.getInt(c.getColumnIndex(Mms.MESSAGE_BOX));
                    if (msgBox == Mms.MESSAGE_BOX_INBOX) {
                        address = BluetoothMapContent.getAddressMms(mResolver, id,
                                BluetoothMapContent.MMS_FROM);
                    } else {
                        address = BluetoothMapContent.getAddressMms(mResolver, id,
                                BluetoothMapContent.MMS_TO);
                    }
                    Set<String> recipients = new HashSet<String>();
                    recipients.addAll(Arrays.asList(address));
                    Long oldThreadId = Telephony.Threads.getOrCreateThreadId(mContext, recipients);
                    synchronized(getMsgListMms()) {
                        Msg msg = getMsgListMms().get(handle);
                        if(msg != null) { // This will always be the case
                            msg.threadId = oldThreadId.intValue();
                            // Spec. states that undelete shall shift the message to Inbox.
                            // Hence we need to trigger a message shift from INBOX to old-folder
                            // after undelete.
                            // We do this by changing the cached folder value to being inbox - hence
                            // the event handler will se the update as the message have been shifted
                            // from INBOX to old-folder. (Errata 5591 clearifies this)
                            msg.type = Mms.MESSAGE_BOX_INBOX;
                        }
                    }
                    updateThreadId(uri, Mms.THREAD_ID, oldThreadId);
                } else {
                    Log.d(TAG, "Message not in deleted folder: handle " + handle
                            + " threadId " + threadId);
                }
                res = true;
            }
        } finally {
            if (c != null) c.close();
        }
        return res;
    }

    private boolean deleteMessageSms(long handle) {
        boolean res = false;
        Uri uri = ContentUris.withAppendedId(Sms.CONTENT_URI, handle);
        Cursor c = mResolver.query(uri, null, null, null, null);
        try {
            if (c != null && c.moveToFirst()) {
                /* Move to deleted folder, or delete if already in deleted folder */
                int threadId = c.getInt(c.getColumnIndex(Sms.THREAD_ID));
                if (threadId != DELETED_THREAD_ID) {
                    synchronized(getMsgListSms()) {
                        Msg msg = getMsgListSms().get(handle);
                        if(msg != null) { // This will always be the case
                            msg.threadId = DELETED_THREAD_ID;
                        }
                    }
                    /* Set deleted thread id */
                    updateThreadId(uri, Sms.THREAD_ID, DELETED_THREAD_ID);
                } else {
                    /* Delete from observer message list to avoid delete notifications */
                    synchronized(getMsgListSms()) {
                        getMsgListSms().remove(handle);
                    }
                    /* Delete message */
                    mResolver.delete(uri, null, null);
                }
                res = true;
            }
        } finally {
            if (c != null) c.close();
        }
        return res;
    }

    private boolean unDeleteMessageSms(long handle) {
        boolean res = false;
        Uri uri = ContentUris.withAppendedId(Sms.CONTENT_URI, handle);
        Cursor c = mResolver.query(uri, null, null, null, null);
        try {
            if (c != null && c.moveToFirst()) {
                int threadId = c.getInt(c.getColumnIndex(Sms.THREAD_ID));
                if (threadId == DELETED_THREAD_ID) {
                    String address = c.getString(c.getColumnIndex(Sms.ADDRESS));
                    Set<String> recipients = new HashSet<String>();
                    recipients.addAll(Arrays.asList(address));
                    Long oldThreadId = Telephony.Threads.getOrCreateThreadId(mContext, recipients);
                    synchronized(getMsgListSms()) {
                        Msg msg = getMsgListSms().get(handle);
                        if(msg != null) {
                            msg.threadId = oldThreadId.intValue();
                            /* This will always be the case
                             * The threadId is specified as an int, so it is safe to truncate
                             * TODO: Test that this will trigger a message-shift from Inbox
                             * to old-folder
                             **/
                            /* Spec. states that undelete shall shift the message to Inbox.
                             * Hence we need to trigger a message shift from INBOX to old-folder
                             * after undelete.
                             * We do this by changing the cached folder value to being inbox - hence
                             * the event handler will se the update as the message have been shifted
                             * from INBOX to old-folder. (Errata 5591 clearifies this)
                             * */
                            msg.type = Sms.MESSAGE_TYPE_INBOX;
                        }
                    }
                    updateThreadId(uri, Sms.THREAD_ID, oldThreadId);
                } else {
                    Log.d(TAG, "Message not in deleted folder: handle " + handle
                            + " threadId " + threadId);
                }
                res = true;
            }
        } finally {
            if (c != null) c.close();
        }
        return res;
    }

    /**
     *
     * @param handle
     * @param type
     * @param mCurrentFolder
     * @param uriStr
     * @param statusValue
     * @return true is success
     */
    public boolean setMessageStatusDeleted(long handle, TYPE type,
            BluetoothMapFolderElement mCurrentFolder, String uriStr, int statusValue) {
        boolean res = false;
        if (D) Log.d(TAG, "setMessageStatusDeleted: handle " + handle
                + " type " + type + " value " + statusValue);

        if (type == TYPE.EMAIL) {
            res = setEmailMessageStatusDelete(mCurrentFolder, uriStr, handle, statusValue);
        } else if (type == TYPE.IM) {
            // TODO: to do when deleting IM message
            if (D) Log.d(TAG, "setMessageStatusDeleted: IM not handled" );
        } else {
            if (statusValue == BluetoothMapAppParams.STATUS_VALUE_YES) {
                if (type == TYPE.SMS_GSM || type == TYPE.SMS_CDMA) {
                    res = deleteMessageSms(handle);
                } else if (type == TYPE.MMS) {
                    res = deleteMessageMms(handle);
                }
            } else if (statusValue == BluetoothMapAppParams.STATUS_VALUE_NO) {
                if (type == TYPE.SMS_GSM || type == TYPE.SMS_CDMA) {
                    res = unDeleteMessageSms(handle);
                } else if (type == TYPE.MMS) {
                    res = unDeleteMessageMms(handle);
                }
            }
        }
        return res;
    }

    /**
     *
     * @param handle
     * @param type
     * @param uriStr
     * @param statusValue
     * @return true at success
     */
    public boolean setMessageStatusRead(long handle, TYPE type, String uriStr, int statusValue)
            throws RemoteException{
        int count = 0;

        if (D) Log.d(TAG, "setMessageStatusRead: handle " + handle
                + " type " + type + " value " + statusValue);

        /* Approved MAP spec errata 3445 states that read status initiated
         * by the MCE shall change the MSE read status. */
        if (type == TYPE.SMS_GSM || type == TYPE.SMS_CDMA) {
            Uri uri = ContentUris.withAppendedId(Sms.CONTENT_URI, handle);
            ContentValues contentValues = new ContentValues();
            contentValues.put(Sms.READ, statusValue);
            contentValues.put(Sms.SEEN, statusValue);
            String values = contentValues.toString();
            if (D) Log.d(TAG, " -> SMS Uri: " + uri.toString() + " values " + values);
            synchronized(getMsgListSms()) {
                Msg msg = getMsgListSms().get(handle);
                if(msg != null) { // This will always be the case
                    msg.flagRead = statusValue;
                }
            }
            count = mResolver.update(uri, contentValues, null, null);
            if (D) Log.d(TAG, " -> "+count +" rows updated!");

        } else if (type == TYPE.MMS) {
            Uri uri = ContentUris.withAppendedId(Mms.CONTENT_URI, handle);
            if (D) Log.d(TAG, " -> MMS Uri: " + uri.toString());
            ContentValues contentValues = new ContentValues();
            contentValues.put(Mms.READ, statusValue);
            synchronized(getMsgListMms()) {
                Msg msg = getMsgListMms().get(handle);
                if(msg != null) { // This will always be the case
                    msg.flagRead = statusValue;
                }
            }
            count = mResolver.update(uri, contentValues, null, null);
            if (D) Log.d(TAG, " -> "+count +" rows updated!");
        } else if (type == TYPE.EMAIL ||
                type == TYPE.IM) {
            Uri uri = mMessageUri;
            ContentValues contentValues = new ContentValues();
            contentValues.put(BluetoothMapContract.MessageColumns.FLAG_READ, statusValue);
            contentValues.put(BluetoothMapContract.MessageColumns._ID, handle);
            synchronized(getMsgListMsg()) {
                Msg msg = getMsgListMsg().get(handle);
                if(msg != null) { // This will always be the case
                    msg.flagRead = statusValue;
                }
            }
            count = mProviderClient.update(uri, contentValues, null, null);
        }

        return (count > 0);
    }

    private class PushMsgInfo {
        long id;
        int transparent;
        int retry;
        String phone;
        Uri uri;
        long timestamp;
        int parts;
        int partsSent;
        int partsDelivered;
        boolean resend;
        boolean sendInProgress;
        boolean failedSent; // Set to true if a single part sent fail is received.
        int statusDelivered; // Set to != 0 if a single part deliver fail is received.

        public PushMsgInfo(long id, int transparent,
                int retry, String phone, Uri uri) {
            this.id = id;
            this.transparent = transparent;
            this.retry = retry;
            this.phone = phone;
            this.uri = uri;
            this.resend = false;
            this.sendInProgress = false;
            this.failedSent = false;
            this.statusDelivered = 0; /* Assume success */
            this.timestamp = 0;
        };
    }

    private Map<Long, PushMsgInfo> mPushMsgList =
            Collections.synchronizedMap(new HashMap<Long, PushMsgInfo>());

    public long pushMessage(BluetoothMapbMessage msg, BluetoothMapFolderElement folderElement,
            BluetoothMapAppParams ap, String emailBaseUri)
                    throws IllegalArgumentException, RemoteException, IOException {
        if (D) Log.d(TAG, "pushMessage");
        ArrayList<BluetoothMapbMessage.vCard> recipientList = msg.getRecipients();
        int transparent = (ap.getTransparent() == BluetoothMapAppParams.INVALID_VALUE_PARAMETER) ?
                0 : ap.getTransparent();
        int retry = ap.getRetry();
        int charset = ap.getCharset();
        long handle = -1;
        long folderId = -1;

        if (recipientList == null) {
            if (folderElement.getName().equalsIgnoreCase(BluetoothMapContract.FOLDER_NAME_DRAFT)) {
                BluetoothMapbMessage.vCard empty =
                    new BluetoothMapbMessage.vCard("", "", null, null, 0);
                recipientList = new ArrayList<BluetoothMapbMessage.vCard>();
                recipientList.add(empty);
                Log.w(TAG, "Added empty recipient to draft message");
            } else {
                Log.e(TAG, "Trying to send a message with no recipients");
                return -1;
            }
        }

        if ( msg.getType().equals(TYPE.EMAIL) ) {
            /* Write the message to the database */
            String msgBody = ((BluetoothMapbMessageEmail) msg).getEmailBody();
            if (V) {
                int length = msgBody.length();
                Log.v(TAG, "pushMessage: message string length = " + length);
                String messages[] = msgBody.split("\r\n");
                Log.v(TAG, "pushMessage: messages count=" + messages.length);
                for(int i = 0; i < messages.length; i++) {
                    Log.v(TAG, "part " + i + ":" + messages[i]);
                }
            }
            FileOutputStream os = null;
            ParcelFileDescriptor fdOut = null;
            Uri uriInsert = Uri.parse(emailBaseUri + BluetoothMapContract.TABLE_MESSAGE);
            if (D) Log.d(TAG, "pushMessage - uriInsert= " + uriInsert.toString() +
                    ", intoFolder id=" + folderElement.getFolderId());

            synchronized(getMsgListMsg()) {
                // Now insert the empty message into folder
                ContentValues values = new ContentValues();
                folderId = folderElement.getFolderId();
                values.put(BluetoothMapContract.MessageColumns.FOLDER_ID, folderId);
                Uri uriNew = mProviderClient.insert(uriInsert, values);
                if (D) Log.d(TAG, "pushMessage - uriNew= " + uriNew.toString());
                handle =  Long.parseLong(uriNew.getLastPathSegment());

                try {
                    fdOut = mProviderClient.openFile(uriNew, "w");
                    os = new FileOutputStream(fdOut.getFileDescriptor());
                    // Write Email to DB
                    os.write(msgBody.getBytes(), 0, msgBody.getBytes().length);
                } catch (FileNotFoundException e) {
                    Log.w(TAG, e);
                    throw(new IOException("Unable to open file stream"));
                } catch (NullPointerException e) {
                    Log.w(TAG, e);
                    throw(new IllegalArgumentException("Unable to parse message."));
                } finally {
                    try {
                        if(os != null)
                            os.close();
                    } catch (IOException e) {Log.w(TAG, e);}
                    try {
                        if(fdOut != null)
                            fdOut.close();
                    } catch (IOException e) {Log.w(TAG, e);}
                }

                /* Extract the data for the inserted message, and store in local mirror, to
                 * avoid sending a NewMessage Event. */
                /*TODO: We need to add the new 1.1 parameter as well:-) e.g. read*/
                Msg newMsg = new Msg(handle, folderId, 1); // TODO: Create define for read-state
                newMsg.transparent = (transparent == 1) ? true : false;
                if ( folderId == folderElement.getFolderByName(
                        BluetoothMapContract.FOLDER_NAME_OUTBOX).getFolderId() ) {
                    newMsg.localInitiatedSend = true;
                }
                getMsgListMsg().put(handle, newMsg);
            }
        } else { // type SMS_* of MMS
            for (BluetoothMapbMessage.vCard recipient : recipientList) {
                // Only send the message to the top level recipient
                if(recipient.getEnvLevel() == 0)
                {
                    /* Only send to first address */
                    String phone = recipient.getFirstPhoneNumber();
                    String email = recipient.getFirstEmail();
                    String folder = folderElement.getName();
                    boolean read = false;
                    boolean deliveryReport = true;
                    String msgBody = null;

                    /* If MMS contains text only and the size is less than ten SMS's
                     * then convert the MMS to type SMS and then proceed
                     */
                    if (msg.getType().equals(TYPE.MMS) &&
                            (((BluetoothMapbMessageMime) msg).getTextOnly() == true)) {
                        msgBody = ((BluetoothMapbMessageMime) msg).getMessageAsText();
                        SmsManager smsMng = SmsManager.getDefault();
                        ArrayList<String> parts = smsMng.divideMessage(msgBody);
                        int smsParts = parts.size();
                        if (smsParts  <= CONVERT_MMS_TO_SMS_PART_COUNT ) {
                            if (D) Log.d(TAG, "pushMessage - converting MMS to SMS, sms parts="
                                    + smsParts );
                            msg.setType(mSmsType);
                        } else {
                            if (D) Log.d(TAG, "pushMessage - MMS text only but to big to " +
                                    "convert to SMS");
                            msgBody = null;
                        }

                    }

                    if (msg.getType().equals(TYPE.MMS)) {
                        /* Send message if folder is outbox else just store in draft*/
                        handle = sendMmsMessage(folder, phone, (BluetoothMapbMessageMime)msg,
                                transparent, retry);
                    } else if (msg.getType().equals(TYPE.SMS_GSM) ||
                            msg.getType().equals(TYPE.SMS_CDMA) ) {
                        /* Add the message to the database */
                        if(msgBody == null)
                            msgBody = ((BluetoothMapbMessageSms) msg).getSmsBody();

                        if (TextUtils.isEmpty(msgBody)) {
                            Log.d(TAG, "PushMsg: Empty msgBody ");
                            /* not allowed to push empty message */
                            throw new IllegalArgumentException("push EMPTY message: Invalid Body");
                        }
                        /* We need to lock the SMS list while updating the database,
                         * to avoid sending events on MCE initiated operation. */
                        Uri contentUri = Uri.parse(Sms.CONTENT_URI+ "/" + folder);
                        Uri uri;
                        synchronized(getMsgListSms()) {
                            uri = Sms.addMessageToUri(mResolver, contentUri, phone, msgBody,
                                    "", System.currentTimeMillis(), read, deliveryReport);

                            if(V) Log.v(TAG, "Sms.addMessageToUri() returned: " + uri);
                            if (uri == null) {
                                if (D) Log.d(TAG, "pushMessage - failure on add to uri "
                                        + contentUri);
                                return -1;
                            }
                            Cursor c = mResolver.query(uri, SMS_PROJECTION_SHORT, null, null, null);

                            /* Extract the data for the inserted message, and store in local mirror,
                             * to avoid sending a NewMessage Event. */
                            try {
                                if (c != null && c.moveToFirst()) {
                                    long id = c.getLong(c.getColumnIndex(Sms._ID));
                                    int type = c.getInt(c.getColumnIndex(Sms.TYPE));
                                    int threadId = c.getInt(c.getColumnIndex(Sms.THREAD_ID));
                                    int readFlag = c.getInt(c.getColumnIndex(Sms.READ));
                                    if(V) Log.v(TAG, "add message with id=" + id +
                                            " type=" + type + " threadId=" + threadId +
                                            " readFlag=" + readFlag + "to mMsgListSms");
                                    Msg newMsg = new Msg(id, type, threadId, readFlag);
                                    getMsgListSms().put(id, newMsg);
                                    c.close();
                                } else {
                                    Log.w(TAG,"Message: " + uri + " no longer exist!");
                                    /* This can only happen, if the message is deleted
                                     * just as it is added */
                                    return -1;
                                }
                            } finally {
                                if (c != null) c.close();
                            }

                            handle = Long.parseLong(uri.getLastPathSegment());

                            /* Send message if folder is outbox */
                            if (folder.equalsIgnoreCase(BluetoothMapContract.FOLDER_NAME_OUTBOX)) {
                                PushMsgInfo msgInfo = new PushMsgInfo(handle, transparent,
                                        retry, phone, uri);
                                mPushMsgList.put(handle, msgInfo);
                                sendMessage(msgInfo, msgBody);
                                if(V) Log.v(TAG, "sendMessage returned...");
                            } /* else just added to draft */

                            /* sendMessage causes the message to be deleted and reinserted,
                             * hence we need to lock the list while this is happening. */
                        }
                    } else {
                        if (D) Log.d(TAG, "pushMessage - failure on type " );
                        return -1;
                    }
                }
            }
        }

        /* If multiple recipients return handle of last */
        return handle;
    }

    public long sendMmsMessage(String folder, String to_address, BluetoothMapbMessageMime msg,
            int transparent, int retry) {
        /*
         *strategy:
         *1) parse message into parts
         *if folder is outbox/drafts:
         *2) push message to draft
         *if folder is outbox:
         *3) move message to outbox (to trigger the mms app to add msg to pending_messages list)
         *4) send intent to mms app in order to wake it up.
         *else if folder !outbox:
         *1) push message to folder
         * */
        if (folder != null && (folder.equalsIgnoreCase(BluetoothMapContract.FOLDER_NAME_OUTBOX)
                ||  folder.equalsIgnoreCase(BluetoothMapContract.FOLDER_NAME_DRAFT))) {
            long handle = pushMmsToFolder(Mms.MESSAGE_BOX_DRAFTS, to_address, msg);
            /* if invalid handle (-1) then just return the handle
             * - else continue sending (if folder is outbox) */
            if (BluetoothMapAppParams.INVALID_VALUE_PARAMETER != handle &&
                    folder.equalsIgnoreCase(BluetoothMapContract.FOLDER_NAME_OUTBOX)) {
                Uri btMmsUri = MmsFileProvider.CONTENT_URI.buildUpon()
                        .appendPath(Long.toString(handle)).build();
                Intent sentIntent = new Intent(ACTION_MESSAGE_SENT);
                // TODO: update the mmsMsgList <- done in pushMmsToFolder() but check
                sentIntent.setType("message/" + Long.toString(handle));
                sentIntent.putExtra(EXTRA_MESSAGE_SENT_MSG_TYPE, TYPE.MMS.ordinal());
                sentIntent.putExtra(EXTRA_MESSAGE_SENT_HANDLE, handle); // needed for notification
                sentIntent.putExtra(EXTRA_MESSAGE_SENT_TRANSPARENT, transparent);
                sentIntent.putExtra(EXTRA_MESSAGE_SENT_RETRY, retry);
                //sentIntent.setDataAndNormalize(btMmsUri);
                PendingIntent pendingSendIntent = PendingIntent.getBroadcast(mContext, 0,
                        sentIntent, 0);
                SmsManager.getDefault().sendMultimediaMessage(mContext,
                        btMmsUri, null/*locationUrl*/, null/*configOverrides*/,
                        pendingSendIntent);
            }
            return handle;
        } else {
            /* not allowed to push mms to anything but outbox/draft */
            throw  new IllegalArgumentException("Cannot push message to other " +
                    "folders than outbox/draft");
        }
    }

    private void moveDraftToOutbox(long handle) {
        moveMmsToFolder(handle, mResolver, Mms.MESSAGE_BOX_OUTBOX);
    }

    /**
     * Move a MMS to another folder.
     * @param handle the CP handle of the message to move
     * @param resolver the ContentResolver to use
     * @param folder the destination folder - use Mms.MESSAGE_BOX_xxx
     */
    private static void moveMmsToFolder(long handle, ContentResolver resolver, int folder) {
        /*Move message by changing the msg_box value in the content provider database */
        if (handle != -1) {
            String whereClause = " _id= " + handle;
            Uri uri = Mms.CONTENT_URI;
            Cursor queryResult = resolver.query(uri, null, whereClause, null, null);
            try {
                if (queryResult != null) {
                    if (queryResult.getCount() > 0) {
                        queryResult.moveToFirst();
                        ContentValues data = new ContentValues();
                        /* set folder to be outbox */
                        data.put(Mms.MESSAGE_BOX, folder);
                        resolver.update(uri, data, whereClause, null);
                        if (D) Log.d(TAG, "moved MMS message to " + getMmsFolderName(folder));
                    }
                } else {
                    Log.w(TAG, "Could not move MMS message to " + getMmsFolderName(folder));
                }
            } finally {
                if (queryResult != null) queryResult.close();
            }
        }
    }
    private long pushMmsToFolder(int folder, String to_address, BluetoothMapbMessageMime msg) {
        /**
         * strategy:
         * 1) parse msg into parts + header
         * 2) create thread id (abuse the ease of adding an SMS to get id for thread)
         * 3) push parts into content://mms/parts/ table
         * 3)
         */

        ContentValues values = new ContentValues();
        values.put(Mms.MESSAGE_BOX, folder);
        values.put(Mms.READ, 0);
        values.put(Mms.SEEN, 0);
        if(msg.getSubject() != null) {
            values.put(Mms.SUBJECT, msg.getSubject());
        } else {
            values.put(Mms.SUBJECT, "");
        }

        if(msg.getSubject() != null && msg.getSubject().length() > 0) {
            values.put(Mms.SUBJECT_CHARSET, 106);
        }
        values.put(Mms.CONTENT_TYPE, "application/vnd.wap.multipart.related");
        values.put(Mms.EXPIRY, 604800);
        values.put(Mms.MESSAGE_CLASS, PduHeaders.MESSAGE_CLASS_PERSONAL_STR);
        values.put(Mms.MESSAGE_TYPE, PduHeaders.MESSAGE_TYPE_SEND_REQ);
        values.put(Mms.MMS_VERSION, PduHeaders.CURRENT_MMS_VERSION);
        values.put(Mms.PRIORITY, PduHeaders.PRIORITY_NORMAL);
        values.put(Mms.READ_REPORT, PduHeaders.VALUE_NO);
        values.put(Mms.TRANSACTION_ID, "T"+ Long.toHexString(System.currentTimeMillis()));
        values.put(Mms.DELIVERY_REPORT, PduHeaders.VALUE_NO);
        values.put(Mms.LOCKED, 0);
        if(msg.getTextOnly() == true)
            values.put(Mms.TEXT_ONLY, true);
        values.put(Mms.MESSAGE_SIZE, msg.getSize());

        // Get thread id
        Set<String> recipients = new HashSet<String>();
        recipients.addAll(Arrays.asList(to_address));
        values.put(Mms.THREAD_ID, Telephony.Threads.getOrCreateThreadId(mContext, recipients));
        Uri uri = Mms.CONTENT_URI;

        synchronized (getMsgListMms()) {

            uri = mResolver.insert(uri, values);

            if (uri == null) {
                // unable to insert MMS
                Log.e(TAG, "Unabled to insert MMS " + values + "Uri: " + uri);
                return -1;
            }
            /* As we already have all the values we need, we could skip the query, but
               doing the query ensures we get any changes made by the content provider
               at insert. */
            Cursor c = mResolver.query(uri, MMS_PROJECTION_SHORT, null, null, null);
            try {
                if (c != null && c.moveToFirst()) {
                    long id = c.getLong(c.getColumnIndex(Mms._ID));
                    int type = c.getInt(c.getColumnIndex(Mms.MESSAGE_BOX));
                    int threadId = c.getInt(c.getColumnIndex(Mms.THREAD_ID));
                    int readStatus = c.getInt(c.getColumnIndex(Mms.READ));

                    /* We must filter out any actions made by the MCE. Add the new message to
                     * the list of known messages. */

                    Msg newMsg = new Msg(id, type, threadId, readStatus);
                    newMsg.localInitiatedSend = true;
                    getMsgListMms().put(id, newMsg);
                    c.close();
                }
            } finally {
                if (c != null) c.close();
            }
        } // Done adding changes, unlock access to mMsgListMms to allow sending MMS events again

        long handle = Long.parseLong(uri.getLastPathSegment());
        if (V) Log.v(TAG, " NEW URI " + uri.toString());

        try {
            if(msg.getMimeParts() == null) {
                /* Perhaps this message have been deleted, and no longer have any content,
                 * but only headers */
                Log.w(TAG, "No MMS parts present...");
            } else {
                if(V) Log.v(TAG, "Adding " + msg.getMimeParts().size()
                        + " parts to the data base.");
                for(MimePart part : msg.getMimeParts()) {
                    int count = 0;
                    count++;
                    values.clear();
                    if(part.mContentType != null &&
                            part.mContentType.toUpperCase().contains("TEXT")) {
                        values.put(Mms.Part.CONTENT_TYPE, "text/plain");
                        values.put(Mms.Part.CHARSET, 106);
                        if(part.mPartName != null) {
                            values.put(Mms.Part.FILENAME, part.mPartName);
                            values.put(Mms.Part.NAME, part.mPartName);
                        } else {
                            values.put(Mms.Part.FILENAME, "text_" + count +".txt");
                            values.put(Mms.Part.NAME, "text_" + count +".txt");
                        }
                        // Ensure we have "ci" set
                        if(part.mContentId != null) {
                            values.put(Mms.Part.CONTENT_ID, part.mContentId);
                        } else {
                            if(part.mPartName != null) {
                                values.put(Mms.Part.CONTENT_ID, "<" + part.mPartName + ">");
                            } else {
                                values.put(Mms.Part.CONTENT_ID, "<text_" + count + ">");
                            }
                        }
                        // Ensure we have "cl" set
                        if(part.mContentLocation != null) {
                            values.put(Mms.Part.CONTENT_LOCATION, part.mContentLocation);
                        } else {
                            if(part.mPartName != null) {
                                values.put(Mms.Part.CONTENT_LOCATION, part.mPartName + ".txt");
                            } else {
                                values.put(Mms.Part.CONTENT_LOCATION, "text_" + count + ".txt");
                            }
                        }

                        if(part.mContentDisposition != null) {
                            values.put(Mms.Part.CONTENT_DISPOSITION, part.mContentDisposition);
                        }
                        values.put(Mms.Part.TEXT, part.getDataAsString());
                        uri = Uri.parse(Mms.CONTENT_URI + "/" + handle + "/part");
                        uri = mResolver.insert(uri, values);
                        if(V) Log.v(TAG, "Added TEXT part");

                    } else if (part.mContentType != null &&
                            part.mContentType.toUpperCase().contains("SMIL")){
                        values.put(Mms.Part.SEQ, -1);
                        values.put(Mms.Part.CONTENT_TYPE, "application/smil");
                        if(part.mContentId != null) {
                            values.put(Mms.Part.CONTENT_ID, part.mContentId);
                        } else {
                            values.put(Mms.Part.CONTENT_ID, "<smil_" + count + ">");
                        }
                        if(part.mContentLocation != null) {
                            values.put(Mms.Part.CONTENT_LOCATION, part.mContentLocation);
                        } else {
                            values.put(Mms.Part.CONTENT_LOCATION, "smil_" + count + ".xml");
                        }

                        if(part.mContentDisposition != null)
                            values.put(Mms.Part.CONTENT_DISPOSITION, part.mContentDisposition);
                        values.put(Mms.Part.FILENAME, "smil.xml");
                        values.put(Mms.Part.NAME, "smil.xml");
                        values.put(Mms.Part.TEXT, new String(part.mData, "UTF-8"));

                        uri = Uri.parse(Mms.CONTENT_URI+ "/" + handle + "/part");
                        uri = mResolver.insert(uri, values);
                        if (V) Log.v(TAG, "Added SMIL part");

                    }else /*VIDEO/AUDIO/IMAGE*/ {
                        writeMmsDataPart(handle, part, count);
                        if (V) Log.v(TAG, "Added OTHER part");
                    }
                    if (uri != null){
                        if (V) Log.v(TAG, "Added part with content-type: " + part.mContentType
                                + " to Uri: " + uri.toString());
                    }
                }
            }
        } catch (UnsupportedEncodingException e) {
            Log.w(TAG, e);
        } catch (IOException e) {
            Log.w(TAG, e);
        }

        values.clear();
        values.put(Mms.Addr.CONTACT_ID, "null");
        values.put(Mms.Addr.ADDRESS, "insert-address-token");
        values.put(Mms.Addr.TYPE, BluetoothMapContent.MMS_FROM);
        values.put(Mms.Addr.CHARSET, 106);

        uri = Uri.parse(Mms.CONTENT_URI + "/"  + handle + "/addr");
        uri = mResolver.insert(uri, values);
        if (uri != null && V){
            Log.v(TAG, " NEW URI " + uri.toString());
        }

        values.clear();
        values.put(Mms.Addr.CONTACT_ID, "null");
        values.put(Mms.Addr.ADDRESS, to_address);
        values.put(Mms.Addr.TYPE, BluetoothMapContent.MMS_TO);
        values.put(Mms.Addr.CHARSET, 106);

        uri = Uri.parse(Mms.CONTENT_URI + "/"  + handle + "/addr");
        uri = mResolver.insert(uri, values);
        if (uri != null && V){
            Log.v(TAG, " NEW URI " + uri.toString());
        }
        return handle;
    }


    private void writeMmsDataPart(long handle, MimePart part, int count) throws IOException{
        ContentValues values = new ContentValues();
        values.put(Mms.Part.MSG_ID, handle);
        if(part.mContentType != null) {
            values.put(Mms.Part.CONTENT_TYPE, part.mContentType);
        } else {
            Log.w(TAG, "MMS has no CONTENT_TYPE for part " + count);
        }
        if(part.mContentId != null) {
            values.put(Mms.Part.CONTENT_ID, part.mContentId);
        } else {
            if(part.mPartName != null) {
                values.put(Mms.Part.CONTENT_ID, "<" + part.mPartName + ">");
            } else {
                values.put(Mms.Part.CONTENT_ID, "<part_" + count + ">");
            }
        }

        if(part.mContentLocation != null) {
            values.put(Mms.Part.CONTENT_LOCATION, part.mContentLocation);
        } else {
            if(part.mPartName != null) {
                values.put(Mms.Part.CONTENT_LOCATION, part.mPartName + ".dat");
            } else {
                values.put(Mms.Part.CONTENT_LOCATION, "part_" + count + ".dat");
            }
        }
        if(part.mContentDisposition != null)
            values.put(Mms.Part.CONTENT_DISPOSITION, part.mContentDisposition);
        if(part.mPartName != null) {
            values.put(Mms.Part.FILENAME, part.mPartName);
            values.put(Mms.Part.NAME, part.mPartName);
        } else {
            /* We must set at least one part identifier */
            values.put(Mms.Part.FILENAME, "part_" + count + ".dat");
            values.put(Mms.Part.NAME, "part_" + count + ".dat");
        }
        Uri partUri = Uri.parse(Mms.CONTENT_URI + "/" + handle + "/part");
        Uri res = mResolver.insert(partUri, values);

        // Add data to part
        OutputStream os = mResolver.openOutputStream(res);
        os.write(part.mData);
        os.close();
    }


    public void sendMessage(PushMsgInfo msgInfo, String msgBody) {

        SmsManager smsMng = SmsManager.getDefault();
        ArrayList<String> parts = smsMng.divideMessage(msgBody);
        msgInfo.parts = parts.size();
        // We add a time stamp to differentiate delivery reports from each other for resent messages
        msgInfo.timestamp = Calendar.getInstance().getTime().getTime();
        msgInfo.partsDelivered = 0;
        msgInfo.partsSent = 0;

        ArrayList<PendingIntent> deliveryIntents = new ArrayList<PendingIntent>(msgInfo.parts);
        ArrayList<PendingIntent> sentIntents = new ArrayList<PendingIntent>(msgInfo.parts);

        /*       We handle the SENT intent in the MAP service, as this object
         *       is destroyed at disconnect, hence if a disconnect occur while sending
         *       a message, there is no intent handler to move the message from outbox
         *       to the correct folder.
         *       The correct solution would be to create a service that will start based on
         *       the intent, if BT is turned off. */

        if (parts != null && parts.size() > 0) {
            for (int i = 0; i < msgInfo.parts; i++) {
                Intent intentDelivery, intentSent;

                intentDelivery = new Intent(ACTION_MESSAGE_DELIVERY, null);
                /* Add msgId and part number to ensure the intents are different, and we
                 * thereby get an intent for each msg part.
                 * setType is needed to create different intents for each message id/ time stamp,
                 * as the extras are not used when comparing. */
                intentDelivery.setType("message/" + Long.toString(msgInfo.id) +
                        msgInfo.timestamp + i);
                intentDelivery.putExtra(EXTRA_MESSAGE_SENT_HANDLE, msgInfo.id);
                intentDelivery.putExtra(EXTRA_MESSAGE_SENT_TIMESTAMP, msgInfo.timestamp);
                PendingIntent pendingIntentDelivery = PendingIntent.getBroadcast(mContext, 0,
                        intentDelivery, PendingIntent.FLAG_UPDATE_CURRENT);

                intentSent = new Intent(ACTION_MESSAGE_SENT, null);
                /* Add msgId and part number to ensure the intents are different, and we
                 * thereby get an intent for each msg part.
                 * setType is needed to create different intents for each message id/ time stamp,
                 * as the extras are not used when comparing. */
                intentSent.setType("message/" + Long.toString(msgInfo.id) + msgInfo.timestamp + i);
                intentSent.putExtra(EXTRA_MESSAGE_SENT_HANDLE, msgInfo.id);
                intentSent.putExtra(EXTRA_MESSAGE_SENT_URI, msgInfo.uri.toString());
                intentSent.putExtra(EXTRA_MESSAGE_SENT_RETRY, msgInfo.retry);
                intentSent.putExtra(EXTRA_MESSAGE_SENT_TRANSPARENT, msgInfo.transparent);

                PendingIntent pendingIntentSent = PendingIntent.getBroadcast(mContext, 0,
                        intentSent, PendingIntent.FLAG_UPDATE_CURRENT);

                // We use the same pending intent for all parts, but do not set the one shot flag.
                deliveryIntents.add(pendingIntentDelivery);
                sentIntents.add(pendingIntentSent);
            }

            Log.d(TAG, "sendMessage to " + msgInfo.phone);

            smsMng.sendMultipartTextMessage(msgInfo.phone, null, parts, sentIntents,
                    deliveryIntents);
        }
    }

    private class SmsBroadcastReceiver extends BroadcastReceiver {
        private final String[] ID_PROJECTION = new String[] { Sms._ID };
        private final Uri UPDATE_STATUS_URI = Uri.withAppendedPath(Sms.CONTENT_URI, "/status");

        public void register() {
            Handler handler = new Handler(Looper.getMainLooper());

            IntentFilter intentFilter = new IntentFilter();
            intentFilter.addAction(ACTION_MESSAGE_DELIVERY);
            try{
                intentFilter.addDataType("message/*");
            } catch (MalformedMimeTypeException e) {
                Log.e(TAG, "Wrong mime type!!!", e);
            }

            mContext.registerReceiver(this, intentFilter, null, handler);
        }

        public void unregister() {
            try {
                mContext.unregisterReceiver(this);
            } catch (IllegalArgumentException e) {
                /* do nothing */
            }
        }

        @Override
        public void onReceive(Context context, Intent intent) {
            String action = intent.getAction();
            long handle = intent.getLongExtra(EXTRA_MESSAGE_SENT_HANDLE, -1);
            PushMsgInfo msgInfo = mPushMsgList.get(handle);

            Log.d(TAG, "onReceive: action"  + action);

            if (msgInfo == null) {
                Log.d(TAG, "onReceive: no msgInfo found for handle " + handle);
                return;
            }

            if (action.equals(ACTION_MESSAGE_SENT)) {
                int result = intent.getIntExtra(EXTRA_MESSAGE_SENT_RESULT,
                        Activity.RESULT_CANCELED);
                msgInfo.partsSent++;
                if(result != Activity.RESULT_OK) {
                    /* If just one of the parts in the message fails, we need to send the
                     * entire message again
                     */
                    msgInfo.failedSent = true;
                }
                if(D) Log.d(TAG, "onReceive: msgInfo.partsSent = " + msgInfo.partsSent
                        + ", msgInfo.parts = " + msgInfo.parts + " result = " + result);

                if (msgInfo.partsSent == msgInfo.parts) {
                    actionMessageSent(context, intent, msgInfo);
                }
            } else if (action.equals(ACTION_MESSAGE_DELIVERY)) {
                long timestamp = intent.getLongExtra(EXTRA_MESSAGE_SENT_TIMESTAMP, 0);
                int status = -1;
                if(msgInfo.timestamp == timestamp) {
                    msgInfo.partsDelivered++;
                }
                if (msgInfo.partsDelivered == msgInfo.parts) {
                    actionMessageDelivery(context, intent, msgInfo);
                }
            } else {
                Log.d(TAG, "onReceive: Unknown action " + action);
            }
        }

        private void actionMessageSent(Context context, Intent intent, PushMsgInfo msgInfo) {
            /* As the MESSAGE_SENT intent is forwarded from the MAP service, we use the intent
             * to carry the result, as getResult() will not return the correct value.
             */
            boolean delete = false;

            if(D) Log.d(TAG,"actionMessageSent(): msgInfo.failedSent = " + msgInfo.failedSent);

            msgInfo.sendInProgress = false;

            if (msgInfo.failedSent == false) {
                if(D) Log.d(TAG, "actionMessageSent: result OK");
                if (msgInfo.transparent == 0) {
                    if (!Sms.moveMessageToFolder(context, msgInfo.uri,
                            Sms.MESSAGE_TYPE_SENT, 0)) {
                        Log.w(TAG, "Failed to move " + msgInfo.uri + " to SENT");
                    }
                } else {
                    delete = true;
                }

                Event evt = new Event(EVENT_TYPE_SENDING_SUCCESS, msgInfo.id,
                        getSmsFolderName(Sms.MESSAGE_TYPE_SENT), null, mSmsType);
                sendEvent(evt);

            } else {
                if (msgInfo.retry == 1) {
                    /* Notify failure, but keep message in outbox for resending */
                    msgInfo.resend = true;
                    msgInfo.partsSent = 0; // Reset counter for the retry
                    msgInfo.failedSent = false;
                    Event evt = new Event(EVENT_TYPE_SENDING_FAILURE, msgInfo.id,
                            getSmsFolderName(Sms.MESSAGE_TYPE_OUTBOX), null, mSmsType);
                    sendEvent(evt);
                } else {
                    if (msgInfo.transparent == 0) {
                        if (!Sms.moveMessageToFolder(context, msgInfo.uri,
                                Sms.MESSAGE_TYPE_FAILED, 0)) {
                            Log.w(TAG, "Failed to move " + msgInfo.uri + " to FAILED");
                        }
                    } else {
                        delete = true;
                    }

                    Event evt = new Event(EVENT_TYPE_SENDING_FAILURE, msgInfo.id,
                            getSmsFolderName(Sms.MESSAGE_TYPE_FAILED), null, mSmsType);
                    sendEvent(evt);
                }
            }

            if (delete == true) {
                /* Delete from Observer message list to avoid delete notifications */
                synchronized(getMsgListSms()) {
                    getMsgListSms().remove(msgInfo.id);
                }

                /* Delete from DB */
                mResolver.delete(msgInfo.uri, null, null);
            }
        }

        private void actionMessageDelivery(Context context, Intent intent, PushMsgInfo msgInfo) {
            Uri messageUri = intent.getData();
            msgInfo.sendInProgress = false;

            Cursor cursor = mResolver.query(msgInfo.uri, ID_PROJECTION, null, null, null);

            try {
                if (cursor.moveToFirst()) {
                    int messageId = cursor.getInt(0);

                    Uri updateUri = ContentUris.withAppendedId(UPDATE_STATUS_URI, messageId);

                    if(D) Log.d(TAG, "actionMessageDelivery: uri=" + messageUri + ", status="
                            + msgInfo.statusDelivered);

                    ContentValues contentValues = new ContentValues(2);

                    contentValues.put(Sms.STATUS, msgInfo.statusDelivered);
                    contentValues.put(Inbox.DATE_SENT, System.currentTimeMillis());
                    mResolver.update(updateUri, contentValues, null, null);
                } else {
                    Log.d(TAG, "Can't find message for status update: " + messageUri);
                }
            } finally {
                if (cursor != null) cursor.close();
            }

            if (msgInfo.statusDelivered == 0) {
                Event evt = new Event(EVENT_TYPE_DELEVERY_SUCCESS, msgInfo.id,
                        getSmsFolderName(Sms.MESSAGE_TYPE_SENT), null, mSmsType);
                sendEvent(evt);
            } else {
                Event evt = new Event(EVENT_TYPE_DELIVERY_FAILURE, msgInfo.id,
                        getSmsFolderName(Sms.MESSAGE_TYPE_SENT), null, mSmsType);
                sendEvent(evt);
            }

            mPushMsgList.remove(msgInfo.id);
        }
    }

    private class CeBroadcastReceiver extends BroadcastReceiver {
        public void register() {
            UserManager manager = UserManager.get(mContext);
            if (manager == null || manager.isUserUnlocked()) {
                mStorageUnlocked = true;
                return;
            }

            Handler handler = new Handler(Looper.getMainLooper());
            IntentFilter intentFilter = new IntentFilter();
            intentFilter.addAction(Intent.ACTION_BOOT_COMPLETED);
            mContext.registerReceiver(this, intentFilter, null, handler);
        }

        public void unregister() {
            try {
                mContext.unregisterReceiver(this);
            } catch (IllegalArgumentException e) {
                /* do nothing */
            }
        }

        public void onReceive(Context context, Intent intent) {
            String action = intent.getAction();
            Log.d(TAG, "onReceive: action"  + action);

            if (action.equals(Intent.ACTION_BOOT_COMPLETED)) {
                try {
                    initMsgList();
                } catch (RemoteException e) {
                    Log.e(TAG, "Error initializing SMS/MMS message lists.");
                }

                for (String folder : FOLDER_SMS_MAP.values()) {
                    Event evt = new Event(EVENT_TYPE_NEW, -1, folder, mSmsType);
                    sendEvent(evt);
                }
                mStorageUnlocked = true;
                /* After unlock this BroadcastReceiver is never needed */
                unregister();
            } else {
                Log.d(TAG, "onReceive: Unknown action " + action);
            }
        }
    }

    /**
     * Handle MMS sent intents in disconnected(MNS) state, where we do not need to send any
     * notifications.
     * @param context The context to use for provider operations
     * @param intent The intent received
     * @param result The result
     */
    static public void actionMmsSent(Context context, Intent intent, int result,
            Map<Long, Msg> mmsMsgList) {
        /*
         * if transparent:
         *   delete message and send notification(regardless of result)
         * else
         *   Result == Success:
         *     move to sent folder (will trigger notification)
         *   Result == Fail:
         *     move to outbox (send delivery fail notification)
         */
        if(D) Log.d(TAG,"actionMmsSent()");
        int transparent = intent.getIntExtra(EXTRA_MESSAGE_SENT_TRANSPARENT, 0);
        long handle = intent.getLongExtra(EXTRA_MESSAGE_SENT_HANDLE, -1);
        if(handle < 0) {
            Log.w(TAG, "Intent received for an invalid handle");
            return;
        }
        ContentResolver resolver = context.getContentResolver();
        if(transparent == 1) {
            /* The specification is a bit unclear about the transparent flag. If it is set
             * no copy of the message shall be kept in the send folder after the message
             * was send, but in the case of a send error, it is unclear what to do.
             * As it will not be transparent if we keep the message in any folder,
             * we delete the message regardless of the result.
             * If we however do have a MNS connection we need to send a notification. */
            Uri uri = ContentUris.withAppendedId(Mms.CONTENT_URI, handle);
            /* Delete from observer message list to avoid delete notifications */
            if(mmsMsgList != null) {
                synchronized(mmsMsgList) {
                    mmsMsgList.remove(handle);
                }
            }
            /* Delete message */
            if(D) Log.d(TAG,"Transparent in use - delete");
            resolver.delete(uri, null, null);
        } else if (result == Activity.RESULT_OK) {
            /* This will trigger a notification */
            moveMmsToFolder(handle, resolver, Mms.MESSAGE_BOX_SENT);
        } else {
            if(mmsMsgList != null) {
                synchronized(mmsMsgList) {
                    Msg msg = mmsMsgList.get(handle);
                    if(msg != null) {
                    msg.type=Mms.MESSAGE_BOX_OUTBOX;
                    }
                }
            }
            /* Hand further retries over to the MMS application */
            moveMmsToFolder(handle, resolver, Mms.MESSAGE_BOX_OUTBOX);
        }
    }

    static public void actionMessageSentDisconnected(Context context, Intent intent, int result) {
        TYPE type = TYPE.fromOrdinal(
        intent.getIntExtra(EXTRA_MESSAGE_SENT_MSG_TYPE, TYPE.NONE.ordinal()));
        if(type == TYPE.MMS) {
            actionMmsSent(context, intent, result, null);
        } else {
            actionSmsSentDisconnected(context, intent, result);
        }
    }

    static public void actionSmsSentDisconnected(Context context, Intent intent, int result) {
        /* Check permission for message deletion. */
        if ((Binder.getCallingPid() != Process.myPid()) ||
            (context.checkCallingOrSelfPermission("android.Manifest.permission.WRITE_SMS")
                    != PackageManager.PERMISSION_GRANTED)) {
            Log.w(TAG, "actionSmsSentDisconnected: Not allowed to delete SMS/MMS messages");
            return;
        }

        boolean delete = false;
        //int retry = intent.getIntExtra(EXTRA_MESSAGE_SENT_RETRY, 0);
        int transparent = intent.getIntExtra(EXTRA_MESSAGE_SENT_TRANSPARENT, 0);
        String uriString = intent.getStringExtra(EXTRA_MESSAGE_SENT_URI);
        if(uriString == null) {
            // Nothing we can do about it, just bail out
            return;
        }
        Uri uri = Uri.parse(uriString);

        if (result == Activity.RESULT_OK) {
            Log.d(TAG, "actionMessageSentDisconnected: result OK");
            if (transparent == 0) {
                if (!Sms.moveMessageToFolder(context, uri,
                        Sms.MESSAGE_TYPE_SENT, 0)) {
                    Log.d(TAG, "Failed to move " + uri + " to SENT");
                }
            } else {
                delete = true;
            }
        } else {
            /*if (retry == 1) {
                 The retry feature only works while connected, else we fail the send,
             * and move the message to failed, to let the user/app resend manually later.
            } else */{
                if (transparent == 0) {
                    if (!Sms.moveMessageToFolder(context, uri,
                            Sms.MESSAGE_TYPE_FAILED, 0)) {
                        Log.d(TAG, "Failed to move " + uri + " to FAILED");
                    }
                } else {
                    delete = true;
                }
            }
        }

        if (delete) {
            /* Delete from DB */
            ContentResolver resolver = context.getContentResolver();
            if (resolver != null) {
                resolver.delete(uri, null, null);
            } else {
                Log.w(TAG, "Unable to get resolver");
            }
        }
    }

    private void registerPhoneServiceStateListener() {
        TelephonyManager tm = (TelephonyManager)mContext.getSystemService(
                Context.TELEPHONY_SERVICE);
        tm.listen(mPhoneListener, PhoneStateListener.LISTEN_SERVICE_STATE);
    }

    private void unRegisterPhoneServiceStateListener() {
        TelephonyManager tm = (TelephonyManager)mContext.getSystemService(
                Context.TELEPHONY_SERVICE);
        tm.listen(mPhoneListener, PhoneStateListener.LISTEN_NONE);
    }

    private void resendPendingMessages() {
        /* Send pending messages in outbox */
        String where = "type = " + Sms.MESSAGE_TYPE_OUTBOX;
        UserManager manager = UserManager.get(mContext);
        if (manager == null || !manager.isUserUnlocked()) return;
        Cursor c = mResolver.query(Sms.CONTENT_URI, SMS_PROJECTION, where, null,
                null);
        try {
            if (c != null && c.moveToFirst()) {
                do {
                    long id = c.getLong(c.getColumnIndex(Sms._ID));
                    String msgBody = c.getString(c.getColumnIndex(Sms.BODY));
                    PushMsgInfo msgInfo = mPushMsgList.get(id);
                    if (msgInfo == null || msgInfo.resend == false ||
                            msgInfo.sendInProgress == true) {
                        continue;
                    }
                    msgInfo.sendInProgress = true;
                    sendMessage(msgInfo, msgBody);
                } while (c.moveToNext());
            }
        } finally {
            if (c != null) c.close();
        }


    }

    private void failPendingMessages() {
        /* Move pending messages from outbox to failed */
        String where = "type = " + Sms.MESSAGE_TYPE_OUTBOX;
        Cursor c = mResolver.query(Sms.CONTENT_URI, SMS_PROJECTION, where, null,
                null);
        try {
            if (c != null && c.moveToFirst()) {
                do {
                    long id = c.getLong(c.getColumnIndex(Sms._ID));
                    String msgBody = c.getString(c.getColumnIndex(Sms.BODY));
                    PushMsgInfo msgInfo = mPushMsgList.get(id);
                    if (msgInfo == null || msgInfo.resend == false) {
                        continue;
                    }
                    Sms.moveMessageToFolder(mContext, msgInfo.uri,
                            Sms.MESSAGE_TYPE_FAILED, 0);
                } while (c.moveToNext());
            }
        } finally {
            if (c != null) c.close();
        }

    }

    private void removeDeletedMessages() {
        /* Remove messages from virtual "deleted" folder (thread_id -1) */
        mResolver.delete(Sms.CONTENT_URI,
                "thread_id = " + DELETED_THREAD_ID, null);
    }

    private PhoneStateListener mPhoneListener = new PhoneStateListener() {
        @Override
        public void onServiceStateChanged(ServiceState serviceState) {
            Log.d(TAG, "Phone service state change: " + serviceState.getState());
            if (serviceState.getState() == ServiceState.STATE_IN_SERVICE) {
                resendPendingMessages();
            }
        }
    };

    public void init() {
        if (mSmsBroadcastReceiver != null) {
            mSmsBroadcastReceiver.register();
        }

        if (mCeBroadcastReceiver != null) {
            mCeBroadcastReceiver.register();
        }

        registerPhoneServiceStateListener();
        mInitialized = true;
    }

    public void deinit() {
        mInitialized = false;
        unregisterObserver();
        if (mSmsBroadcastReceiver != null) {
            mSmsBroadcastReceiver.unregister();
        }
        unRegisterPhoneServiceStateListener();
        failPendingMessages();
        removeDeletedMessages();
    }

    public boolean handleSmsSendIntent(Context context, Intent intent){
        TYPE type = TYPE.fromOrdinal(
            intent.getIntExtra(EXTRA_MESSAGE_SENT_MSG_TYPE, TYPE.NONE.ordinal()));
        if(type == TYPE.MMS) {
            return handleMmsSendIntent(context, intent);
        } else {
            if(mInitialized) {
                mSmsBroadcastReceiver.onReceive(context, intent);
                return true;
            }
        }
        return false;
    }

    public boolean handleMmsSendIntent(Context context, Intent intent){
        if(D) Log.w(TAG, "handleMmsSendIntent()");
        if(mMnsClient.isConnected() == false) {
            // No need to handle notifications, just use default handling
            if(D) Log.w(TAG, "MNS not connected - use static handling");
            return false;
        }
        long handle = intent.getLongExtra(EXTRA_MESSAGE_SENT_HANDLE, -1);
        int result = intent.getIntExtra(EXTRA_MESSAGE_SENT_RESULT, Activity.RESULT_CANCELED);
        actionMmsSent(context, intent, result, getMsgListMms());
        if(handle < 0) {
            Log.w(TAG, "Intent received for an invalid handle");
            return true;
        }
        if(result != Activity.RESULT_OK) {
            if(mObserverRegistered) {
                Event evt = new Event(EVENT_TYPE_SENDING_FAILURE, handle,
                        getMmsFolderName(Mms.MESSAGE_BOX_OUTBOX), null, TYPE.MMS);
                sendEvent(evt);
            }
        } else {
            int transparent = intent.getIntExtra(EXTRA_MESSAGE_SENT_TRANSPARENT, 0);
            if(transparent != 0) {
                if(mObserverRegistered) {
                    Event evt = new Event(EVENT_TYPE_SENDING_SUCCESS, handle,
                            getMmsFolderName(Mms.MESSAGE_BOX_OUTBOX), null, TYPE.MMS);
                    sendEvent(evt);
                }
            }
        }
        return true;
    }

}<|MERGE_RESOLUTION|>--- conflicted
+++ resolved
@@ -777,13 +777,9 @@
                             subject.substring(0,subject.length() < 256 ? subject.length() : 256));
                 }
                 if (senderName != null) {
-<<<<<<< HEAD
                     xmlEvtReport.attribute("", "sender_name",
                             senderName.substring(0, senderName.length() < 256 ?
                                 senderName.length() : 256));
-=======
-                    xmlEvtReport.attribute("", "sender_name", senderName);
->>>>>>> 1c40f921
                 }
                 if (priority != null) {
                     xmlEvtReport.attribute("", "priority", priority);
