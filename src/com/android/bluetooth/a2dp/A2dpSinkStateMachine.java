--- conflicted
+++ resolved
@@ -198,55 +198,6 @@
                 mA2dpSinkAudioPatch = null;
             }
         }
-<<<<<<< HEAD
-    }
-    private void patchPorts() {
-        /* If we are using AudioTrack, we need to broadcast and inform bluedroid from here */
-        if(USE_AUDIOTRACK){
-            log(" patchPorts: AudioTrack, inform focus gain");
-            broadcastAudioState(mPlayingDevice, BluetoothA2dpSink.STATE_PLAYING,
-                    BluetoothA2dpSink.STATE_NOT_PLAYING);
-            informAudioFocusStateNative(STATE_FOCUS_GRANTED);
-            return;
-        }
-        synchronized (mLockForPatch) {
-            log("patchPorts : mA2dpSinkAudioPatch: " + mA2dpSinkAudioPatch +
-                " mPlayingDevice " + mPlayingDevice + "mOutPortSpeaker" + mOutPortSpeaker);
-            if((mA2dpSinkAudioPatch == null) && (mPlayingDevice != null) &&
-               (mOutPortSpeaker != null) && (mInPortA2dpSink != null)) {
-                if((mAudioConfigs == null)||(!mAudioConfigs.containsKey(mPlayingDevice))) {
-                    log(" AudioConfigs not yet received, returning");
-                    return;
-                }
-                /*Fix for below klockworks issue */
-                /*Null pointer dereference of 'getAudioConfig(...)' where null is returned from a map or a collection */
-                /*We are checking mAudioConfigs in above if condition and Fix is not allowd will update in False positive doc */
-                int sampleRate = getAudioConfig(mPlayingDevice).getSampleRate();
-                int channelMask = getAudioConfig(mPlayingDevice).getChannelConfig();
-                int format =  getAudioConfig(mPlayingDevice).getAudioFormat();
-
-                AudioPortConfig sourcePortArray[] =
-                    {mInPortA2dpSink.buildConfig(sampleRate, channelMask, format, null)};
-                AudioPortConfig sinkPortArray[] =
-                    {mOutPortSpeaker.buildConfig(sampleRate, channelMask, format, null)};
-                AudioPatch patchPortArray[] = {null};
-                /*  broadCast Audio State */
-                broadcastAudioState(mPlayingDevice, BluetoothA2dpSink.STATE_PLAYING,
-                                                 BluetoothA2dpSink.STATE_NOT_PLAYING);
-
-                int ret = mAudioManager.createAudioPatch(patchPortArray, sourcePortArray,
-                                                                                   sinkPortArray);
-                if (ret == 0) {
-                    mA2dpSinkAudioPatch = patchPortArray[0];
-                    log("PatchCreated success: " + ret + " mA2dpSinkAudioPatch: "
-                                                                         + mA2dpSinkAudioPatch);
-                } else {
-                    log("PatchCreated failed returned: " + ret);
-                }
-            }
-        }
-=======
->>>>>>> aefbc8ce
     }
     private void patchPorts() {
         /* If we are using AudioTrack, we need to broadcast and inform bluedroid from here */
@@ -340,51 +291,6 @@
         }
     };
 
-    private final AudioManager.OnAudioPortUpdateListener mAudioPortListener =
-                       new AudioManager.OnAudioPortUpdateListener(){
-        public void onAudioPortListUpdate(AudioPort[] portList) {
-            synchronized (mLockForPatch){
-                log("onAudioPortListUpdate");
-                mOutPortSpeaker = null;
-                mInPortA2dpSink = null;
-
-                for (int i = 0; i < portList.length; i++) {
-                    AudioPort port = portList[i];
-                    if(port instanceof AudioDevicePort) {
-                        AudioDevicePort devicePort = (AudioDevicePort)port;
-                        if(devicePort.type() == AudioSystem.DEVICE_OUT_SPEAKER) {
-                            log("Updating Speaker Port");
-                            mOutPortSpeaker = devicePort;
-                        } else if(devicePort.type() == AudioSystem.DEVICE_IN_BLUETOOTH_A2DP) {
-                            log("Updating In Port A2DP Sink");
-                            mInPortA2dpSink = devicePort;
-                            /* Check if we still have focus */
-                            if ((mAudioFocusAcquired == AUDIO_FOCUS_GAIN) &&
-                                (mInPortA2dpSink != null) && (mA2dpSinkAudioPatch == null)) {
-                                /* This is the case of Port available
-                                 * later than focus acquired. Try patching ports now
-                                 */
-                                 log(" Sink Port updated, but patch not made");
-                                 patchPorts();
-                            }
-                        }
-                    }
-                }
-            }
-        }
-
-        public void onAudioPatchListUpdate(AudioPatch[] patchList){
-            log("onAudioPatchListUpdate");
-            for(int i = 0; i < patchList.length; i++) {
-                log("Patch List " + i +" : "+ patchList[i]);
-            }
-        }
-
-        public void onServiceDied() {
-            log(" Service Died");
-        }
-    };
-
     static A2dpSinkStateMachine make(A2dpSinkService svc, Context context) {
         Log.d("A2dpSinkStateMachine", "make");
         A2dpSinkStateMachine a2dpSm = new A2dpSinkStateMachine(svc, context);
@@ -1197,12 +1103,6 @@
         AvrcpControllerService avrcpCtrlService = AvrcpControllerService.getAvrcpControllerService();
         if ((avrcpCtrlService != null) && (mDevice != null) &&
             (avrcpCtrlService.getConnectedDevices().contains(mDevice))){
-<<<<<<< HEAD
-            if (mPlayingDevice == null){
-                return true; // don't send Pause if we are not playing already.
-            }
-=======
->>>>>>> aefbc8ce
             avrcpCtrlService.sendPassThroughCmd(mDevice, AVRC_ID_PAUSE, KEY_STATE_PRESSED);
             avrcpCtrlService.sendPassThroughCmd(mDevice, AVRC_ID_PAUSE, KEY_STATE_RELEASED);
             log(" SendPassThruPause command sent - ");
