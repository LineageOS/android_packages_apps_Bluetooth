/*
 * Copyright (C) 2012 The Android Open Source Project
 *
 * Licensed under the Apache License, Version 2.0 (the "License");
 * you may not use this file except in compliance with the License.
 * You may obtain a copy of the License at
 *
 *      http://www.apache.org/licenses/LICENSE-2.0
 *
 * Unless required by applicable law or agreed to in writing, software
 * distributed under the License is distributed on an "AS IS" BASIS,
 * WITHOUT WARRANTIES OR CONDITIONS OF ANY KIND, either express or implied.
 * See the License for the specific language governing permissions and
 * limitations under the License.
 */

package com.android.bluetooth.a2dp;

import java.util.Timer;
import java.util.TimerTask;

import android.app.PendingIntent;
import android.bluetooth.BluetoothA2dp;
import android.content.Context;
import android.content.Intent;
import android.content.IntentFilter;
import android.graphics.Bitmap;
import android.media.AudioManager;
import android.media.IRemoteControlDisplay;
import android.media.MediaMetadataRetriever;
import android.media.RemoteControlClient;
import android.os.Bundle;
import android.os.Handler;
import android.os.HandlerThread;
import android.os.Looper;
import android.os.Message;
import android.os.ParcelUuid;
import android.os.PowerManager;
import android.os.PowerManager.WakeLock;
import android.os.RemoteException;
import android.os.ServiceManager;
import android.os.SystemClock;
import android.util.Log;
import android.content.BroadcastReceiver;
import com.android.bluetooth.btservice.AdapterService;
import com.android.bluetooth.btservice.ProfileService;
import com.android.bluetooth.Utils;
import com.android.internal.util.IState;
import com.android.internal.util.State;
import com.android.internal.util.StateMachine;
import java.lang.ref.WeakReference;
import java.util.ArrayList;
import java.util.List;
import java.util.Set;
import java.util.Iterator;

/**
 * support Bluetooth AVRCP profile.
 * support metadata, play status and event notification
 */
final class Avrcp {
    private static final boolean DEBUG = true;
    private static final String TAG = "Avrcp";

    private Context mContext;
    private final AudioManager mAudioManager;
    private AvrcpMessageHandler mHandler;
    private IRemoteControlDisplayWeak mRemoteControlDisplay;
    private int mClientGeneration;
    private Metadata mMetadata;
    private int mTransportControlFlags;
    private int mCurrentPlayState;
    private int mPlayStatusChangedNT;
    private int mPlayerStatusChangeNT;
    private int mTrackChangedNT;
    private long mTrackNumber;
    private long mCurrentPosMs;
    private long mPlayStartTimeMs;
    private long mSongLengthMs;
    private long mPlaybackIntervalMs;
    private int mPlayPosChangedNT;
    private long mNextPosMs;
    private long mPrevPosMs;
    private long mSkipStartTime;
    private int mFeatures;
    private int mAbsoluteVolume;
    private int mLastSetVolume;
    private int mLastDirection;
    private final int mVolumeStep;
    private final int mAudioStreamMax;
    private boolean mVolCmdInProgress;
    private int mAbsVolRetryTimes;
    private static final String BLUETOOTH_ADMIN_PERM = android.Manifest.permission.BLUETOOTH_ADMIN;
    private static final String BLUETOOTH_PERM = android.Manifest.permission.BLUETOOTH;
    private int mSkipAmount;
    private int keyPressState;

    /* AVRC IDs from avrc_defs.h */
    private static final int AVRC_ID_REWIND = 0x48;
    private static final int AVRC_ID_FAST_FOR = 0x49;

    /* BTRC features */
    public static final int BTRC_FEAT_METADATA = 0x01;
    public static final int BTRC_FEAT_ABSOLUTE_VOLUME = 0x02;
    public static final int BTRC_FEAT_BROWSE = 0x04;

    /* AVRC response codes, from avrc_defs */
    private static final int AVRC_RSP_NOT_IMPL = 8;
    private static final int AVRC_RSP_ACCEPT = 9;
    private static final int AVRC_RSP_REJ = 10;
    private static final int AVRC_RSP_IN_TRANS = 11;
    private static final int AVRC_RSP_IMPL_STBL = 12;
    private static final int AVRC_RSP_CHANGED = 13;
    private static final int AVRC_RSP_INTERIM = 15;

    private static final int MESSAGE_GET_RC_FEATURES = 1;
    private static final int MESSAGE_GET_PLAY_STATUS = 2;
    private static final int MESSAGE_GET_ELEM_ATTRS = 3;
    private static final int MESSAGE_REGISTER_NOTIFICATION = 4;
    private static final int MESSAGE_PLAY_INTERVAL_TIMEOUT = 5;
    private static final int MESSAGE_VOLUME_CHANGED = 6;
    private static final int MESSAGE_ADJUST_VOLUME = 7;
    private static final int MESSAGE_SET_ABSOLUTE_VOLUME = 8;
    private static final int MESSAGE_ABS_VOL_TIMEOUT = 9;
    private static final int MESSAGE_FAST_FORWARD = 10;
    private static final int MESSAGE_REWIND = 11;
    private static final int MESSAGE_CHANGE_PLAY_POS = 12;
<<<<<<< HEAD

    private static final int MESSAGE_SET_ADDR_PLAYER_REQ_TIMEOUT = 13;
    private static final int SET_ADDR_PLAYER_TIMEOUT = 2000;

    private int mAddressedPlayerChangedNT;
    private int mAvailablePlayersChangedNT;
    private int mAddressedPlayerId;
    private String mRequestedAddressedPlayerPackageName;

=======
    private static final int MESSAGE_SET_A2DP_AUDIO_STATE = 13;
>>>>>>> 24dce607
    private static final int MSG_UPDATE_STATE = 100;
    private static final int MSG_SET_METADATA = 101;
    private static final int MSG_SET_TRANSPORT_CONTROLS = 102;
    private static final int MSG_SET_ARTWORK = 103;
    private static final int MSG_SET_GENERATION_ID = 104;
    private static final int MSG_UPDATE_AVAILABLE_PLAYERS = 201;
    private static final int MSG_UPDATE_ADDRESSED_PLAYER = 202;
    private static final int MSG_UPDATE_RCC_CHANGE = 203;
    private MediaPlayerInfo mediaPlayerInfo1;
    private MediaPlayerInfo mediaPlayerInfo2;

    private static final int BUTTON_TIMEOUT_TIME = 2000;
    private static final int BASE_SKIP_AMOUNT = 2000;
    private static final int KEY_STATE_PRESS = 1;
    private static final int KEY_STATE_RELEASE = 0;
    private static final int SKIP_PERIOD = 400;
    private static final int SKIP_DOUBLE_INTERVAL = 3000;
    private static final long MAX_MULTIPLIER_VALUE = 128L;
    private static final int CMD_TIMEOUT_DELAY = 2000;
    private static final int MAX_ERROR_RETRY_TIMES = 3;
    private static final int AVRCP_MAX_VOL = 127;
    private static final int AVRCP_BASE_VOLUME_STEP = 1;
    private final static int MESSAGE_PLAYERSETTINGS_TIMEOUT = 602;

    private static final int ERR_INVALID_PLAYER_ID = 0x11;
    private static final int ERR_ADDR_PLAYER_FAILS = 0x13;
    private static final int ERR_ADDR_PLAYER_SUCCEEDS = 0x04;

    //Intents for PlayerApplication Settings
    private static final String PLAYERSETTINGS_REQUEST = "org.codeaurora.music.playersettingsrequest";
    private static final String PLAYERSETTINGS_RESPONSE =
       "org.codeaurora.music.playersettingsresponse";

    private class PlayerSettings {
        public byte attr;
        public byte [] attrIds;
        public String path;
    };

    private PlayerSettings mPlayerSettings = new PlayerSettings();
    private class localPlayerSettings {
        public byte eq_value = 0x01;
        public byte repeat_value = 0x01;
        public byte shuffle_value = 0x01;
        public byte scan_value = 0x01;
    };
    private localPlayerSettings settingValues = new localPlayerSettings();
    private static final String COMMAND = "command";
    private static final String CMDGET = "get";
    private static final String CMDSET = "set";
    private static final String EXTRA_GET_COMMAND = "commandExtra";
    private static final String EXTRA_GET_RESPONSE = "Response";

    private static final int GET_ATTRIBUTE_IDS = 0;
    private static final int GET_VALUE_IDS = 1;
    private static final int GET_ATTRIBUTE_TEXT = 2;
    private static final int GET_VALUE_TEXT     = 3;
    private static final int GET_ATTRIBUTE_VALUES = 4;
    private static final int NOTIFY_ATTRIBUTE_VALUES = 5;
    private static final int SET_ATTRIBUTE_VALUES  = 6;
    private static final int GET_INVALID = 0xff;

    private static final String EXTRA_ATTRIBUTE_ID = "Attribute";
    private static final String EXTRA_VALUE_STRING_ARRAY = "ValueStrings";
    private static final String EXTRA_ATTRIB_VALUE_PAIRS = "AttribValuePairs";
    private static final String EXTRA_ATTRIBUTE_STRING_ARRAY = "AttributeStrings";
    private static final String EXTRA_VALUE_ID_ARRAY = "Values";
    private static final String EXTRA_ATTIBUTE_ID_ARRAY = "Attributes";

    public static final int VALUE_SHUFFLEMODE_OFF = 1;
    public static final int VALUE_SHUFFLEMODE_ALL = 2;
    public static final int VALUE_REPEATMODE_OFF = 1;
    public static final int VALUE_REPEATMODE_SINGLE = 2;
    public static final int VALUE_REPEATMODE_ALL = 3;
    public static final int VALUE_INVALID = 0;

    public static final int ATTRIBUTE_EQUALIZER = 1;
    public static final int ATTRIBUTE_REPEATMODE = 2;
    public static final int ATTRIBUTE_SHUFFLEMODE = 3;
    public static final int ATTRIBUTE_SCANMODE = 4;
    public static final int NUMPLAYER_ATTRIBUTE = 2;


    private byte [] def_attrib = new byte [] {ATTRIBUTE_REPEATMODE, ATTRIBUTE_SHUFFLEMODE};
    private byte [] value_repmode = new byte [] { VALUE_REPEATMODE_OFF,
                                                  VALUE_REPEATMODE_SINGLE,
                                                  VALUE_REPEATMODE_ALL };

    private byte [] value_shufmode = new byte [] { VALUE_SHUFFLEMODE_OFF,
                                                  VALUE_SHUFFLEMODE_ALL };
    private byte [] value_default = new byte [] {0};
    private final String UPDATE_ATTRIBUTES = "UpdateSupportedAttributes";
    private final String UPDATE_VALUES = "UpdateSupportedValues";
    private final String UPDATE_ATTRIB_VALUE = "UpdateCurrentValues";
    private final String UPDATE_ATTRIB_TEXT = "UpdateAttributesText";
    private final String UPDATE_VALUE_TEXT = "UpdateValuesText";
    private ArrayList <Integer> mPendingCmds;

    static {
        classInitNative();
    }

    private Avrcp(Context context) {
        if (DEBUG) Log.v(TAG, "Avrcp");
        mMetadata = new Metadata();
        mCurrentPlayState = RemoteControlClient.PLAYSTATE_NONE; // until we get a callback
        mPlayStatusChangedNT = NOTIFICATION_TYPE_CHANGED;
        mTrackChangedNT = NOTIFICATION_TYPE_CHANGED;
        mPlayerStatusChangeNT = NOTIFICATION_TYPE_CHANGED;
        mAddressedPlayerChangedNT = NOTIFICATION_TYPE_CHANGED;
        mAvailablePlayersChangedNT = NOTIFICATION_TYPE_CHANGED;
        mTrackNumber = -1L;
        mCurrentPosMs = 0L;
        mPlayStartTimeMs = -1L;
        mSongLengthMs = 0L;
        mPlaybackIntervalMs = 0L;
        mAddressedPlayerId = 0; //  0 signifies bad entry
        mPlayPosChangedNT = NOTIFICATION_TYPE_CHANGED;
        mFeatures = 0;
        mAbsoluteVolume = -1;
        mLastSetVolume = -1;
        mLastDirection = 0;
        mVolCmdInProgress = false;
        mAbsVolRetryTimes = 0;
        keyPressState = KEY_STATE_RELEASE; //Key release state
        mContext = context;

        initNative();

        mAudioManager = (AudioManager) context.getSystemService(Context.AUDIO_SERVICE);
        mAudioStreamMax = mAudioManager.getStreamMaxVolume(AudioManager.STREAM_MUSIC);
        mVolumeStep = Math.max(AVRCP_BASE_VOLUME_STEP, AVRCP_MAX_VOL/mAudioStreamMax);
    }

    private void start() {
        if (DEBUG) Log.v(TAG, "start");
        HandlerThread thread = new HandlerThread("BluetoothAvrcpHandler");
        thread.start();
        Looper looper = thread.getLooper();
        mHandler = new AvrcpMessageHandler(looper);
        mRemoteControlDisplay = new IRemoteControlDisplayWeak(mHandler);
        mAudioManager.registerRemoteControlDisplay(mRemoteControlDisplay);
        mAudioManager.remoteControlDisplayWantsPlaybackPositionSync(
                      mRemoteControlDisplay, true);
        mPendingCmds = new ArrayList<Integer>();
        IntentFilter intentFilter = new IntentFilter();
        intentFilter.addAction(AudioManager.RCC_CHANGED_ACTION);
        intentFilter.addAction(PLAYERSETTINGS_RESPONSE);
        try {
            mContext.registerReceiver(mIntentReceiver, intentFilter);
        }catch (Exception e) {
            Log.e(TAG,"Unable to register Avrcp receiver", e);
        }
        registerMediaPlayers();
    }

    //Listen to intents from MediaPlayer and Audio Manager and update data structures
    private BroadcastReceiver mIntentReceiver = new BroadcastReceiver() {
        @Override
        public void onReceive(Context context, Intent intent) {
            String action = intent.getAction();
            if (action.equals(AudioManager.RCC_CHANGED_ACTION)) {
                Log.v(TAG, "received RCC_CHANGED_ACTION");
                int isRCCFocussed = 0;
                int isRCCAvailable = 0;
                String callingPackageName = intent.getStringExtra(AudioManager.EXTRA_CALLING_PACKAGE_NAME);
                boolean isFocussed = intent.getBooleanExtra(AudioManager.EXTRA_FOCUS_CHANGED_VALUE,false);
                boolean isAvailable = intent.getBooleanExtra(AudioManager.EXTRA_AVAILABLITY_CHANGED_VALUE, false);
                if (isFocussed)
                    isRCCFocussed = 1;
                if (isAvailable)
                    isRCCAvailable = 1;
                Log.v(TAG, "focus: " + isFocussed + " , availability: " + isAvailable);
                if (mHandler != null) {
                    mHandler.obtainMessage(MSG_UPDATE_RCC_CHANGE, isRCCFocussed, isRCCAvailable, callingPackageName).sendToTarget();
                }
            } else if (action.equals(PLAYERSETTINGS_RESPONSE)) {
                int getResponse = intent.getIntExtra(EXTRA_GET_RESPONSE,
                                                      GET_INVALID);
                byte [] data;
                String [] text;
                synchronized (mPendingCmds) {
                    Integer val = new Integer(getResponse);
                    if (mPendingCmds.contains(val)) {
                        mHandler.removeMessages(MESSAGE_PLAYERSETTINGS_TIMEOUT);
                        mPendingCmds.remove(val);
                    }
                }
                if (DEBUG) Log.v(TAG,"getResponse" + getResponse);
                switch (getResponse) {
                    case GET_ATTRIBUTE_IDS:
                        data = intent.getByteArrayExtra(EXTRA_ATTIBUTE_ID_ARRAY);
                        byte numAttr = (byte) data.length;
                        if (DEBUG) Log.v(TAG,"GET_ATTRIBUTE_IDS");
                        getListPlayerappAttrRspNative(numAttr,data);
                    break;
                    case GET_VALUE_IDS:
                        data = intent.getByteArrayExtra(EXTRA_VALUE_ID_ARRAY);
                        numAttr = (byte) data.length;
                        if (DEBUG) Log.v(TAG,"GET_VALUE_IDS" + numAttr);
                        getPlayerAppValueRspNative(numAttr, data);
                    break;
                    case GET_ATTRIBUTE_VALUES:
                    case NOTIFY_ATTRIBUTE_VALUES:
                        data = intent.getByteArrayExtra(EXTRA_ATTRIB_VALUE_PAIRS);
                        updateLocalPlayerSettings(data);
                        numAttr = (byte) data.length;
                        if (DEBUG) Log.v(TAG,"GET_ATTRIBUTE_VALUES" + numAttr);
                        if (mPlayerStatusChangeNT == NOTIFICATION_TYPE_INTERIM && getResponse
                                                                  == NOTIFY_ATTRIBUTE_VALUES) {
                        mPlayerStatusChangeNT = NOTIFICATION_TYPE_CHANGED;
                        sendPlayerAppChangedRsp(mPlayerStatusChangeNT);
                        }
                        else {
                            SendCurrentPlayerValueRspNative(numAttr, data);
                        }
                    break;
                    case GET_ATTRIBUTE_TEXT:
                        text = intent.getStringArrayExtra(EXTRA_ATTRIBUTE_STRING_ARRAY);
                        sendSettingsTextRspNative(mPlayerSettings.attrIds.length ,
                                                     mPlayerSettings.attrIds, text.length,text);
                        if (DEBUG) Log.v(TAG,"mPlayerSettings.attrIds"
                                        + mPlayerSettings.attrIds.length);
                    break;
                    case GET_VALUE_TEXT:
                        text = intent.getStringArrayExtra(EXTRA_VALUE_STRING_ARRAY);
                        sendValueTextRspNative(mPlayerSettings.attrIds.length ,
                                               mPlayerSettings.attrIds, text.length , text);
                    break;
                }
            }

        }
    };

    /* This method is used for create entries of existing media players on RCD start
       * Later when media players become avaialable corresponding entries
       * are marked accordingly and similarly when media players changes focus
       * the corresponding fields are modified */
    private void registerMediaPlayers () {
        if (DEBUG) Log.v(TAG, "registerMediaPlayers");
        int[] featureMasks = {0x00, 0x00, 0x00, 0x00, 0x00, 0x00, 0x00, 0x00, 0x00, 0x00, 0x00, 0x00, 0x00, 0x00, 0x00, 0x00};
        byte[] playerName1 = {0x4d, 0x75, 0x73, 0x69, 0x63}/*Music*/;
        byte[] playerName2 = {0x4d, 0x75, 0x73, 0x69, 0x63, 0x32}/*Music2*/;

        featureMasks[FEATURE_MASK_PLAY_OFFSET] = featureMasks[FEATURE_MASK_PLAY_OFFSET] | FEATURE_MASK_PLAY_MASK;
        featureMasks[FEATURE_MASK_PAUSE_OFFSET] = featureMasks[FEATURE_MASK_PAUSE_OFFSET] | FEATURE_MASK_PAUSE_MASK;
        featureMasks[FEATURE_MASK_STOP_OFFSET] = featureMasks[FEATURE_MASK_STOP_OFFSET] | FEATURE_MASK_STOP_MASK;
        featureMasks[FEATURE_MASK_PAGE_UP_OFFSET] = featureMasks[FEATURE_MASK_PAGE_UP_OFFSET] | FEATURE_MASK_PAGE_UP_MASK;
        featureMasks[FEATURE_MASK_PAGE_DOWN_OFFSET] = featureMasks[FEATURE_MASK_PAGE_DOWN_OFFSET] | FEATURE_MASK_PAGE_DOWN_MASK;
        featureMasks[FEATURE_MASK_REWIND_OFFSET] = featureMasks[FEATURE_MASK_REWIND_OFFSET] | FEATURE_MASK_REWIND_MASK;
        featureMasks[FEATURE_MASK_FAST_FWD_OFFSET] = featureMasks[FEATURE_MASK_FAST_FWD_OFFSET] | FEATURE_MASK_FAST_FWD_MASK;
        featureMasks[FEATURE_MASK_VENDOR_OFFSET] = featureMasks[FEATURE_MASK_VENDOR_OFFSET] | FEATURE_MASK_VENDOR_MASK;
        featureMasks[FEATURE_MASK_ADV_CTRL_OFFSET] = featureMasks[FEATURE_MASK_ADV_CTRL_OFFSET] | FEATURE_MASK_ADV_CTRL_MASK;

        mediaPlayerInfo1 = new MediaPlayerInfo ((short)0x0001,
                    MAJOR_TYPE_AUDIO,
                    SUB_TYPE_NONE,
                    (byte)RemoteControlClient.PLAYSTATE_PAUSED,
                    CHAR_SET_UTF8,
                    (short)0x05,
                    playerName1,
                    "com.android.music",
                    featureMasks);

        mediaPlayerInfo2 = new MediaPlayerInfo ((short)0x0002,
                    MAJOR_TYPE_AUDIO,
                    SUB_TYPE_NONE,
                    (byte)RemoteControlClient.PLAYSTATE_PAUSED,
                    CHAR_SET_UTF8,
                    (short)0x06,
                    playerName2,
                    "com.google.android.music",
                    featureMasks);

        mMediaPlayers.add(mediaPlayerInfo1);
        mMediaPlayers.add(mediaPlayerInfo2);
    }

    static Avrcp make(Context context) {
        if (DEBUG) Log.v(TAG, "make");
        Avrcp ar = new Avrcp(context);
        ar.start();
        return ar;
    }

    public void doQuit() {
        if (DEBUG) Log.v(TAG, "doQuit");
        mHandler.removeCallbacksAndMessages(null);
        Looper looper = mHandler.getLooper();
        if (looper != null) {
            looper.quit();
        }
        mAudioManager.unregisterRemoteControlDisplay(mRemoteControlDisplay);
        try {
            mContext.unregisterReceiver(mIntentReceiver);
        }catch (Exception e) {
            Log.e(TAG,"Unable to unregister Avrcp receiver", e);
        }
        mMediaPlayers.clear();
        if (mHandler.hasMessages(MESSAGE_SET_ADDR_PLAYER_REQ_TIMEOUT)) {
            mHandler.removeMessages(MESSAGE_SET_ADDR_PLAYER_REQ_TIMEOUT);
            mRequestedAddressedPlayerPackageName = null;
            if (DEBUG) Log.v(TAG, "Addressed player message cleanup as part of doQuit");
        }
        keyPressState = KEY_STATE_RELEASE; //Key release state
    }

    public void cleanup() {
        if (DEBUG) Log.v(TAG, "cleanup");
        cleanupNative();
    }

    private static class IRemoteControlDisplayWeak extends IRemoteControlDisplay.Stub {
        private WeakReference<Handler> mLocalHandler;
        IRemoteControlDisplayWeak(Handler handler) {
            mLocalHandler = new WeakReference<Handler>(handler);
        }

        @Override
        public void setPlaybackState(int generationId, int state, long stateChangeTimeMs,
                long currentPosMs, float speed) {
            Handler handler = mLocalHandler.get();
            if (handler != null) {
                handler.obtainMessage(MSG_UPDATE_STATE, generationId, state,
                                      new Long(currentPosMs)).sendToTarget();
            }
        }

        @Override
        public void setMetadata(int generationId, Bundle metadata) {
            Handler handler = mLocalHandler.get();
            if (handler != null) {
                handler.obtainMessage(MSG_SET_METADATA, generationId, 0, metadata).sendToTarget();
            }
        }

        @Override
        public void setTransportControlInfo(int generationId, int flags, int posCapabilities) {
            Handler handler = mLocalHandler.get();
            if (handler != null) {
                handler.obtainMessage(MSG_SET_TRANSPORT_CONTROLS, generationId, flags)
                        .sendToTarget();
            }
        }

        @Override
        public void setArtwork(int generationId, Bitmap bitmap) {
        }

        @Override
        public void setAllMetadata(int generationId, Bundle metadata, Bitmap bitmap) {
            Handler handler = mLocalHandler.get();
            if (handler != null) {
                handler.obtainMessage(MSG_SET_METADATA, generationId, 0, metadata).sendToTarget();
                handler.obtainMessage(MSG_SET_ARTWORK, generationId, 0, bitmap).sendToTarget();
            }
        }

        @Override
        public void setCurrentClientId(int clientGeneration, PendingIntent mediaIntent,
                boolean clearing) throws RemoteException {
            Handler handler = mLocalHandler.get();
            if (handler != null) {
                handler.obtainMessage(MSG_SET_GENERATION_ID,
                    clientGeneration, (clearing ? 1 : 0), mediaIntent).sendToTarget();
            }
        }

        @Override
        public void setEnabled(boolean enabled) {
            // no-op: this RemoteControlDisplay is not subject to being disabled.
        }
    }

    /** Handles Avrcp messages. */
    private final class AvrcpMessageHandler extends Handler {
        private AvrcpMessageHandler(Looper looper) {
            super(looper);
        }

        @Override
        public void handleMessage(Message msg) {
            switch (msg.what) {
                    case MESSAGE_PLAYERSETTINGS_TIMEOUT:
                    if (DEBUG) Log.v(TAG, "**MESSAGE_PLAYSTATUS_TIMEOUT");
                    synchronized (mPendingCmds) {
                    Integer val = new Integer(msg.arg1);
                    if (!mPendingCmds.contains(val)) {
                        break;
                    }
                    mPendingCmds.remove(val);
                }
                switch (msg.arg1) {
                    case GET_ATTRIBUTE_IDS:
                        getListPlayerappAttrRspNative((byte)def_attrib.length, def_attrib);
                    break;
                    case GET_VALUE_IDS:
                        if (DEBUG) Log.v(TAG, "GET_VALUE_IDS");
                        switch (mPlayerSettings.attr) {
                            case ATTRIBUTE_REPEATMODE:
                                getPlayerAppValueRspNative((byte)value_repmode.length, value_repmode);
                            break;
                            case ATTRIBUTE_SHUFFLEMODE:
                                getPlayerAppValueRspNative((byte)value_shufmode.length, value_shufmode);
                            break;
                            default:
                                getPlayerAppValueRspNative((byte)value_default.length, value_default);
                            break;
                        }
                    break;
                    case GET_ATTRIBUTE_VALUES:
                        int j = 0;
                        byte [] retVal = new byte [mPlayerSettings.attrIds.length*2];
                        for (int i = 0; i < mPlayerSettings.attrIds.length; i++) {
                            retVal[j++] = mPlayerSettings.attrIds[i];
                            if (mPlayerSettings.attrIds[i] == ATTRIBUTE_REPEATMODE) {
                                retVal[j++] = settingValues.repeat_value;
                            } else if (mPlayerSettings.attrIds[i] == ATTRIBUTE_SHUFFLEMODE) {
                                retVal[j++] = settingValues.shuffle_value;
                             } else {
                                retVal[j++] = 0x0;
                             }
                        }
                        SendCurrentPlayerValueRspNative((byte)retVal.length, retVal);
                    break;
                    case SET_ATTRIBUTE_VALUES :
                        SendSetPlayerAppRspNative();
                    break;
                    case GET_ATTRIBUTE_TEXT:
                    case GET_VALUE_TEXT:
                        String [] values = new String [mPlayerSettings.attrIds.length];
                        String msgVal = (msg.what == GET_ATTRIBUTE_TEXT) ? UPDATE_ATTRIB_TEXT :
                                                                                 UPDATE_VALUE_TEXT;
                        for (int i = 0; i < mPlayerSettings.attrIds.length; i++) {
                            values[i] = "";
                        }
                        sendSettingsTextRspNative(mPlayerSettings.attrIds.length ,
                                                    mPlayerSettings.attrIds, values.length,values);
                    break;
                    default :
                    break;
                }
                break;
            case MSG_UPDATE_STATE:
                if (mClientGeneration == msg.arg1) {
                    updatePlayPauseState(msg.arg2, ((Long)msg.obj).longValue());
                }
                break;

            case MSG_SET_METADATA:
                if (mClientGeneration == msg.arg1) updateMetadata((Bundle) msg.obj);
                break;

            case MSG_UPDATE_AVAILABLE_PLAYERS:
                updateAvailableMediaPlayers();
                break;

            case MSG_UPDATE_ADDRESSED_PLAYER:
                updateAddressedMediaPlayer(msg.arg1);
                break;

            case MSG_SET_TRANSPORT_CONTROLS:
                if (mClientGeneration == msg.arg1) updateTransportControls(msg.arg2);
                break;

            case MSG_SET_ARTWORK:
                if (mClientGeneration == msg.arg1) {
                }
                break;

            case MSG_SET_GENERATION_ID:
                if (DEBUG) Log.v(TAG, "New genId = " + msg.arg1 + ", clearing = " + msg.arg2);
                mClientGeneration = msg.arg1;
                break;

            case MESSAGE_GET_RC_FEATURES:
                String address = (String) msg.obj;
                if (DEBUG) Log.v(TAG, "MESSAGE_GET_RC_FEATURES: address="+address+
                                                             ", features="+msg.arg1);
                mFeatures = msg.arg1;
                mAudioManager.avrcpSupportsAbsoluteVolume(address, isAbsoluteVolumeSupported());
                break;

            case MESSAGE_GET_PLAY_STATUS:
                if (DEBUG) Log.v(TAG, "MESSAGE_GET_PLAY_STATUS");
                getPlayStatusRspNative(convertPlayStateToPlayStatus(mCurrentPlayState),
                                       (int)mSongLengthMs, (int)getPlayPosition());
                break;

            case MESSAGE_GET_ELEM_ATTRS:
            {
                String[] textArray;
                int[] attrIds;
                byte numAttr = (byte) msg.arg1;
                ArrayList<Integer> attrList = (ArrayList<Integer>) msg.obj;
                if (DEBUG) Log.v(TAG, "MESSAGE_GET_ELEM_ATTRS:numAttr=" + numAttr);
                attrIds = new int[numAttr];
                textArray = new String[numAttr];
                for (int i = 0; i < numAttr; ++i) {
                    attrIds[i] = attrList.get(i).intValue();
                    textArray[i] = getAttributeString(attrIds[i]);
                }
                getElementAttrRspNative(numAttr, attrIds, textArray);
                break;
            }
            case MESSAGE_REGISTER_NOTIFICATION:
                if (DEBUG) Log.v(TAG, "MESSAGE_REGISTER_NOTIFICATION:event=" + msg.arg1 +
                                      " param=" + msg.arg2);
                processRegisterNotification(msg.arg1, msg.arg2);
                break;

            case MESSAGE_PLAY_INTERVAL_TIMEOUT:
                if (DEBUG) Log.v(TAG, "MESSAGE_PLAY_INTERVAL_TIMEOUT");
                mPlayPosChangedNT = NOTIFICATION_TYPE_CHANGED;
                registerNotificationRspPlayPosNative(mPlayPosChangedNT, (int)getPlayPosition());
                break;

            case MESSAGE_SET_ADDR_PLAYER_REQ_TIMEOUT:
                if (DEBUG) Log.v(TAG, "setAddressedPlayer fails, Times out");
                setAdressedPlayerRspNative ((byte)ERR_ADDR_PLAYER_FAILS);
                mRequestedAddressedPlayerPackageName = null;
                break;

            case MESSAGE_VOLUME_CHANGED:
                if (DEBUG) Log.v(TAG, "MESSAGE_VOLUME_CHANGED: volume=" + msg.arg1 +
                                                              " ctype=" + msg.arg2);

                if (msg.arg2 == AVRC_RSP_ACCEPT || msg.arg2 == AVRC_RSP_REJ) {
                    if (mVolCmdInProgress == false) {
                        Log.e(TAG, "Unsolicited response, ignored");
                        break;
                    }
                    removeMessages(MESSAGE_ABS_VOL_TIMEOUT);
                    mVolCmdInProgress = false;
                    mAbsVolRetryTimes = 0;
                }
                if (mAbsoluteVolume != msg.arg1 && (msg.arg2 == AVRC_RSP_ACCEPT ||
                                                    msg.arg2 == AVRC_RSP_CHANGED ||
                                                    msg.arg2 == AVRC_RSP_INTERIM)) {
                    notifyVolumeChanged(msg.arg1);
                    mAbsoluteVolume = msg.arg1;
                } else if (msg.arg2 == AVRC_RSP_REJ) {
                    Log.e(TAG, "setAbsoluteVolume call rejected");
                }
                break;

            case MESSAGE_ADJUST_VOLUME:
                if (DEBUG) Log.d(TAG, "MESSAGE_ADJUST_VOLUME: direction=" + msg.arg1);
                if (mVolCmdInProgress) {
                    if (DEBUG) Log.w(TAG, "There is already a volume command in progress.");
                    break;
                }
                // Wait on verification on volume from device, before changing the volume.
                if (mAbsoluteVolume != -1 && (msg.arg1 == -1 || msg.arg1 == 1)) {
                    int setVol = Math.min(AVRCP_MAX_VOL,
                                 Math.max(0, mAbsoluteVolume + msg.arg1*mVolumeStep));
                    if (setVolumeNative(setVol)) {
                        sendMessageDelayed(obtainMessage(MESSAGE_ABS_VOL_TIMEOUT),
                                           CMD_TIMEOUT_DELAY);
                        mVolCmdInProgress = true;
                        mLastDirection = msg.arg1;
                        mLastSetVolume = setVol;
                    }
                } else {
                    Log.e(TAG, "Unknown direction in MESSAGE_ADJUST_VOLUME");
                }
                break;

            case MESSAGE_SET_ABSOLUTE_VOLUME:
                if (DEBUG) Log.v(TAG, "MESSAGE_SET_ABSOLUTE_VOLUME");
                if (mVolCmdInProgress) {
                    if (DEBUG) Log.w(TAG, "There is already a volume command in progress.");
                    break;
                }
                if (setVolumeNative(msg.arg1)) {
                    sendMessageDelayed(obtainMessage(MESSAGE_ABS_VOL_TIMEOUT), CMD_TIMEOUT_DELAY);
                    mVolCmdInProgress = true;
                    mLastSetVolume = msg.arg1;
                }
                break;

            case MESSAGE_ABS_VOL_TIMEOUT:
                if (DEBUG) Log.v(TAG, "MESSAGE_ABS_VOL_TIMEOUT: Volume change cmd timed out.");
                mVolCmdInProgress = false;
                if (mAbsVolRetryTimes >= MAX_ERROR_RETRY_TIMES) {
                    mAbsVolRetryTimes = 0;
                } else {
                    mAbsVolRetryTimes += 1;
                    if (setVolumeNative(mLastSetVolume)) {
                        sendMessageDelayed(obtainMessage(MESSAGE_ABS_VOL_TIMEOUT),
                                           CMD_TIMEOUT_DELAY);
                        mVolCmdInProgress = true;
                    }
                }
                break;

            case MESSAGE_FAST_FORWARD:
            case MESSAGE_REWIND:
                int skipAmount;
                if (msg.what == MESSAGE_FAST_FORWARD) {
                    if (DEBUG) Log.v(TAG, "MESSAGE_FAST_FORWARD");
                    skipAmount = BASE_SKIP_AMOUNT;
                } else {
                    if (DEBUG) Log.v(TAG, "MESSAGE_REWIND");
                    skipAmount = -BASE_SKIP_AMOUNT;
                }

                if (hasMessages(MESSAGE_CHANGE_PLAY_POS) &&
                        (skipAmount != mSkipAmount)) {
                    Log.w(TAG, "missing release button event:" + mSkipAmount);
                }

                if ((!hasMessages(MESSAGE_CHANGE_PLAY_POS)) ||
                        (skipAmount != mSkipAmount)) {
                    mSkipStartTime = SystemClock.elapsedRealtime();
                }

                removeMessages(MESSAGE_CHANGE_PLAY_POS);
                if (msg.arg1 == KEY_STATE_PRESS) {
                    mSkipAmount = skipAmount;
                    changePositionBy(mSkipAmount * getSkipMultiplier());
                    Message posMsg = obtainMessage(MESSAGE_CHANGE_PLAY_POS);
                    posMsg.arg1 = 1;
                    sendMessageDelayed(posMsg, SKIP_PERIOD);
                }
                break;

            case MESSAGE_CHANGE_PLAY_POS:
                if (DEBUG) Log.v(TAG, "MESSAGE_CHANGE_PLAY_POS:" + msg.arg1);
                changePositionBy(mSkipAmount * getSkipMultiplier());
                if (msg.arg1 * SKIP_PERIOD < BUTTON_TIMEOUT_TIME) {
                    Message posMsg = obtainMessage(MESSAGE_CHANGE_PLAY_POS);
                    posMsg.arg1 = msg.arg1 + 1;
                    sendMessageDelayed(posMsg, SKIP_PERIOD);
                }
                break;
<<<<<<< HEAD
            case MSG_UPDATE_RCC_CHANGE:
                Log.v(TAG, "MSG_UPDATE_RCC_CHANGE");
                String callingPackageName = (String)msg.obj;
                int isFocussed = msg.arg1;
                int isAvailable = msg.arg2;
                processRCCStateChange(callingPackageName, isFocussed, isAvailable);
=======

            case MESSAGE_SET_A2DP_AUDIO_STATE:
                if (DEBUG) Log.v(TAG, "MESSAGE_SET_A2DP_AUDIO_STATE:" + msg.arg1);
                updateA2dpAudioState(msg.arg1);
>>>>>>> 24dce607
                break;
            }
        }
    }

    private void updateA2dpAudioState(int state) {
        boolean isPlaying = (state == BluetoothA2dp.STATE_PLAYING);
        if (isPlaying != isPlayingState(mCurrentPlayState)) {
            updatePlayPauseState(isPlaying ? RemoteControlClient.PLAYSTATE_PLAYING :
                                 RemoteControlClient.PLAYSTATE_PAUSED,
                                 RemoteControlClient.PLAYBACK_POSITION_INVALID);
        }
    }

    private void updatePlayPauseState(int state, long currentPosMs) {
        if (DEBUG) Log.v(TAG,"updatePlayPauseState");
        boolean oldPosValid = (mCurrentPosMs !=
                               RemoteControlClient.PLAYBACK_POSITION_ALWAYS_UNKNOWN);
        if (state == RemoteControlClient.PLAYSTATE_PLAYING) { // may be change in player
            if (mMediaPlayers.size() > 0) {
                final Iterator<MediaPlayerInfo> rccIterator = mMediaPlayers.iterator();
                while (rccIterator.hasNext()) {
                    final MediaPlayerInfo di = rccIterator.next();
                    if (di.GetPlayerFocus()) { // may be change in player, update with player specific state
                        if (DEBUG) Log.v(TAG, "reset " + di.getPlayerPackageName() + " playbackState as: " + di.GetPlayState());
                        mCurrentPlayState = di.GetPlayState();
                        break;
                    }
                }
            }
        }
        if (DEBUG) Log.v(TAG, "old state = " + mCurrentPlayState + ", new state= " + state);
        int oldPlayStatus = convertPlayStateToPlayStatus(mCurrentPlayState);
        int newPlayStatus = convertPlayStateToPlayStatus(state);

        if ((mCurrentPlayState == RemoteControlClient.PLAYSTATE_PLAYING) &&
            (mCurrentPlayState != state) && oldPosValid) {
            mCurrentPosMs = getPlayPosition();
        }

        mCurrentPlayState = state;

        if (mMediaPlayers.size() > 0) {
            final Iterator<MediaPlayerInfo> rccIterator = mMediaPlayers.iterator();
            while (rccIterator.hasNext()) {
                final MediaPlayerInfo di = rccIterator.next();
                if (state == RemoteControlClient.PLAYSTATE_PLAYING) {
                    if (di.GetPlayerFocus()) { // may be change in player, update player specific variables
                        if (DEBUG) Log.v(TAG, "update " + di.getPlayerPackageName() + " playbackState as: " + mCurrentPlayState);
                        di.SetPlayState((byte)mCurrentPlayState);
                    } else { // reset the other players state as paused (default state)
                        if (DEBUG) Log.v(TAG, "update " + di.getPlayerPackageName() + " playbackState as: Paused");
                        di.SetPlayState((byte)RemoteControlClient.PLAYSTATE_PAUSED);
                    }
                } else {
                    if (di.GetPlayerFocus()) {
                        if (DEBUG) Log.v(TAG, "update " + di.getPlayerPackageName() + " playbackState as: " + mCurrentPlayState);
                        di.SetPlayState((byte)mCurrentPlayState);
                        break;
                    }
                }
            }
        }

        if (currentPosMs != RemoteControlClient.PLAYBACK_POSITION_INVALID) {
            mCurrentPosMs = currentPosMs;
        }
        if (state == RemoteControlClient.PLAYSTATE_PLAYING) {
            mPlayStartTimeMs = SystemClock.elapsedRealtime();
        }

        boolean newPosValid = (mCurrentPosMs !=
                               RemoteControlClient.PLAYBACK_POSITION_ALWAYS_UNKNOWN);
        long playPosition = getPlayPosition();
        mHandler.removeMessages(MESSAGE_PLAY_INTERVAL_TIMEOUT);
        /* need send play position changed notification when play status is changed */
        if ((mPlayPosChangedNT == NOTIFICATION_TYPE_INTERIM) &&
            ((oldPlayStatus != newPlayStatus) || (oldPosValid != newPosValid) ||
             (newPosValid && ((playPosition >= mNextPosMs) || (playPosition <= mPrevPosMs))))) {
            mPlayPosChangedNT = NOTIFICATION_TYPE_CHANGED;
            registerNotificationRspPlayPosNative(mPlayPosChangedNT, (int)playPosition);
        }
        if ((mPlayPosChangedNT == NOTIFICATION_TYPE_INTERIM) && newPosValid &&
            (state == RemoteControlClient.PLAYSTATE_PLAYING)) {
            Message msg = mHandler.obtainMessage(MESSAGE_PLAY_INTERVAL_TIMEOUT);
            mHandler.sendMessageDelayed(msg, mNextPosMs - playPosition);
        }

        if ((mPlayStatusChangedNT == NOTIFICATION_TYPE_INTERIM) && (oldPlayStatus != newPlayStatus)) {
            mPlayStatusChangedNT = NOTIFICATION_TYPE_CHANGED;
            registerNotificationRspPlayStatusNative(mPlayStatusChangedNT, newPlayStatus);
        }
    }

    private void updateTransportControls(int transportControlFlags) {
        mTransportControlFlags = transportControlFlags;
    }

    private void updateAvailableMediaPlayers() {
        if (DEBUG) Log.v(TAG, "updateAvailableMediaPlayers");
        if (mAvailablePlayersChangedNT == NOTIFICATION_TYPE_INTERIM) {
            mAvailablePlayersChangedNT = NOTIFICATION_TYPE_CHANGED;
            if (DEBUG) Log.v(TAG, "send AvailableMediaPlayers to stack");
            registerNotificationRspAvailablePlayersChangedNative(mAvailablePlayersChangedNT);
        }
    }
    private void updateAddressedMediaPlayer(int playerId) {
        if (DEBUG) Log.v(TAG, "updateAddressedMediaPlayer");
        int previousAddressedPlayerId = mAddressedPlayerId;
        if ((mAddressedPlayerChangedNT == NOTIFICATION_TYPE_INTERIM) && (mAddressedPlayerId != playerId)) {
            if (DEBUG) Log.v(TAG, "send AddressedMediaPlayer to stack: playerId" + playerId);
            mAddressedPlayerId = playerId;
            mAddressedPlayerChangedNT = NOTIFICATION_TYPE_CHANGED;
            registerNotificationRspAddressedPlayerChangedNative(mAddressedPlayerChangedNT, mAddressedPlayerId);
            if (previousAddressedPlayerId != 0) {
                resetAndSendPlayerStatusReject();
            }
        } else {
            mAddressedPlayerId = playerId;
        }
    }

    private void resetAndSendPlayerStatusReject() {
        if (DEBUG) Log.v(TAG, "resetAndSendPlayerStatusReject");

        if (mPlayStatusChangedNT == NOTIFICATION_TYPE_INTERIM) {
            if (DEBUG) Log.v(TAG, "send Play Status reject to stack");
            mPlayStatusChangedNT = NOTIFICATION_TYPE_REJECT;
            registerNotificationRspPlayStatusNative(mPlayStatusChangedNT, PLAYSTATUS_STOPPED);
        }
        if (mPlayPosChangedNT == NOTIFICATION_TYPE_INTERIM) {
            if (DEBUG) Log.v(TAG, "send Play Position reject to stack");
            mPlayPosChangedNT = NOTIFICATION_TYPE_REJECT;
            registerNotificationRspPlayPosNative(mPlayPosChangedNT, -1);
            mHandler.removeMessages(MESSAGE_PLAY_INTERVAL_TIMEOUT);
        }
        if (mTrackChangedNT == NOTIFICATION_TYPE_INTERIM) {
            if (DEBUG) Log.v(TAG, "send Track Changed reject to stack");
            mTrackChangedNT = NOTIFICATION_TYPE_REJECT;
            byte[] track = new byte[TRACK_ID_SIZE];
            /* track is stored in big endian format */
            for (int i = 0; i < TRACK_ID_SIZE; ++i) {
                track[i] = (byte) (mTrackNumber >> (56 - 8 * i));
            }
            registerNotificationRspTrackChangeNative(mTrackChangedNT, track);
        }
    }

    class Metadata {
        private String artist;
        private String trackTitle;
        private String albumTitle;
        private String genre;
        private long tracknum;

        public Metadata() {
            artist = null;
            trackTitle = null;
            albumTitle = null;
            genre = null;
            tracknum = 0;
        }

        public String toString() {
            return "Metadata[artist=" + artist + " trackTitle=" + trackTitle + " albumTitle=" +
                   albumTitle + " genre=" + genre + " tracknum=" + Long.toString(tracknum) + "]";
        }
    }

    private String getMdString(Bundle data, int id) {
        return data.getString(Integer.toString(id));
    }

    private long getMdLong(Bundle data, int id) {
        return data.getLong(Integer.toString(id));
    }

    private void updateTrackNumber() {
        if (DEBUG) Log.v(TAG, "updateTrackNumber");
        if (mMediaPlayers.size() > 0) {
            final Iterator<MediaPlayerInfo> rccIterator = mMediaPlayers.iterator();
            while (rccIterator.hasNext()) {
                final MediaPlayerInfo di = rccIterator.next();
                if (di.GetPlayerFocus()) {
                    if (DEBUG) Log.v(TAG, "incrementing TrackNumber:" + mTrackNumber + "by 1");
                    mTrackNumber = di.GetTrackNumber();
                    mTrackNumber ++;
                    di.SetTrackNumber(mTrackNumber);
                    break;
                }
            }
        }
    }
    private void updateMetadata(Bundle data) {
        if (DEBUG) Log.v(TAG, "updateMetadata");
        if (mMediaPlayers.size() > 0) {
            final Iterator<MediaPlayerInfo> rccIterator = mMediaPlayers.iterator();
            while (rccIterator.hasNext()) {
                final MediaPlayerInfo di = rccIterator.next();
                if (di.GetPlayerFocus()) {
                    if (DEBUG) Log.v(TAG, "resetting current MetaData");
                    mMetadata = di.GetMetadata();
                    break;
                }
            }
        }
        String oldMetadata = mMetadata.toString();
        mMetadata.artist = getMdString(data, MediaMetadataRetriever.METADATA_KEY_ALBUMARTIST);
        mMetadata.trackTitle = getMdString(data, MediaMetadataRetriever.METADATA_KEY_TITLE);
        mMetadata.albumTitle = getMdString(data, MediaMetadataRetriever.METADATA_KEY_ALBUM);
        mMetadata.genre = getMdString(data, MediaMetadataRetriever.METADATA_KEY_GENRE);
        mMetadata.tracknum = getMdLong(data, MediaMetadataRetriever.METADATA_KEY_CD_TRACK_NUMBER);

        Log.v(TAG,"mMetadata.toString() = " + mMetadata.toString());

        if (mMediaPlayers.size() > 0) {
            final Iterator<MediaPlayerInfo> rccIterator = mMediaPlayers.iterator();
            while (rccIterator.hasNext()) {
                final MediaPlayerInfo di = rccIterator.next();
                if (di.GetPlayerFocus()) {
                    if (DEBUG) Log.v(TAG, "updating List MetaData");
                    di.SetMetadata(mMetadata);
                    break;
                }
            }
        }
        if (!oldMetadata.equals(mMetadata.toString())) {
            updateTrackNumber();
            Log.v(TAG,"new mMetadata, mTrackNumber update to " + mTrackNumber);

            if (mTrackChangedNT == NOTIFICATION_TYPE_INTERIM) {
                mTrackChangedNT = NOTIFICATION_TYPE_CHANGED;
                sendTrackChangedRsp();
            }

            if (mCurrentPosMs != RemoteControlClient.PLAYBACK_POSITION_ALWAYS_UNKNOWN) {
                mCurrentPosMs = 0L;
                if (mCurrentPlayState == RemoteControlClient.PLAYSTATE_PLAYING) {
                    mPlayStartTimeMs = SystemClock.elapsedRealtime();
                }
            }
            /* need send play position changed notification when track is changed */
            if (mPlayPosChangedNT == NOTIFICATION_TYPE_INTERIM) {
                mPlayPosChangedNT = NOTIFICATION_TYPE_CHANGED;
                registerNotificationRspPlayPosNative(mPlayPosChangedNT,
                                                     (int)getPlayPosition());
                mHandler.removeMessages(MESSAGE_PLAY_INTERVAL_TIMEOUT);
            }
        }
        if (DEBUG) Log.v(TAG, "mMetadata=" + mMetadata.toString());

        mSongLengthMs = getMdLong(data, MediaMetadataRetriever.METADATA_KEY_DURATION);
        if (DEBUG) Log.v(TAG, "duration=" + mSongLengthMs);
    }

    private void getRcFeatures(byte[] address, int features) {
        Message msg = mHandler.obtainMessage(MESSAGE_GET_RC_FEATURES, features, 0,
                                             Utils.getAddressStringFromByte(address));
        mHandler.sendMessage(msg);
    }

    private void getPlayStatus() {
        Message msg = mHandler.obtainMessage(MESSAGE_GET_PLAY_STATUS);
        mHandler.sendMessage(msg);
    }

    private void getElementAttr(byte numAttr, int[] attrs) {
        int i;
        ArrayList<Integer> attrList = new ArrayList<Integer>();
        for (i = 0; i < numAttr; ++i) {
            attrList.add(attrs[i]);
        }
        Message msg = mHandler.obtainMessage(MESSAGE_GET_ELEM_ATTRS, (int)numAttr, 0, attrList);
        mHandler.sendMessage(msg);
    }

    private void setAddressedPlayer(int playerId) {
        if (DEBUG) Log.v(TAG, "setAddressedPlayer");
        String packageName = null;
        if (mRequestedAddressedPlayerPackageName != null) {
            if (DEBUG) Log.v(TAG, "setAddressedPlayer: Request in progress, Reject this Request");
            setAdressedPlayerRspNative ((byte)ERR_ADDR_PLAYER_FAILS);
            return;
        }
        if (mMediaPlayers.size() > 0) {
            final Iterator<MediaPlayerInfo> rccIterator = mMediaPlayers.iterator();
            while (rccIterator.hasNext()) {
                final MediaPlayerInfo di = rccIterator.next();
                if (di.RetrievePlayerId() == playerId) {
                    packageName = di.RetrievePlayerPackageName();
                }
            }
        }
        if(packageName != null) {
            if (playerId == mAddressedPlayerId) {
                if (DEBUG) Log.v(TAG, "setAddressedPlayer: Already addressed, sending success");
                setAdressedPlayerRspNative ((byte)ERR_ADDR_PLAYER_SUCCEEDS);
                return;
            }
            String newPackageName = packageName.replace("com.android", "org.codeaurora");
            Intent mediaIntent = new Intent(newPackageName + ".setaddressedplayer");
            mediaIntent.setPackage(packageName);
            mContext.sendBroadcast(mediaIntent); // This needs to be caught in respective media players
            if (DEBUG) Log.v(TAG, "Intent Broadcasted: " + newPackageName + ".setaddressedplayer");
            mRequestedAddressedPlayerPackageName = packageName;
            Message msg = mHandler.obtainMessage(MESSAGE_SET_ADDR_PLAYER_REQ_TIMEOUT);
            mHandler.sendMessageDelayed(msg, SET_ADDR_PLAYER_TIMEOUT);
            Log.v(TAG, "Post MESSAGE_SET_ADDR_PLAYER_REQ_TIMEOUT");
        } else {
            if (DEBUG) Log.v(TAG, "setAddressedPlayer fails: No such media player available");
            setAdressedPlayerRspNative ((byte)ERR_INVALID_PLAYER_ID);
        }
    }
    private void getFolderItems(byte scope, int start, int end, int attrCnt) {
        if (DEBUG) Log.v(TAG, "getFolderItems");
        if (scope == 0x00) { // populate mediaplayer item list here
            byte[] folderItems = new byte[attrCnt]; // this value needs to be configured as per the Max pckt size received in request frame from stack
            int[] folderItemLengths = new int[32]; // need to check if we can configure this dynamically
            int availableMediaPlayers = 0;
            int count = 0;
            int positionItemStart = 0;
            if (mMediaPlayers.size() > 0) {
                final Iterator<MediaPlayerInfo> rccIterator = mMediaPlayers.iterator();
                while (rccIterator.hasNext()) {
                    final MediaPlayerInfo di = rccIterator.next();
                    if (di.GetPlayerAvailablility()) {
                        byte[] playerEntry = di.RetrievePlayerItemEntry();
                        int length = di.RetrievePlayerEntryLength();
                        folderItemLengths[availableMediaPlayers ++] = length;
                        for (count = 0; count < length; count ++) {
                            folderItems[positionItemStart + count] = playerEntry[count];
                        }
                        positionItemStart += length; // move start to next item start
                    }
                }
            }
            if (DEBUG) Log.v(TAG, "Number of available MediaPlayers = " + availableMediaPlayers);
            getFolderItemsRspNative ((byte)0x04, 0x1357, availableMediaPlayers, folderItems, folderItemLengths);
        }
    }
    private void registerNotification(int eventId, int param) {
        Message msg = mHandler.obtainMessage(MESSAGE_REGISTER_NOTIFICATION, eventId, param);
        mHandler.sendMessage(msg);
    }
    private void processRCCStateChange(String callingPackageName, int isFocussed, int isAvailable) {
        if (DEBUG) Log.v(TAG, "processRCCStateChange");
        boolean available = false;
        boolean focussed = false;
        boolean isResetFocusRequired = false;

        if (isFocussed == 1)
            focussed = true;
        if (isAvailable == 1)
            available = true;

        if (focussed) {
            isResetFocusRequired = true; // need to reset other player's focus.
            if (mRequestedAddressedPlayerPackageName != null) {
                if (callingPackageName.equals(mRequestedAddressedPlayerPackageName)) {
                    mHandler.removeMessages(MESSAGE_SET_ADDR_PLAYER_REQ_TIMEOUT);
                    if (DEBUG) Log.v(TAG, "SetAddressedPlayer succeeds for: "
                                                + mRequestedAddressedPlayerPackageName);
                    mRequestedAddressedPlayerPackageName = null;
                    setAdressedPlayerRspNative ((byte)ERR_ADDR_PLAYER_SUCCEEDS);
                } else {
                    if (DEBUG) Log.v(TAG, "SetaddressedPlayer package mismatch with: "
                                                + mRequestedAddressedPlayerPackageName);
                }
            } else {
                if (DEBUG) Log.v(TAG, "SetaddressedPlayer request is not in progress");
            }
        }

        if (mMediaPlayers.size() > 0) {
            final Iterator<MediaPlayerInfo> rccIterator = mMediaPlayers.iterator();
            while (rccIterator.hasNext()) {
                final MediaPlayerInfo di = rccIterator.next();
                if (di.RetrievePlayerPackageName().equals(callingPackageName)) {
                    if (di.GetPlayerAvailablility() != available) {
                        di.SetPlayerAvailablility(available);
                        if (DEBUG) Log.v(TAG, "setting " + callingPackageName + " availability: " + available);
                        if (mHandler != null) {
                            if (DEBUG) Log.v(TAG, "Send MSG_UPDATE_AVAILABLE_PLAYERS");
                            mHandler.obtainMessage(MSG_UPDATE_AVAILABLE_PLAYERS, 0, 0, 0).sendToTarget();
                        }
                    }
                    if (di.GetPlayerFocus() != focussed) {
                        di.SetPlayerFocus(focussed);
                        if (DEBUG) Log.v(TAG, "setting " + callingPackageName + " focus: " + focussed);
                        if(isResetFocusRequired) { // this ensures we got this message for fous on.
                            if (mHandler != null) {
                                if (DEBUG) Log.v(TAG, "Send MSG_UPDATE_ADDRESSED_PLAYER");
                                mHandler.obtainMessage(MSG_UPDATE_ADDRESSED_PLAYER, di.RetrievePlayerId(), 0, 0).sendToTarget();
                            }
                        }
                    }
                    break;
                }
            }
        }

        if (DEBUG) Log.v(TAG, "isResetFocusRequired: " + isResetFocusRequired);

        if (isResetFocusRequired) {
            if (mMediaPlayers.size() > 1) { // this is applicable only if list contains more than one media players
                final Iterator<MediaPlayerInfo> rccIterator = mMediaPlayers.iterator();
                while (rccIterator.hasNext()) {
                    final MediaPlayerInfo di = rccIterator.next();
                    if (!(di.RetrievePlayerPackageName().equals(callingPackageName))) {
                        if (DEBUG) Log.v(TAG, "setting " + callingPackageName + " focus: false");
                        di.SetPlayerFocus(false); // reset focus for all other players
                    }
                }
            }
        }
    }
    private void processRegisterNotification(int eventId, int param) {
        switch (eventId) {
            case EVT_PLAY_STATUS_CHANGED:
                mPlayStatusChangedNT = NOTIFICATION_TYPE_INTERIM;
                registerNotificationRspPlayStatusNative(mPlayStatusChangedNT,
                                       convertPlayStateToPlayStatus(mCurrentPlayState));
                break;

            case EVT_TRACK_CHANGED:
                mTrackChangedNT = NOTIFICATION_TYPE_INTERIM;
                sendTrackChangedRsp();
                break;

            case EVT_PLAY_POS_CHANGED:
                long songPosition = getPlayPosition();
                mPlayPosChangedNT = NOTIFICATION_TYPE_INTERIM;
                mPlaybackIntervalMs = (long)param * 1000L;
                if (mCurrentPosMs != RemoteControlClient.PLAYBACK_POSITION_ALWAYS_UNKNOWN) {
                    mNextPosMs = songPosition + mPlaybackIntervalMs;
                    mPrevPosMs = songPosition - mPlaybackIntervalMs;
                    if (mCurrentPlayState == RemoteControlClient.PLAYSTATE_PLAYING) {
                        Message msg = mHandler.obtainMessage(MESSAGE_PLAY_INTERVAL_TIMEOUT);
                        mHandler.sendMessageDelayed(msg, mPlaybackIntervalMs);
                    }
                }
                registerNotificationRspPlayPosNative(mPlayPosChangedNT, (int)songPosition);
                break;


            case EVT_APP_SETTINGS_CHANGED:
                mPlayerStatusChangeNT = NOTIFICATION_TYPE_INTERIM;
                sendPlayerAppChangedRsp(mPlayerStatusChangeNT);
                break;

            case EVT_ADDRESSED_PLAYER_CHANGED:
                if (DEBUG) Log.v(TAG, "Process EVT_ADDRESSED_PLAYER_CHANGED Interim: Player ID: " + mAddressedPlayerId);
                mAddressedPlayerChangedNT = NOTIFICATION_TYPE_INTERIM;
                registerNotificationRspAddressedPlayerChangedNative(mAddressedPlayerChangedNT, mAddressedPlayerId);
                break;

            case EVT_AVAILABLE_PLAYERS_CHANGED:
                if (DEBUG) Log.v(TAG, "Process EVT_AVAILABLE_PLAYERS_CHANGED Interim");
                mAvailablePlayersChangedNT = NOTIFICATION_TYPE_INTERIM;
                registerNotificationRspAvailablePlayersChangedNative(mAvailablePlayersChangedNT);
                break;

            default:
                Log.v(TAG, "processRegisterNotification: Unhandled Type: " + eventId);
                break;
        }
    }

    private void handlePassthroughCmd(int id, int keyState) {
        switch (id) {
            case AVRC_ID_REWIND:
                rewind(keyState);
                break;
            case AVRC_ID_FAST_FOR:
                fastForward(keyState);
                break;
        }
    }

    private void fastForward(int keyState) {
        if ((keyState == keyPressState) && (keyState == KEY_STATE_RELEASE)) {
            Log.e(TAG, "Ignore key release event");
        }
        else {
            Message msg = mHandler.obtainMessage(MESSAGE_FAST_FORWARD, keyState, 0);
            mHandler.sendMessage(msg);
            keyPressState = keyState;
        }
    }

    private void rewind(int keyState) {
        if ((keyState == keyPressState) && (keyState == KEY_STATE_RELEASE)) {
            Log.e(TAG, "Ignore key release event");
        }
        else {
            Message msg = mHandler.obtainMessage(MESSAGE_REWIND, keyState, 0);
            mHandler.sendMessage(msg);
            keyPressState = keyState;
        }
    }

    private void changePositionBy(long amount) {
        long currentPosMs = getPlayPosition();
        if (currentPosMs == -1L) return;
        long newPosMs = Math.max(0L, currentPosMs + amount);
        mAudioManager.setRemoteControlClientPlaybackPosition(mClientGeneration,
                newPosMs);
    }

    private int getSkipMultiplier() {
        long currentTime = SystemClock.elapsedRealtime();
        long multi = (long) Math.pow(2, (currentTime - mSkipStartTime)/SKIP_DOUBLE_INTERVAL);
        return (int) Math.min(MAX_MULTIPLIER_VALUE, multi);
    }

    private void sendTrackChangedRsp() {
        byte[] track = new byte[TRACK_ID_SIZE];
        long TrackNumberRsp = -1L;

        if(DEBUG) Log.v(TAG,"mCurrentPlayState" + mCurrentPlayState );
        /*As per spec 6.7.2 Register Notification
          If no track is currently selected, then return
         0xFFFFFFFFFFFFFFFF in the interim response */
        if (mCurrentPlayState == RemoteControlClient.PLAYSTATE_PLAYING)
            TrackNumberRsp = mMetadata.tracknum ;
        /* track is stored in big endian format */
        for (int i = 0; i < TRACK_ID_SIZE; ++i) {
            track[i] = (byte) (TrackNumberRsp >> (56 - 8 * i));
        }
        registerNotificationRspTrackChangeNative(mTrackChangedNT, track);
    }

    private void sendPlayerAppChangedRsp(int rsptype) {
        int j = 0;
        byte i = NUMPLAYER_ATTRIBUTE*2;
        byte [] retVal = new byte [i];
        retVal[j++] = ATTRIBUTE_REPEATMODE;
        retVal[j++] = settingValues.repeat_value;
        retVal[j++] = ATTRIBUTE_SHUFFLEMODE;
        retVal[j++] = settingValues.shuffle_value;
        registerNotificationPlayerAppRspNative(rsptype, i, retVal);
    }

    private long getPlayPosition() {
        long songPosition = -1L;
        if (mCurrentPosMs != RemoteControlClient.PLAYBACK_POSITION_ALWAYS_UNKNOWN) {
            if (mCurrentPlayState == RemoteControlClient.PLAYSTATE_PLAYING) {
                songPosition = SystemClock.elapsedRealtime() -
                               mPlayStartTimeMs + mCurrentPosMs;
            } else {
                songPosition = mCurrentPosMs;
            }
        }
        if (DEBUG) Log.v(TAG, "position=" + songPosition);
        return songPosition;
    }

    private String getAttributeString(int attrId) {
        String attrStr = null;
        switch (attrId) {
            case MEDIA_ATTR_TITLE:
                attrStr = mMetadata.trackTitle;
                break;

            case MEDIA_ATTR_ARTIST:
                attrStr = mMetadata.artist;
                break;

            case MEDIA_ATTR_ALBUM:
                attrStr = mMetadata.albumTitle;
                break;

            case MEDIA_ATTR_PLAYING_TIME:
                if (mSongLengthMs != 0L) {
                    attrStr = Long.toString(mSongLengthMs);
                }
                break;

            case MEDIA_ATTR_TRACK_NUM:
                attrStr = Long.toString(mMetadata.tracknum);
                break;

            case MEDIA_ATTR_NUM_TRACKS:
                attrStr = Long.toString(mTrackNumber);
                break;

             case MEDIA_ATTR_GENRE:
                attrStr = mMetadata.genre;
                break;
        }
        if (attrStr == null) {
            attrStr = new String();
        }
        if (DEBUG) Log.v(TAG, "getAttributeString:attrId=" + attrId + " str=" + attrStr);
        return attrStr;
    }

    private int convertPlayStateToPlayStatus(int playState) {
        int playStatus = PLAYSTATUS_ERROR;
        switch (playState) {
            case RemoteControlClient.PLAYSTATE_PLAYING:
            case RemoteControlClient.PLAYSTATE_BUFFERING:
                playStatus = PLAYSTATUS_PLAYING;
                break;

            case RemoteControlClient.PLAYSTATE_STOPPED:
            case RemoteControlClient.PLAYSTATE_NONE:
                playStatus = PLAYSTATUS_STOPPED;
                break;

            case RemoteControlClient.PLAYSTATE_PAUSED:
                playStatus = PLAYSTATUS_PAUSED;
                break;

            case RemoteControlClient.PLAYSTATE_FAST_FORWARDING:
            case RemoteControlClient.PLAYSTATE_SKIPPING_FORWARDS:
                playStatus = PLAYSTATUS_FWD_SEEK;
                break;

            case RemoteControlClient.PLAYSTATE_REWINDING:
            case RemoteControlClient.PLAYSTATE_SKIPPING_BACKWARDS:
                playStatus = PLAYSTATUS_REV_SEEK;
                break;

            case RemoteControlClient.PLAYSTATE_ERROR:
                playStatus = PLAYSTATUS_ERROR;
                break;

        }
        return playStatus;
    }

    private boolean isPlayingState(int playState) {
        boolean isPlaying = false;
        switch (playState) {
            case RemoteControlClient.PLAYSTATE_PLAYING:
            case RemoteControlClient.PLAYSTATE_BUFFERING:
                isPlaying = true;
                break;
            default:
                isPlaying = false;
                break;
        }
        return isPlaying;
    }

    /**
     * This is called from AudioService. It will return whether this device supports abs volume.
     * NOT USED AT THE MOMENT.
     */
    public boolean isAbsoluteVolumeSupported() {
        return ((mFeatures & BTRC_FEAT_ABSOLUTE_VOLUME) != 0);
    }

    /**
     * We get this call from AudioService. This will send a message to our handler object,
     * requesting our handler to call setVolumeNative()
     */
    public void adjustVolume(int direction) {
        Message msg = mHandler.obtainMessage(MESSAGE_ADJUST_VOLUME, direction, 0);
        mHandler.sendMessage(msg);
    }

    public void setAbsoluteVolume(int volume) {
        int avrcpVolume = convertToAvrcpVolume(volume);
        avrcpVolume = Math.min(AVRCP_MAX_VOL, Math.max(0, avrcpVolume));
        mHandler.removeMessages(MESSAGE_ADJUST_VOLUME);
        Message msg = mHandler.obtainMessage(MESSAGE_SET_ABSOLUTE_VOLUME, avrcpVolume, 0);
        mHandler.sendMessage(msg);

    }

    /* Called in the native layer as a btrc_callback to return the volume set on the carkit in the
     * case when the volume is change locally on the carkit. This notification is not called when
     * the volume is changed from the phone.
     *
     * This method will send a message to our handler to change the local stored volume and notify
     * AudioService to update the UI
     */
    private void volumeChangeCallback(int volume, int ctype) {
        Message msg = mHandler.obtainMessage(MESSAGE_VOLUME_CHANGED, volume, ctype);
        mHandler.sendMessage(msg);
    }

    private void notifyVolumeChanged(int volume) {
        volume = convertToAudioStreamVolume(volume);
        mAudioManager.setStreamVolume(AudioManager.STREAM_MUSIC, volume,
                      AudioManager.FLAG_SHOW_UI | AudioManager.FLAG_BLUETOOTH_ABS_VOLUME);
    }

    private int convertToAudioStreamVolume(int volume) {
        // Rescale volume to match AudioSystem's volume
        return (int) Math.ceil((double) volume*mAudioStreamMax/AVRCP_MAX_VOL);
    }

    private int convertToAvrcpVolume(int volume) {
        return (int) Math.ceil((double) volume*AVRCP_MAX_VOL/mAudioStreamMax);
    }

<<<<<<< HEAD

private void updateLocalPlayerSettings( byte[] data) {
        for (int i = 0; i < data.length; i += 2) {
            switch (data[i]) {
                case ATTRIBUTE_EQUALIZER:
                    settingValues.eq_value = data[i+1];
                break;
                case ATTRIBUTE_REPEATMODE:
                    settingValues.repeat_value = data[i+1];
                break;
                case ATTRIBUTE_SHUFFLEMODE:
                    settingValues.shuffle_value = data[i+1];
                break;
                case ATTRIBUTE_SCANMODE:
                    settingValues.scan_value = data[i+1];
                break;
            }
        }
    }

    //PDU ID 0x11
    private void onListPlayerAttributeRequest() {
        if (DEBUG) Log.v(TAG, "onListPlayerAttributeRequest");
        Intent intent = new Intent(PLAYERSETTINGS_REQUEST);
        intent.putExtra(COMMAND, CMDGET);
        intent.putExtra(EXTRA_GET_COMMAND, GET_ATTRIBUTE_IDS);
        mContext.sendBroadcast(intent, BLUETOOTH_PERM);

        Message msg = mHandler.obtainMessage(MESSAGE_PLAYERSETTINGS_TIMEOUT ,GET_ATTRIBUTE_IDS );
        mPendingCmds.add(new Integer(msg.arg1));
        mHandler.sendMessageDelayed(msg, 130);
    }

    //PDU ID 0x12
    private void onListPlayerAttributeValues (byte attr ) {
        if (DEBUG) Log.v(TAG, "onListPlayerAttributeValues");
        Intent intent = new Intent(PLAYERSETTINGS_REQUEST);
        intent.putExtra(COMMAND, CMDGET);
        intent.putExtra(EXTRA_GET_COMMAND, GET_VALUE_IDS);
        intent.putExtra(EXTRA_ATTRIBUTE_ID, attr);
        mContext.sendBroadcast(intent, BLUETOOTH_PERM);
        mPlayerSettings.attr = attr;
        Message msg = mHandler.obtainMessage();
        msg.what = MESSAGE_PLAYERSETTINGS_TIMEOUT;
        msg.arg1 = GET_VALUE_IDS;
        mPendingCmds.add(new Integer(msg.arg1));
        mHandler.sendMessageDelayed(msg, 130);
    }


    //PDU ID 0x13
    private void onGetPlayerAttributeValues (byte attr ,int[] arr )
    {
        if (DEBUG) Log.v(TAG, "onGetPlayerAttributeValues" + attr );
        int i ;
        byte[] barray = new byte[attr];
        for(i =0 ; i<attr ; ++i)
            barray[i] = (byte)arr[i];
        mPlayerSettings.attrIds = new byte [attr];
        for ( i = 0; i < attr; i++)
            mPlayerSettings.attrIds[i] = barray[i];
        Intent intent = new Intent(PLAYERSETTINGS_REQUEST);
        intent.putExtra(COMMAND, CMDGET);
        intent.putExtra(EXTRA_GET_COMMAND, GET_ATTRIBUTE_VALUES);
        intent.putExtra(EXTRA_ATTIBUTE_ID_ARRAY, barray);
        mContext.sendBroadcast(intent, BLUETOOTH_PERM);
        Message msg = mHandler.obtainMessage();
        msg.what = MESSAGE_PLAYERSETTINGS_TIMEOUT;
        msg.arg1 = GET_ATTRIBUTE_VALUES;
        mPendingCmds.add(new Integer(msg.arg1));
        mHandler.sendMessageDelayed(msg, 130);
    }

    //PDU 0x14
    private void setPlayerAppSetting( byte num , byte [] attr_id , byte [] attr_val )
    {
        if (DEBUG) Log.v(TAG, "setPlayerAppSetting" + num );
        byte[] array = new byte[num*2];
        for ( int i = 0; i < num; i++)
        {
            array[i] = attr_id[i] ;
            array[i+1] = attr_val[i];
        }
        Intent intent = new Intent(PLAYERSETTINGS_REQUEST);
        intent.putExtra(COMMAND, CMDSET);
        intent.putExtra(EXTRA_ATTRIB_VALUE_PAIRS, array);
        mContext.sendBroadcast(intent, BLUETOOTH_PERM);
        Message msg = mHandler.obtainMessage();
        msg.what = MESSAGE_PLAYERSETTINGS_TIMEOUT;
        msg.arg1 = SET_ATTRIBUTE_VALUES;
        mPendingCmds.add(new Integer(msg.arg1));
        mHandler.sendMessageDelayed(msg, 130);
    }

    //PDU 0x15
    private void getplayerattribute_text(byte attr , byte [] attrIds)
    {
        if(DEBUG) Log.d(TAG, "getplayerattribute_text" + attr +"attrIDsNum" + attrIds.length);
        Intent intent = new Intent(PLAYERSETTINGS_REQUEST);
        Message msg = mHandler.obtainMessage();
        intent.putExtra(COMMAND, CMDGET);
        intent.putExtra(EXTRA_GET_COMMAND, GET_ATTRIBUTE_TEXT);
        intent.putExtra(EXTRA_ATTIBUTE_ID_ARRAY, attrIds);
        mPlayerSettings.attrIds = new byte [attr];
        for (int i = 0; i < attr; i++)
            mPlayerSettings.attrIds[i] = attrIds[i];
        mContext.sendBroadcast(intent, BLUETOOTH_PERM);
        msg.what = MESSAGE_PLAYERSETTINGS_TIMEOUT;
        msg.arg1 = GET_ATTRIBUTE_TEXT;
        mPendingCmds.add(new Integer(msg.arg1));
        mHandler.sendMessageDelayed(msg, 130);
   }

    //PDU 0x15
    private void getplayervalue_text(byte attr_id , byte num_value , byte [] value)
    {
        if(DEBUG) Log.d(TAG, "getplayervalue_text id" + attr_id +"num_value" + num_value
                                                           +"value.lenght" + value.length);
        Intent intent = new Intent(PLAYERSETTINGS_REQUEST);
        Message msg = mHandler.obtainMessage();
        intent.putExtra(COMMAND, CMDGET);
        intent.putExtra(EXTRA_GET_COMMAND, GET_VALUE_TEXT);
        intent.putExtra(EXTRA_ATTRIBUTE_ID, attr_id);
        intent.putExtra(EXTRA_VALUE_ID_ARRAY, value);
        mPlayerSettings.attrIds = new byte [num_value];

        for (int i = 0; i < num_value; i++)
            mPlayerSettings.attrIds[i] = value[i];
        mContext.sendBroadcast(intent, BLUETOOTH_PERM);
        msg.what = MESSAGE_PLAYERSETTINGS_TIMEOUT;
        msg.arg1 = GET_VALUE_TEXT;
        mPendingCmds.add(new Integer(msg.arg1));
        mHandler.sendMessageDelayed(msg, 130);
=======
    /**
     * This is called from A2dpStateMachine to set A2dp audio state.
     */
    public void setA2dpAudioState(int state) {
        Message msg = mHandler.obtainMessage(MESSAGE_SET_A2DP_AUDIO_STATE, state, 0);
        mHandler.sendMessage(msg);
>>>>>>> 24dce607
    }

    // Do not modify without updating the HAL bt_rc.h files.

    // match up with btrc_play_status_t enum of bt_rc.h
    final static byte PLAYSTATUS_STOPPED = 0;
    final static byte PLAYSTATUS_PLAYING = 1;
    final static byte PLAYSTATUS_PAUSED = 2;
    final static byte PLAYSTATUS_FWD_SEEK = 3;
    final static byte PLAYSTATUS_REV_SEEK = 4;
    final static short PLAYSTATUS_ERROR = 255;

    // match up with btrc_media_attr_t enum of bt_rc.h
    final static int MEDIA_ATTR_TITLE = 1;
    final static int MEDIA_ATTR_ARTIST = 2;
    final static int MEDIA_ATTR_ALBUM = 3;
    final static int MEDIA_ATTR_TRACK_NUM = 4;
    final static int MEDIA_ATTR_NUM_TRACKS = 5;
    final static int MEDIA_ATTR_GENRE = 6;
    final static int MEDIA_ATTR_PLAYING_TIME = 7;

    // match up with btrc_event_id_t enum of bt_rc.h
    final static int EVT_PLAY_STATUS_CHANGED = 1;
    final static int EVT_TRACK_CHANGED = 2;
    final static int EVT_TRACK_REACHED_END = 3;
    final static int EVT_TRACK_REACHED_START = 4;
    final static int EVT_PLAY_POS_CHANGED = 5;
    final static int EVT_BATT_STATUS_CHANGED = 6;
    final static int EVT_SYSTEM_STATUS_CHANGED = 7;
    final static int EVT_APP_SETTINGS_CHANGED = 8;

    final static int EVT_AVAILABLE_PLAYERS_CHANGED = 10; //0x0a
    final static int EVT_ADDRESSED_PLAYER_CHANGED = 11; //0x0b
    // match up with btrc_notification_type_t enum of bt_rc.h
    final static int NOTIFICATION_TYPE_INTERIM = 0;
    final static int NOTIFICATION_TYPE_CHANGED = 1;
    final static int NOTIFICATION_TYPE_REJECT = 2;

    // match up with BTRC_UID_SIZE of bt_rc.h
    final static int TRACK_ID_SIZE = 8;

    final static byte ITEM_PLAYER = 0x01;

    final static int SCOPE_PLAYER_LIST = 0x00;

    final static int FOLDER_ITEM_COUNT_NONE = 0xFF;

    final static short CHAR_SET_UTF8 = 0x006A;

    // major player type
    final static byte MAJOR_TYPE_AUDIO = 0x01;  /* Audio */
    final static byte MAJOR_TYPE_VIDEO = 0x02;  /* Video */
    final static byte MAJOR_TYPE_BC_AUDIO = 0x04;  /* Broadcasting Audio */
    final static byte MAJOR_TYPE_BC_VIDEO = 0x08;  /* Broadcasting Video */
    final static short MAJOR_TYPE_INVALID = 0xF0;

    // player sub type
    final static int SUB_TYPE_NONE = 0x0000;
    final static int SUB_TYPE_AUDIO_BOOK = 0x0001;  /* Audio Book */
    final static int SUB_TYPE_PODCAST = 0x0002;  /* Podcast */
    final static int SUB_TYPE_INVALID = 0x00FC;

    // supported feature-mask
    final static int FEATURE_MASK_SELECT_BIT_NO = 0;
    final static int FEATURE_MASK_SELECT_MASK = 0x01;
    final static int FEATURE_MASK_SELECT_OFFSET = 0;

    final static int FEATURE_MASK_UP_BIT_NO = 1;
    final static int FEATURE_MASK_UP_MASK = 0x02;
    final static int FEATURE_MASK_UP_OFFSET = 0;

    final static int FEATURE_MASK_DOWN_BIT_NO = 2;
    final static int FEATURE_MASK_DOWN_MASK = 0x04;
    final static int FEATURE_MASK_DOWN_OFFSET = 0;

    final static int FEATURE_MASK_LEFT_BIT_NO = 3;
    final static int FEATURE_MASK_LEFT_MASK = 0x08;
    final static int FEATURE_MASK_LEFT_OFFSET = 0;

    final static int FEATURE_MASK_RIGHT_BIT_NO = 4;
    final static int FEATURE_MASK_RIGHT_MASK = 0x10;
    final static int FEATURE_MASK_RIGHT_OFFSET = 0;

    final static int FEATURE_MASK_RIGHTUP_BIT_NO = 5;
    final static int FEATURE_MASK_RIGHTUP_MASK = 0x20;
    final static int FEATURE_MASK_RIGHTUP_OFFSET = 0;

    final static int FEATURE_MASK_RIGHTDOWN_BIT_NO = 6;
    final static int FEATURE_MASK_RIGHTDOWN_MASK = 0x40;
    final static int FEATURE_MASK_RIGHTDOWN_OFFSET = 0;

    final static int FEATURE_MASK_LEFTUP_BIT_NO = 7;
    final static int FEATURE_MASK_LEFTUP_MASK = 0x80;
    final static int FEATURE_MASK_LEFTUP_OFFSET = 0;

    final static int FEATURE_MASK_LEFTDOWN_BIT_NO = 8;
    final static int FEATURE_MASK_LEFTDOWN_MASK = 0x01;
    final static int FEATURE_MASK_LEFTDOWN_OFFSET = 1;

    final static int FEATURE_MASK_ROOT_MENU_BIT_NO = 9;
    final static int FEATURE_MASK_ROOT_MENU_MASK = 0x02;
    final static int FEATURE_MASK_ROOT_MENU_OFFSET = 1;

    final static int FEATURE_MASK_SETUP_MENU_BIT_NO = 10;
    final static int FEATURE_MASK_SETUP_MENU_MASK = 0x04;
    final static int FEATURE_MASK_SETUP_MENU_OFFSET = 1;

    final static int FEATURE_MASK_CONTENTS_MENU_BIT_NO = 11;
    final static int FEATURE_MASK_CONTENTS_MENU_MASK = 0x08;
    final static int FEATURE_MASK_CONTENTS_MENU_OFFSET = 1;

    final static int FEATURE_MASK_FAVORITE_MENU_BIT_NO = 12;
    final static int FEATURE_MASK_FAVORITE_MENU_MASK = 0x10;
    final static int FEATURE_MASK_FAVORITE_MENU_OFFSET = 1;

    final static int FEATURE_MASK_EXIT_BIT_NO = 13;
    final static int FEATURE_MASK_EXIT_MASK = 0x20;
    final static int FEATURE_MASK_EXIT_OFFSET = 1;

    final static int FEATURE_MASK_0_BIT_NO = 14;
    final static int FEATURE_MASK_0_MASK = 0x40;
    final static int FEATURE_MASK_0_OFFSET = 1;

    final static int FEATURE_MASK_1_BIT_NO = 15;
    final static int FEATURE_MASK_1_MASK = 0x80;
    final static int FEATURE_MASK_1_OFFSET = 1;

    final static int FEATURE_MASK_2_BIT_NO = 16;
    final static int FEATURE_MASK_2_MASK = 0x01;
    final static int FEATURE_MASK_2_OFFSET = 2;

    final static int FEATURE_MASK_3_BIT_NO = 17;
    final static int FEATURE_MASK_3_MASK = 0x02;
    final static int FEATURE_MASK_3_OFFSET = 2;

    final static int FEATURE_MASK_4_BIT_NO = 18;
    final static int FEATURE_MASK_4_MASK = 0x04;
    final static int FEATURE_MASK_4_OFFSET = 2;

    final static int FEATURE_MASK_5_BIT_NO = 19;
    final static int FEATURE_MASK_5_MASK = 0x08;
    final static int FEATURE_MASK_5_OFFSET = 2;

    final static int FEATURE_MASK_6_BIT_NO = 20;
    final static int FEATURE_MASK_6_MASK = 0x10;
    final static int FEATURE_MASK_6_OFFSET = 2;

    final static int FEATURE_MASK_7_BIT_NO = 21;
    final static int FEATURE_MASK_7_MASK = 0x20;
    final static int FEATURE_MASK_7_OFFSET = 2;

    final static int FEATURE_MASK_8_BIT_NO = 22;
    final static int FEATURE_MASK_8_MASK = 0x40;
    final static int FEATURE_MASK_8_OFFSET = 2;

    final static int FEATURE_MASK_9_BIT_NO = 23;
    final static int FEATURE_MASK_9_MASK = 0x80;
    final static int FEATURE_MASK_9_OFFSET = 2;

    final static int FEATURE_MASK_DOT_BIT_NO = 24;
    final static int FEATURE_MASK_DOT_MASK = 0x01;
    final static int FEATURE_MASK_DOT_OFFSET = 3;

    final static int FEATURE_MASK_ENTER_BIT_NO = 25;
    final static int FEATURE_MASK_ENTER_MASK = 0x02;
    final static int FEATURE_MASK_ENTER_OFFSET = 3;

    final static int FEATURE_MASK_CLEAR_BIT_NO = 26;
    final static int FEATURE_MASK_CLEAR_MASK = 0x04;
    final static int FEATURE_MASK_CLEAR_OFFSET = 3;

    final static int FEATURE_MASK_CHNL_UP_BIT_NO = 27;
    final static int FEATURE_MASK_CHNL_UP_MASK = 0x08;
    final static int FEATURE_MASK_CHNL_UP_OFFSET = 3;

    final static int FEATURE_MASK_CHNL_DOWN_BIT_NO = 28;
    final static int FEATURE_MASK_CHNL_DOWN_MASK = 0x10;
    final static int FEATURE_MASK_CHNL_DOWN_OFFSET = 3;

    final static int FEATURE_MASK_PREV_CHNL_BIT_NO = 29;
    final static int FEATURE_MASK_PREV_CHNL_MASK = 0x20;
    final static int FEATURE_MASK_PREV_CHNL_OFFSET = 3;

    final static int FEATURE_MASK_SOUND_SEL_BIT_NO = 30;
    final static int FEATURE_MASK_SOUND_SEL_MASK = 0x40;
    final static int FEATURE_MASK_SOUND_SEL_OFFSET = 3;

    final static int FEATURE_MASK_INPUT_SEL_BIT_NO = 31;
    final static int FEATURE_MASK_INPUT_SEL_MASK = 0x80;
    final static int FEATURE_MASK_INPUT_SEL_OFFSET = 3;

    final static int FEATURE_MASK_DISP_INFO_BIT_NO = 32;
    final static int FEATURE_MASK_DISP_INFO_MASK = 0x01;
    final static int FEATURE_MASK_DISP_INFO_OFFSET = 4;

    final static int FEATURE_MASK_HELP_BIT_NO = 33;
    final static int FEATURE_MASK_HELP_MASK = 0x02;
    final static int FEATURE_MASK_HELP_OFFSET = 4;

    final static int FEATURE_MASK_PAGE_UP_BIT_NO = 34;
    final static int FEATURE_MASK_PAGE_UP_MASK = 0x04;
    final static int FEATURE_MASK_PAGE_UP_OFFSET = 4;

    final static int FEATURE_MASK_PAGE_DOWN_BIT_NO = 35;
    final static int FEATURE_MASK_PAGE_DOWN_MASK = 0x08;
    final static int FEATURE_MASK_PAGE_DOWN_OFFSET = 4;

    final static int FEATURE_MASK_POWER_BIT_NO = 36;
    final static int FEATURE_MASK_POWER_MASK = 0x10;
    final static int FEATURE_MASK_POWER_OFFSET = 4;

    final static int FEATURE_MASK_VOL_UP_BIT_NO = 37;
    final static int FEATURE_MASK_VOL_UP_MASK = 0x20;
    final static int FEATURE_MASK_VOL_UP_OFFSET = 4;

    final static int FEATURE_MASK_VOL_DOWN_BIT_NO = 38;
    final static int FEATURE_MASK_VOL_DOWN_MASK = 0x40;
    final static int FEATURE_MASK_VOL_DOWN_OFFSET = 4;

    final static int FEATURE_MASK_MUTE_BIT_NO = 39;
    final static int FEATURE_MASK_MUTE_MASK = 0x80;
    final static int FEATURE_MASK_MUTE_OFFSET = 4;

    final static int FEATURE_MASK_PLAY_BIT_NO = 40;
    final static int FEATURE_MASK_PLAY_MASK = 0x01;
    final static int FEATURE_MASK_PLAY_OFFSET = 5;

    final static int FEATURE_MASK_STOP_BIT_NO = 41;
    final static int FEATURE_MASK_STOP_MASK = 0x02;
    final static int FEATURE_MASK_STOP_OFFSET = 5;

    final static int FEATURE_MASK_PAUSE_BIT_NO = 42;
    final static int FEATURE_MASK_PAUSE_MASK = 0x04;
    final static int FEATURE_MASK_PAUSE_OFFSET = 5;

    final static int FEATURE_MASK_RECORD_BIT_NO = 43;
    final static int FEATURE_MASK_RECORD_MASK = 0x08;
    final static int FEATURE_MASK_RECORD_OFFSET = 5;

    final static int FEATURE_MASK_REWIND_BIT_NO = 44;
    final static int FEATURE_MASK_REWIND_MASK = 0x10;
    final static int FEATURE_MASK_REWIND_OFFSET = 5;

    final static int FEATURE_MASK_FAST_FWD_BIT_NO = 45;
    final static int FEATURE_MASK_FAST_FWD_MASK = 0x20;
    final static int FEATURE_MASK_FAST_FWD_OFFSET = 5;

    final static int FEATURE_MASK_EJECT_BIT_NO = 46;
    final static int FEATURE_MASK_EJECT_MASK = 0x40;
    final static int FEATURE_MASK_EJECT_OFFSET = 5;

    final static int FEATURE_MASK_FORWARD_BIT_NO = 47;
    final static int FEATURE_MASK_FORWARD_MASK = 0x80;
    final static int FEATURE_MASK_FORWARD_OFFSET = 5;

    final static int FEATURE_MASK_BACKWARD_BIT_NO = 48;
    final static int FEATURE_MASK_BACKWARD_MASK = 0x01;
    final static int FEATURE_MASK_BACKWARD_OFFSET = 6;

    final static int FEATURE_MASK_ANGLE_BIT_NO = 49;
    final static int FEATURE_MASK_ANGLE_MASK = 0x02;
    final static int FEATURE_MASK_ANGLE_OFFSET = 6;

    final static int FEATURE_MASK_SUBPICTURE_BIT_NO = 50;
    final static int FEATURE_MASK_SUBPICTURE_MASK = 0x04;
    final static int FEATURE_MASK_SUBPICTURE_OFFSET = 6;

    final static int FEATURE_MASK_F1_BIT_NO = 51;
    final static int FEATURE_MASK_F1_MASK = 0x08;
    final static int FEATURE_MASK_F1_OFFSET = 6;

    final static int FEATURE_MASK_F2_BIT_NO = 52;
    final static int FEATURE_MASK_F2_MASK = 0x10;
    final static int FEATURE_MASK_F2_OFFSET = 6;

    final static int FEATURE_MASK_F3_BIT_NO = 53;
    final static int FEATURE_MASK_F3_MASK = 0x20;
    final static int FEATURE_MASK_F3_OFFSET = 6;

    final static int FEATURE_MASK_F4_BIT_NO = 54;
    final static int FEATURE_MASK_F4_MASK = 0x40;
    final static int FEATURE_MASK_F4_OFFSET = 6;

    final static int FEATURE_MASK_F5_BIT_NO = 55;
    final static int FEATURE_MASK_F5_MASK = 0x80;
    final static int FEATURE_MASK_F5_OFFSET = 6;

    final static int FEATURE_MASK_VENDOR_BIT_NO = 56;
    final static int FEATURE_MASK_VENDOR_MASK = 0x01;
    final static int FEATURE_MASK_VENDOR_OFFSET = 7;

    final static int FEATURE_MASK_GROUP_NAVI_BIT_NO = 57;
    final static int FEATURE_MASK_GROUP_NAVI_MASK = 0x02;
    final static int FEATURE_MASK_GROUP_NAVI_OFFSET = 7;

    final static int FEATURE_MASK_ADV_CTRL_BIT_NO = 58;
    final static int FEATURE_MASK_ADV_CTRL_MASK = 0x04;
    final static int FEATURE_MASK_ADV_CTRL_OFFSET = 7;

    final static int FEATURE_MASK_BROWSE_BIT_NO = 59;
    final static int FEATURE_MASK_BROWSE_MASK = 0x08;
    final static int FEATURE_MASK_BROWSE_OFFSET = 7;

    final static int FEATURE_MASK_SEARCH_BIT_NO = 60;
    final static int FEATURE_MASK_SEARCH_MASK = 0x10;
    final static int FEATURE_MASK_SEARCH_OFFSET = 7;

    final static int FEATURE_MASK_ADD2NOWPLAY_BIT_NO = 61;
    final static int FEATURE_MASK_ADD2NOWPLAY_MASK = 0x20;
    final static int FEATURE_MASK_ADD2NOWPLAY_OFFSET = 7;

    final static int FEATURE_MASK_UID_UNIQUE_BIT_NO = 62;
    final static int FEATURE_MASK_UID_UNIQUE_MASK = 0x40;
    final static int FEATURE_MASK_UID_UNIQUE_OFFSET = 7;

    final static int FEATURE_MASK_BR_WH_ADDR_BIT_NO = 63;
    final static int FEATURE_MASK_BR_WH_ADDR_MASK = 0x80;
    final static int FEATURE_MASK_BR_WH_ADDR_OFFSET = 7;

    final static int FEATURE_MASK_SEARCH_WH_ADDR_BIT_NO = 64;
    final static int FEATURE_MASK_SEARCH_WH_ADDR_MASK = 0x01;
    final static int FEATURE_MASK_SEARCH_WH_ADDR_OFFSET = 8;

    final static int FEATURE_MASK_NOW_PLAY_BIT_NO = 65;
    final static int FEATURE_MASK_NOW_PLAY_MASK = 0x02;
    final static int FEATURE_MASK_NOW_PLAY_OFFSET = 8;

    final static int FEATURE_MASK_UID_PERSIST_BIT_NO = 66;
    final static int FEATURE_MASK_UID_PERSIST_MASK = 0x04;
    final static int FEATURE_MASK_UID_PERSIST_OFFSET = 8;

    final static short FEATURE_BITMASK_FIELD_LENGTH = 16;
    final static short PLAYER_ID_FIELD_LENGTH = 2;
    final static short MAJOR_PLAYER_TYPE_FIELD_LENGTH = 1;
    final static short PLAYER_SUBTYPE_FIELD_LENGTH = 4;
    final static short PLAY_STATUS_FIELD_LENGTH = 1;
    final static short CHARSET_ID_FIELD_LENGTH = 2;
    final static short DISPLAYABLE_NAME_LENGTH_FIELD_LENGTH = 2;
    final static short ITEM_TYPE_LENGTH = 1;
    final static short ITEM_LENGTH_LENGTH = 2;
    private native static void classInitNative();
    private native void initNative();
    private native void cleanupNative();
    private native boolean getPlayStatusRspNative(int playStatus, int songLen, int songPos);
    private native boolean getElementAttrRspNative(byte numAttr, int[] attrIds, String[] textArray);
    private native boolean registerNotificationRspPlayStatusNative(int type, int playStatus);
    private native boolean registerNotificationRspTrackChangeNative(int type, byte[] track);
    private native boolean registerNotificationRspPlayPosNative(int type, int playPos);
    private native boolean setVolumeNative(int volume);
    private native boolean registerNotificationRspAddressedPlayerChangedNative(int type, int playerId);
    private native boolean registerNotificationRspAvailablePlayersChangedNative (int type);
    private native boolean setAdressedPlayerRspNative(byte statusCode);
    private native boolean getFolderItemsRspNative(byte statusCode, int uidCounter, int itemCount, byte[] folderItems, int[] folderItemLengths);
    private native boolean getListPlayerappAttrRspNative(byte attr, byte[] attrIds);
    private native boolean getPlayerAppValueRspNative(byte numberattr, byte[]values );
    private native boolean SendCurrentPlayerValueRspNative(byte numberattr, byte[]attr );
    private native boolean SendSetPlayerAppRspNative();
    private native boolean sendSettingsTextRspNative(int num_attr, byte[] attr, int length, String[]text);
    private native boolean sendValueTextRspNative(int num_attr, byte[] attr, int length, String[]text);
    private native boolean registerNotificationPlayerAppRspNative(int type, byte numberattr, byte[]attr);

    /**
      * A class to encapsulate all the information about a media player.
      * static record will be maintained for all applicable media players
      * only the isavailable and isFocussed field will be changed as and when applicable
      */
    private class MediaPlayerInfo {
        private short mPlayerId;
        private byte mMajorPlayerType;
        private int mPlayerSubType;
        private byte mPlayState;
        private short mCharsetId;
        private short mDisplayableNameLength;
        private byte[] mDisplayableName;
        private String mPlayerPackageName;
        private boolean mIsAvailable;
        private boolean mIsFocussed;
        private byte mItemType;
        private Metadata mMetadata;
        private long mTrackNumber;

        // need to have the featuremask elements as int instead of byte, else MSB would be lost. Later need to take only
        // 8 applicable bits from LSB.
        private int[] mFeatureMask;
        private short mItemLength;
        private short mEntryLength;
        public MediaPlayerInfo(short playerId, byte majorPlayerType,
                    int playerSubType, byte playState, short charsetId,
                    short displayableNameLength, byte[] displayableName,
                    String playerPackageName, int[] featureMask ) {
            mPlayerId = playerId;
            mMajorPlayerType = majorPlayerType;
            mPlayerSubType = playerSubType;
            mPlayState = playState;
            mCharsetId = charsetId;
            mDisplayableNameLength = displayableNameLength;
            mPlayerPackageName = playerPackageName;
            mIsAvailable = false; // by default it is false, its toggled whenever applicable
            mIsFocussed = false; // by default it is false, its toggled whenever applicable
            mItemType = ITEM_PLAYER;
            mFeatureMask = new int[FEATURE_BITMASK_FIELD_LENGTH];
            mMetadata = new Metadata();
            mTrackNumber = -1L;
            for (int count = 0; count < FEATURE_BITMASK_FIELD_LENGTH; count ++) {
                mFeatureMask[count] = featureMask[count];
            }

            mDisplayableName = new byte[mDisplayableNameLength];
            for (int count = 0; count < mDisplayableNameLength; count ++) {
                mDisplayableName[count] = displayableName[count];
            }

            mItemLength = (short)(mDisplayableNameLength + PLAYER_ID_FIELD_LENGTH +
                MAJOR_PLAYER_TYPE_FIELD_LENGTH + PLAYER_SUBTYPE_FIELD_LENGTH +
                PLAY_STATUS_FIELD_LENGTH + CHARSET_ID_FIELD_LENGTH +
                DISPLAYABLE_NAME_LENGTH_FIELD_LENGTH + FEATURE_BITMASK_FIELD_LENGTH);
            mEntryLength = (short)(mItemLength + /* ITEM_LENGTH_LENGTH +*/ ITEM_TYPE_LENGTH);
            if (DEBUG) {
                Log.v(TAG, "MediaPlayerInfo: mPlayerId=" + mPlayerId);
                Log.v(TAG, "mMajorPlayerType=" + mMajorPlayerType + " mPlayerSubType=" + mPlayerSubType);
                Log.v(TAG, "mPlayState=" + mPlayState + " mCharsetId=" + mCharsetId);
                Log.v(TAG, "mPlayerPackageName=" + mPlayerPackageName + " mDisplayableNameLength=" + mDisplayableNameLength);
                Log.v(TAG, "mItemLength=" + mItemLength + "mEntryLength=" + mEntryLength);
                Log.v(TAG, "mFeatureMask=");
                for (int count = 0; count < FEATURE_BITMASK_FIELD_LENGTH; count ++) {
                    Log.v(TAG, "" + mFeatureMask[count]);
                }
                Log.v(TAG, "mDisplayableName=");
                for (int count = 0; count < mDisplayableNameLength; count ++) {
                    Log.v(TAG, "" + mDisplayableName[count]);
                }
            }
        }

        public String getPlayerPackageName() {
            return mPlayerPackageName;
        }

        public Metadata GetMetadata() {
            return mMetadata;
        }

        public void SetMetadata(Metadata metaData) {
            mMetadata.albumTitle = metaData.albumTitle;
            mMetadata.artist = metaData.artist;
            mMetadata.trackTitle = metaData.trackTitle;
        }
        public byte GetPlayState() {
            return mPlayState;
        }

        public void SetPlayState(byte playState) {
            mPlayState = playState;
        }

        public long GetTrackNumber() {
            return mTrackNumber;
        }

        public void SetTrackNumber(long trackNumber) {
            mTrackNumber = trackNumber;
        }

        public void SetPlayerAvailablility(boolean isAvailable) {
            mIsAvailable = isAvailable;
        }

        public void SetPlayerFocus(boolean isFocussed) {
            mIsFocussed = isFocussed;
        }

        public boolean GetPlayerAvailablility() {
            return mIsAvailable;
        }

        public boolean GetPlayerFocus() {
            return mIsFocussed;
        }

        /*below apis are required while seraching for id by package name received from media players*/
        public short RetrievePlayerId () {
           return mPlayerId;
        }

        public String RetrievePlayerPackageName () {
            return mPlayerPackageName;
        }

        public int RetrievePlayerEntryLength() {
            return mEntryLength;
        }

        public byte[] RetrievePlayerItemEntry () {
            byte[] playerEntry = new byte[mEntryLength];
            int position =0;
            int count;
            playerEntry[position] = (byte)mItemType; position++;
            playerEntry[position] = (byte)(mPlayerId & 0xff); position++;
            playerEntry[position] = (byte)((mPlayerId >> 8) & 0xff); position++;
            playerEntry[position] = (byte)mMajorPlayerType; position++;
            for (count = 0; count < PLAYER_SUBTYPE_FIELD_LENGTH; count++) {
                playerEntry[position] = (byte)((mPlayerSubType >> (8 * count)) & 0xff); position++;
            }
            playerEntry[position] = (byte)convertPlayStateToPlayStatus(mPlayState); position++;
            for (count = 0; count < FEATURE_BITMASK_FIELD_LENGTH; count++) {
                playerEntry[position] = (byte)mFeatureMask[count]; position++;
            }
            playerEntry[position] = (byte)(mCharsetId & 0xff); position++;
            playerEntry[position] = (byte)((mCharsetId >> 8) & 0xff); position++;
            playerEntry[position] = (byte)(mDisplayableNameLength & 0xff); position++;
            playerEntry[position] = (byte)((mDisplayableNameLength >> 8) & 0xff); position++;
            for (count = 0; count < mDisplayableNameLength; count++) {
                playerEntry[position] = (byte)mDisplayableName[count]; position++;
            }
            if (position != mEntryLength) {
                Log.e(TAG, "ERROR populating PlayerItemEntry: position:" +  position + "mEntryLength:" + mEntryLength);
            }
            if (DEBUG) {
                Log.v(TAG, "MediaPlayerInfo: mPlayerId=" + mPlayerId);
                Log.v(TAG, "mMajorPlayerType=" + mMajorPlayerType + " mPlayerSubType=" + mPlayerSubType);
                Log.v(TAG, "mPlayState=" + mPlayState + " mCharsetId=" + mCharsetId);
                Log.v(TAG, "mPlayerPackageName=" + mPlayerPackageName + " mDisplayableNameLength=" + mDisplayableNameLength);
                Log.v(TAG, "mItemLength=" + mItemLength + "mEntryLength=" + mEntryLength);
                Log.v(TAG, "mFeatureMask=");
                for (count = 0; count < FEATURE_BITMASK_FIELD_LENGTH; count ++) {
                    Log.v(TAG, "" + mFeatureMask[count]);
                }
                Log.v(TAG, "mDisplayableName=");
                for (count = 0; count < mDisplayableNameLength; count ++) {
                    Log.v(TAG, "" + mDisplayableName[count]);
                }
                Log.v(TAG, "playerEntry item is populated as below:=");
                for (count = 0; count < position; count ++) {
                    Log.v(TAG, "" + playerEntry[count]);
                }
            }
            return playerEntry;
        }
    }

    /**
      * The media player instances
      */
    private ArrayList<MediaPlayerInfo> mMediaPlayers = new ArrayList<MediaPlayerInfo>(1);

}<|MERGE_RESOLUTION|>--- conflicted
+++ resolved
@@ -125,9 +125,9 @@
     private static final int MESSAGE_FAST_FORWARD = 10;
     private static final int MESSAGE_REWIND = 11;
     private static final int MESSAGE_CHANGE_PLAY_POS = 12;
-<<<<<<< HEAD
-
-    private static final int MESSAGE_SET_ADDR_PLAYER_REQ_TIMEOUT = 13;
+    private static final int MESSAGE_SET_A2DP_AUDIO_STATE = 13;
+
+    private static final int MESSAGE_SET_ADDR_PLAYER_REQ_TIMEOUT = 14;
     private static final int SET_ADDR_PLAYER_TIMEOUT = 2000;
 
     private int mAddressedPlayerChangedNT;
@@ -135,9 +135,6 @@
     private int mAddressedPlayerId;
     private String mRequestedAddressedPlayerPackageName;
 
-=======
-    private static final int MESSAGE_SET_A2DP_AUDIO_STATE = 13;
->>>>>>> 24dce607
     private static final int MSG_UPDATE_STATE = 100;
     private static final int MSG_SET_METADATA = 101;
     private static final int MSG_SET_TRANSPORT_CONTROLS = 102;
@@ -775,19 +772,17 @@
                     sendMessageDelayed(posMsg, SKIP_PERIOD);
                 }
                 break;
-<<<<<<< HEAD
             case MSG_UPDATE_RCC_CHANGE:
                 Log.v(TAG, "MSG_UPDATE_RCC_CHANGE");
                 String callingPackageName = (String)msg.obj;
                 int isFocussed = msg.arg1;
                 int isAvailable = msg.arg2;
                 processRCCStateChange(callingPackageName, isFocussed, isAvailable);
-=======
+                break;
 
             case MESSAGE_SET_A2DP_AUDIO_STATE:
                 if (DEBUG) Log.v(TAG, "MESSAGE_SET_A2DP_AUDIO_STATE:" + msg.arg1);
                 updateA2dpAudioState(msg.arg1);
->>>>>>> 24dce607
                 break;
             }
         }
@@ -1487,7 +1482,6 @@
         return (int) Math.ceil((double) volume*AVRCP_MAX_VOL/mAudioStreamMax);
     }
 
-<<<<<<< HEAD
 
 private void updateLocalPlayerSettings( byte[] data) {
         for (int i = 0; i < data.length; i += 2) {
@@ -1621,14 +1615,14 @@
         msg.arg1 = GET_VALUE_TEXT;
         mPendingCmds.add(new Integer(msg.arg1));
         mHandler.sendMessageDelayed(msg, 130);
-=======
+    }
+
     /**
      * This is called from A2dpStateMachine to set A2dp audio state.
      */
     public void setA2dpAudioState(int state) {
         Message msg = mHandler.obtainMessage(MESSAGE_SET_A2DP_AUDIO_STATE, state, 0);
         mHandler.sendMessage(msg);
->>>>>>> 24dce607
     }
 
     // Do not modify without updating the HAL bt_rc.h files.
