--- conflicted
+++ resolved
@@ -122,21 +122,16 @@
     private static final int MESSAGE_ABS_VOL_TIMEOUT = 9;
     private static final int MESSAGE_FAST_FORWARD = 10;
     private static final int MESSAGE_REWIND = 11;
-<<<<<<< HEAD
     private static final int MESSAGE_CHANGE_PLAY_POS = 12;
-=======
-    private static final int MESSAGE_FF_REW_TIMEOUT = 12;
 
     private static final int MESSAGE_SET_ADDR_PLAYER_REQ_TIMEOUT = 13;
     private static final int SET_ADDR_PLAYER_TIMEOUT = 2000;
 
->>>>>>> f53d911a
     private int mAddressedPlayerChangedNT;
     private int mAvailablePlayersChangedNT;
     private int mAddressedPlayerId;
     private String mRequestedAddressedPlayerPackageName;
 
-    private static final int MESSAGE_CHANGE_PLAY_POS = 12;
     private static final int MSG_UPDATE_STATE = 100;
     private static final int MSG_SET_METADATA = 101;
     private static final int MSG_SET_TRANSPORT_CONTROLS = 102;
