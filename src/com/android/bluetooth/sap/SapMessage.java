package com.android.bluetooth.sap;

import java.io.IOException;
import java.io.InputStream;
import java.io.OutputStream;
import java.security.InvalidParameterException;
import java.util.Arrays;
import java.util.Hashtable;
import java.util.Map;
import java.util.concurrent.atomic.AtomicInteger;

import org.android.btsap.SapApi;
import org.android.btsap.SapApi.*;
import com.google.protobuf.micro.*;

import android.os.Parcel;
import android.os.Parcelable;
import android.util.Log;

/**
 * SapMessage is used for incoming and outgoing messages.
 *
 * For incoming messages
 *
 */
public class SapMessage {

    public static final String TAG = "SapMessage";
<<<<<<< HEAD
    public static final boolean DEBUG = Log.isLoggable(SapService.LOG_TAG, Log.DEBUG);
    public static final boolean VERBOSE = Log.isLoggable(SapService.LOG_TAG, Log.VERBOSE);
=======
    public static final boolean DEBUG = SapService.DEBUG;
    public static final boolean VERBOSE = SapService.VERBOSE;
>>>>>>> b211df6f
    public static final boolean TEST = false;

    /* Message IDs - SAP specification */
    public static final int ID_CONNECT_REQ        = 0x00;
    public static final int ID_CONNECT_RESP       = 0x01;

    public static final int ID_DISCONNECT_REQ     = 0x02;
    public static final int ID_DISCONNECT_RESP    = 0x03;
    public static final int ID_DISCONNECT_IND     = 0x04;

    public static final int ID_TRANSFER_APDU_REQ  = 0x05;
    public static final int ID_TRANSFER_APDU_RESP = 0x06;

    public static final int ID_TRANSFER_ATR_REQ   = 0x07;
    public static final int ID_TRANSFER_ATR_RESP  = 0x08;

    public static final int ID_POWER_SIM_OFF_REQ  = 0x09;
    public static final int ID_POWER_SIM_OFF_RESP = 0x0A;

    public static final int ID_POWER_SIM_ON_REQ   = 0x0B;
    public static final int ID_POWER_SIM_ON_RESP  = 0x0C;

    public static final int ID_RESET_SIM_REQ      = 0x0D;
    public static final int ID_RESET_SIM_RESP     = 0x0E;

    public static final int ID_TRANSFER_CARD_READER_STATUS_REQ  = 0x0F;
    public static final int ID_TRANSFER_CARD_READER_STATUS_RESP = 0x10;

    public static final int ID_STATUS_IND         = 0x11;
    public static final int ID_ERROR_RESP         = 0x12;

    public static final int ID_SET_TRANSPORT_PROTOCOL_REQ  = 0x13;
    public static final int ID_SET_TRANSPORT_PROTOCOL_RESP = 0x14;

    /* Message IDs - RIL specific unsolicited */
    // First RIL message id
    public static final int ID_RIL_BASE                    = 0x100;
    // RIL_UNSOL_RIL_CONNECTED
    public static final int ID_RIL_UNSOL_CONNECTED         = 0x100;
    // A disconnect ind from RIL will be converted after handled locally
    public static final int ID_RIL_UNSOL_DISCONNECT_IND    = 0x102;
    // All others
    public static final int ID_RIL_UNKNOWN                 = 0x1ff;

    /* Message IDs - RIL specific solicited */
    public static final int ID_RIL_GET_SIM_STATUS_REQ      = 0x200; // RIL_REQUEST_GET_SIM_STATUS
    /* Test signals used to set the reference ril in test mode */
    public static final int ID_RIL_SIM_ACCESS_TEST_REQ     = 0x201; // RIL_REQUEST_SIM_ACCESS_TEST
    public static final int ID_RIL_SIM_ACCESS_TEST_RESP    = 0x202; /* response for
                                                                    RIL_REQUEST_SIM_ACCESS_TEST */

    /* Parameter IDs and lengths */
    public static final int PARAM_MAX_MSG_SIZE_ID        = 0x00;
    public static final int PARAM_MAX_MSG_SIZE_LENGTH    = 2;

    public static final int PARAM_CONNECTION_STATUS_ID   = 0x01;
    public static final int PARAM_CONNECTION_STATUS_LENGTH = 1;

    public static final int PARAM_RESULT_CODE_ID         = 0x02;
    public static final int PARAM_RESULT_CODE_LENGTH     = 1;

    public static final int PARAM_DISCONNECT_TYPE_ID     = 0x03;
    public static final int PARAM_DISCONNECT_TYPE_LENGTH = 1;

    public static final int PARAM_COMMAND_APDU_ID        = 0x04;

    public static final int PARAM_COMMAND_APDU7816_ID    = 0x10;

    public static final int PARAM_RESPONSE_APDU_ID       = 0x05;

    public static final int PARAM_ATR_ID                 = 0x06;

    public static final int PARAM_CARD_READER_STATUS_ID  = 0x07;
    public static final int PARAM_CARD_READER_STATUS_LENGTH = 1;

    public static final int PARAM_STATUS_CHANGE_ID       = 0x08;
    public static final int PARAM_STATUS_CHANGE_LENGTH   = 1;

    public static final int PARAM_TRANSPORT_PROTOCOL_ID        = 0x09;
    public static final int PARAM_TRANSPORT_PROTOCOL_LENGTH    = 1;

    /* Result codes */
    public static final int RESULT_OK                        = 0x00;
    public static final int RESULT_ERROR_NO_REASON           = 0x01;
    public static final int RESULT_ERROR_CARD_NOT_ACCESSIBLE = 0x02;
    public static final int RESULT_ERROR_CARD_POWERED_OFF    = 0x03;
    public static final int RESULT_ERROR_CARD_REMOVED        = 0x04;
    public static final int RESULT_ERROR_CARD_POWERED_ON     = 0x05;
    public static final int RESULT_ERROR_DATA_NOT_AVAILABLE  = 0x06;
    public static final int RESULT_ERROR_NOT_SUPPORTED       = 0x07;

    /* Connection Status codes */
    public static final int CON_STATUS_OK                             = 0x00;
    public static final int CON_STATUS_ERROR_CONNECTION               = 0x01;
    public static final int CON_STATUS_ERROR_MAX_MSG_SIZE_UNSUPPORTED = 0x02;
    public static final int CON_STATUS_ERROR_MAX_MSG_SIZE_TOO_SMALL   = 0x03;
    public static final int CON_STATUS_OK_ONGOING_CALL                = 0x04;

    /* Disconnection type */
    public static final int DISC_GRACEFULL                = 0x00;
    public static final int DISC_IMMEDIATE                = 0x01;
    public static final int DISC_FORCED                   = 0x100; // Used internal only
    public static final int DISC_RFCOMM                   = 0x101; // Used internal only

    /* Status Change */
    public static final int STATUS_UNKNOWN_ERROR       = 0x00;
    public static final int STATUS_CARD_RESET          = 0x01;
    public static final int STATUS_CARD_NOT_ACCESSIBLE = 0x02;
    public static final int STATUS_CARD_REMOVED        = 0x03;
    public static final int STATUS_CARD_INSERTED       = 0x04;
    public static final int STATUS_RECOVERED           = 0x05;

    /* Transport Protocol */
    public static final int TRANS_PROTO_T0           = 0x00;
    public static final int TRANS_PROTO_T1           = 0x01;

    /* Test Mode */
    public static final int TEST_MODE_DISABLE        = 0x00;
    public static final int TEST_MODE_ENABLE         = 0x01;

    /* Used to detect uninitialized values */
    public static final int INVALID_VALUE = -1;

    /* Stuff related to communicating with rild-bt */
    static final int RESPONSE_SOLICITED = 0;
    static final int RESPONSE_UNSOLICITED = 1;
    static AtomicInteger sNextSerial = new AtomicInteger(1);

    // Map<rilSerial, RequestType> - HashTable is synchronized
    private static Map<Integer, Integer> sOngoingRequests = new Hashtable<Integer, Integer>();
    private boolean mSendToRil = false; // set to true for messages that needs to go to the RIL
    private boolean mClearRilQueue = false; /* set to true for messages that needs to cause the
                                              sOngoingRequests to be cleared. */

    /* Instance members */
    private int mMsgType = INVALID_VALUE; // The SAP message ID

    private int mMaxMsgSize = INVALID_VALUE;
    private int mConnectionStatus = INVALID_VALUE;
    private int mResultCode = INVALID_VALUE;
    private int mDisconnectionType = INVALID_VALUE;
    private int mCardReaderStatus = INVALID_VALUE;
    private int mStatusChange = INVALID_VALUE;
    private int mTransportProtocol = INVALID_VALUE;
    private int mTestMode = INVALID_VALUE;
    private byte[] mApdu = null;
    private byte[] mApdu7816 = null;
    private byte[] mApduResp = null;
    private byte[] mAtr = null;

    /**
     * Create a SapMessage
     * @param msgType the SAP message type
     */
    public SapMessage(int msgType){
        this.mMsgType = msgType;
    }

    private static void resetPendingRilMessages() {
        int numMessages = sOngoingRequests.size();
        if(numMessages != 0) {
            Log.w(TAG, "Clearing message queue with size: " + numMessages);
            sOngoingRequests.clear();
        }
    }

    public static int getNumPendingRilMessages() {
        return sOngoingRequests.size();
    }

    public int getMsgType() {
        return mMsgType;
    }

    public void setMsgType(int msgType) {
        this.mMsgType = msgType;
    }

    public int getMaxMsgSize() {
        return mMaxMsgSize;
    }

    public void setMaxMsgSize(int maxMsgSize) {
        this.mMaxMsgSize = maxMsgSize;
    }

    public int getConnectionStatus() {
        return mConnectionStatus;
    }

    public void setConnectionStatus(int connectionStatus) {
        this.mConnectionStatus = connectionStatus;
    }

    public int getResultCode() {
        return mResultCode;
    }

    public void setResultCode(int resultCode) {
        this.mResultCode = resultCode;
    }

    public int getDisconnectionType() {
        return mDisconnectionType;
    }

    public void setDisconnectionType(int disconnectionType) {
        this.mDisconnectionType = disconnectionType;
    }

    public int getCardReaderStatus() {
        return mCardReaderStatus;
    }

    public void setCardReaderStatus(int cardReaderStatus) {
        this.mCardReaderStatus = cardReaderStatus;
    }

    public int getStatusChange() {
        return mStatusChange;
    }

    public void setStatusChange(int statusChange) {
        this.mStatusChange = statusChange;
    }

    public int getTransportProtocol() {
        return mTransportProtocol;
    }

    public void setTransportProtocol(int transportProtocol) {
        this.mTransportProtocol = transportProtocol;
    }

    public byte[] getApdu() {
        return mApdu;
    }

    public void setApdu(byte[] apdu) {
        this.mApdu = apdu;
    }

    public byte[] getApdu7816() {
        return mApdu7816;
    }

    public void setApdu7816(byte[] apdu) {
        this.mApdu7816 = apdu;
    }

    public byte[] getApduResp() {
        return mApduResp;
    }

    public void setApduResp(byte[] apduResp) {
        this.mApduResp = apduResp;
    }

    public byte[] getAtr() {
        return mAtr;
    }

    public void setAtr(byte[] atr) {
        this.mAtr = atr;
    }

    public boolean getSendToRil() {
        return mSendToRil;
    }

    public void setSendToRil(boolean sendToRil) {
        this.mSendToRil = sendToRil;
    }

    public boolean getClearRilQueue() {
        return mClearRilQueue;
    }

    public void setClearRilQueue(boolean clearRilQueue) {
        this.mClearRilQueue = clearRilQueue;
    }

    public int getTestMode() {
        return mTestMode;
    }

    public void setTestMode(int testMode) {
        this.mTestMode = testMode;
    }

    private int getParamCount() {
        int paramCount = 0;
        if(mMaxMsgSize != INVALID_VALUE)
            paramCount++;
        if(mConnectionStatus != INVALID_VALUE)
            paramCount++;
        if(mResultCode != INVALID_VALUE)
            paramCount++;
        if(mDisconnectionType != INVALID_VALUE)
            paramCount++;
        if(mCardReaderStatus != INVALID_VALUE)
            paramCount++;
        if(mStatusChange != INVALID_VALUE)
            paramCount++;
        if(mTransportProtocol != INVALID_VALUE)
            paramCount++;
        if(mApdu != null)
            paramCount++;
        if(mApdu7816 != null)
            paramCount++;
        if(mApduResp != null)
            paramCount++;
        if(mAtr != null)
            paramCount++;
        return paramCount;
    }

    /**
     * Construct a SapMessage based on the incoming rfcomm request.
     * @param requestType The type of the request
     * @param is the input stream to read the data from
     * @return the resulting message, or null if an error occurs
     */
    @SuppressWarnings("unused")
    public static SapMessage readMessage(int requestType, InputStream is) {
        SapMessage newMessage = new SapMessage(requestType);

        /* Read in all the parameters (if any) */
        int paramCount;
        try {
            paramCount = is.read();
            skip(is, 2); // Skip the 2 padding bytes
            if(paramCount > 0) {
                if(VERBOSE) Log.v(TAG, "Parsing message with paramCount: " + paramCount);
                if(newMessage.parseParameters(paramCount, is) == false)
                    return null;
            }
        } catch (IOException e) {
            Log.w(TAG, e);
            return null;
        }
        if(DEBUG) Log.d(TAG, "readMessage() Read message: " + getMsgTypeName(requestType));

        /* Validate parameters */
        switch(requestType) {
        case ID_CONNECT_REQ:
            if(newMessage.getMaxMsgSize() == INVALID_VALUE) {
                Log.e(TAG, "Missing MaxMsgSize parameter in CONNECT_REQ");
                return null;
            }
            break;
        case ID_TRANSFER_APDU_REQ:
            if(newMessage.getApdu() == null &&
                   newMessage.getApdu7816() == null) {
                Log.e(TAG, "Missing Apdu parameter in TRANSFER_APDU_REQ");
                return null;
            }
            newMessage.setSendToRil(true);
            break;
        case ID_SET_TRANSPORT_PROTOCOL_REQ:
            if(newMessage.getTransportProtocol() == INVALID_VALUE) {
                Log.e(TAG, "Missing TransportProtocol parameter in SET_TRANSPORT_PROTOCOL_REQ");
                return null;
            }
            newMessage.setSendToRil(true);
            break;
        case ID_TRANSFER_ATR_REQ:  /* No params */
        case ID_POWER_SIM_OFF_REQ: /* No params */
        case ID_POWER_SIM_ON_REQ:  /* No params */
        case ID_RESET_SIM_REQ:     /* No params */
        case ID_TRANSFER_CARD_READER_STATUS_REQ: /* No params */
            newMessage.setSendToRil(true);
            break;
        case ID_DISCONNECT_REQ:    /* No params */
            break;
        default:
            Log.e(TAG, "Unknown request type");
            return null;
        }
        return newMessage;
    }

    /**
     * Blocking read of an entire array of data.
     * @param is the input stream to read from
     * @param buffer the buffer to read into - the length of the buffer will
     *        determine how many bytes will be read.
     */
    private static void read(InputStream is, byte[] buffer) throws IOException {
        int bytesToRead = buffer.length;
        int bytesRead = 0;
        int tmpBytesRead;
        while (bytesRead < bytesToRead) {
            tmpBytesRead = is.read(buffer, bytesRead, bytesToRead-bytesRead);
            if(tmpBytesRead == -1)
                throw new IOException("EOS reached while reading a byte array.");
            else
                bytesRead += tmpBytesRead;
        }
    }

    /**
     * Skip a number of bytes in an InputStream.
     * @param is the input stream
     * @param count the number of bytes to skip
     * @throws IOException In case of reaching EOF or a stream error
     */
    private static void skip(InputStream is, int count) throws IOException {
        for(int i = 0; i < count; i++) {
            is.read(); // Do not use the InputStream.skip as it fails for some stream types
        }
    }

    /**
     * Read the parameters from the stream and update the relevant members.
     * This function will ensure that all parameters are read from the stream, even
     * if an error is detected.
     * @param count the number of parameters to read
     * @param is the input stream
     * @return True if all parameters were successfully parsed, False if an error were detected.
     * @throws IOException
     */
    private boolean parseParameters(int count, InputStream is) throws IOException {
        int paramId;
        int paramLength;
        boolean success = true;
        int skipLen = 0;
<<<<<<< HEAD
=======

>>>>>>> b211df6f
        for(int i = 0; i < count; i++) {
            paramId = is.read();
            is.read(); // Skip the reserved byte
            paramLength = is.read();
            paramLength = paramLength << 8 | is.read();
<<<<<<< HEAD
            // As per SAP spec padding should be 0-3 bytes
            if ((paramLength % 4) != 0)
                skipLen = 4 - (paramLength % 4);
            if(VERBOSE) Log.v(TAG, "parsing paramId: " + paramId + " with length: " + paramLength);
=======

            // As per SAP spec padding should be 0-3 bytes
            if ((paramLength % 4) != 0)
                skipLen = 4 - (paramLength % 4);

            if(VERBOSE) Log.i(TAG, "parsing paramId: " + paramId + " with length: " + paramLength);
>>>>>>> b211df6f
            switch(paramId) {
            case PARAM_MAX_MSG_SIZE_ID:
                if(paramLength != PARAM_MAX_MSG_SIZE_LENGTH) {
                    Log.e(TAG, "Received PARAM_MAX_MSG_SIZE with wrong length: " +
                            paramLength + " skipping this parameter.");
                    skip(is, paramLength + skipLen);
                    success = false;
                } else {
                    mMaxMsgSize = is.read();
                    mMaxMsgSize = mMaxMsgSize << 8 | is.read();
                    skip(is, 4 - PARAM_MAX_MSG_SIZE_LENGTH);
                }
                break;
            case PARAM_COMMAND_APDU_ID:
                mApdu = new byte[paramLength];
                read(is, mApdu);
                skip(is, skipLen);
                break;
            case PARAM_COMMAND_APDU7816_ID:
                mApdu7816 = new byte[paramLength];
                read(is, mApdu7816);
                skip(is, skipLen);
                break;
            case PARAM_TRANSPORT_PROTOCOL_ID:
                if(paramLength != PARAM_TRANSPORT_PROTOCOL_LENGTH) {
                    Log.e(TAG, "Received PARAM_TRANSPORT_PROTOCOL with wrong length: " +
                            paramLength + " skipping this parameter.");
                    skip(is, paramLength + skipLen);
                    success = false;
                } else {
                    mTransportProtocol = is.read();
                    skip(is, 4 - PARAM_TRANSPORT_PROTOCOL_LENGTH);
                }
                break;
            case PARAM_CONNECTION_STATUS_ID:
                // not needed for server role, but used for module test
                if(paramLength != PARAM_CONNECTION_STATUS_LENGTH) {
                    Log.e(TAG, "Received PARAM_CONNECTION_STATUS with wrong length: " +
                            paramLength + " skipping this parameter.");
                    skip(is, paramLength + skipLen);
                    success = false;
                } else {
                    mConnectionStatus = is.read();
                    skip(is, 4 - PARAM_CONNECTION_STATUS_LENGTH);
                }
                break;
            case PARAM_CARD_READER_STATUS_ID:
                // not needed for server role, but used for module test
                if(paramLength != PARAM_CARD_READER_STATUS_LENGTH) {
                    Log.e(TAG, "Received PARAM_CARD_READER_STATUS with wrong length: " +
                            paramLength + " skipping this parameter.");
                    skip(is, paramLength + skipLen);
                    success = false;
                } else {
                    mCardReaderStatus = is.read();
                    skip(is, 4 - PARAM_CARD_READER_STATUS_LENGTH);
                }
                break;
            case PARAM_STATUS_CHANGE_ID:
                // not needed for server role, but used for module test
                if(paramLength != PARAM_STATUS_CHANGE_LENGTH) {
                    Log.e(TAG, "Received PARAM_STATUS_CHANGE with wrong length: " +
                            paramLength + " skipping this parameter.");
                    skip(is, paramLength + skipLen);
                    success = false;
                } else {
                    mStatusChange = is.read();
                    skip(is, 4 - PARAM_STATUS_CHANGE_LENGTH);
                }
                break;
            case PARAM_RESULT_CODE_ID:
                // not needed for server role, but used for module test
                if(paramLength != PARAM_RESULT_CODE_LENGTH) {
                    Log.e(TAG, "Received PARAM_RESULT_CODE with wrong length: " +
                            paramLength + " skipping this parameter.");
                    skip(is, paramLength + skipLen);
                    success = false;
                } else {
                    mResultCode = is.read();
                    skip(is, 4 - PARAM_RESULT_CODE_LENGTH);
                }
                break;
            case PARAM_DISCONNECT_TYPE_ID:
                // not needed for server role, but used for module test
                if(paramLength != PARAM_DISCONNECT_TYPE_LENGTH) {
                    Log.e(TAG, "Received PARAM_DISCONNECT_TYPE_ID with wrong length: " +
                            paramLength + " skipping this parameter.");
                    skip(is, paramLength + skipLen);
                    success = false;
                } else {
                    mDisconnectionType = is.read();
                    skip(is, 4 - PARAM_DISCONNECT_TYPE_LENGTH);
                }
                break;
            case PARAM_RESPONSE_APDU_ID:
                // not needed for server role, but used for module test
                mApduResp = new byte[paramLength];
                read(is, mApduResp);
                skip(is, skipLen);
                break;
            case PARAM_ATR_ID:
                // not needed for server role, but used for module test
                mAtr = new byte[paramLength];
                read(is, mAtr);
                skip(is, skipLen);
                break;
            default:
                Log.e(TAG, "Received unknown parameter ID: " + paramId + " length: " +
                        paramLength + " skipping this parameter.");
                skip(is, paramLength + skipLen);
            }
        }
        return success;
    }

    /**
     * Writes a single value parameter of 1 or 2 bytes in length.
     * @param os The BufferedOutputStream to write to.
     * @param id The Parameter ID
     * @param value The parameter value
     * @param length The length of the parameter value
     * @throws IOException if the write to os fails
     */
    private static void writeParameter(OutputStream os, int id, int value, int length)
                throws IOException {

        /* Parameter Header*/
        os.write(id);
        os.write(0);
        os.write(0);
        os.write(length);

        switch(length) {
        case 1:
            os.write(value & 0xff);
            os.write(0); // Padding
            os.write(0); // Padding
            os.write(0); // padding
            break;
        case 2:
            os.write((value >> 8) & 0xff);
            os.write(value & 0xff);
            os.write(0); // Padding
            os.write(0); // padding
            break;
        default:
            throw new IOException("Unable to write value of length: " + length);
        }
    }

    /**
     * Writes a byte[] parameter of any length.
     * @param os The BufferedOutputStream to write to.
     * @param id The Parameter ID
     * @param value The byte array to write, the length will be extracted from the array.
     * @throws IOException if the write to os fails
     */
    private static void writeParameter(OutputStream os, int id, byte[] value) throws IOException {

        /* Parameter Header*/
        os.write(id);
        os.write(0); // reserved
        os.write((value.length >> 8) & 0xff);
        os.write(value.length & 0xff);

        /* Payload */
        os.write(value);
        if (value.length % 4 != 0) {
            for (int i = 0; i < (4 - (value.length % 4)); ++i) {
                os.write(0); // Padding
            }
        }
    }

    public void write(OutputStream os) throws IOException {
        /* Write the header */
        os.write(mMsgType);
        os.write(getParamCount());
        os.write(0); // padding
        os.write(0); // padding

        /* write the parameters */
        if(mConnectionStatus != INVALID_VALUE) {
            writeParameter(os,PARAM_CONNECTION_STATUS_ID, mConnectionStatus,
                            PARAM_CONNECTION_STATUS_LENGTH);
        }
        if(mMaxMsgSize != INVALID_VALUE) {
            writeParameter(os, PARAM_MAX_MSG_SIZE_ID, mMaxMsgSize,
                            PARAM_MAX_MSG_SIZE_LENGTH);
        }
        if(mResultCode != INVALID_VALUE) {
            writeParameter(os, PARAM_RESULT_CODE_ID, mResultCode,
                            PARAM_RESULT_CODE_LENGTH);
        }
        if(mDisconnectionType != INVALID_VALUE) {
            writeParameter(os, PARAM_DISCONNECT_TYPE_ID, mDisconnectionType,
                            PARAM_DISCONNECT_TYPE_LENGTH);
        }
        if(mCardReaderStatus != INVALID_VALUE) {
            writeParameter(os, PARAM_CARD_READER_STATUS_ID, mCardReaderStatus,
                            PARAM_CARD_READER_STATUS_LENGTH);
        }
        if(mStatusChange != INVALID_VALUE) {
            writeParameter(os, PARAM_STATUS_CHANGE_ID, mStatusChange,
                            PARAM_STATUS_CHANGE_LENGTH);
        }
        if(mTransportProtocol != INVALID_VALUE) {
            writeParameter(os, PARAM_TRANSPORT_PROTOCOL_ID, mTransportProtocol,
                            PARAM_TRANSPORT_PROTOCOL_LENGTH);
        }
        if(mApdu != null) {
            writeParameter(os, PARAM_COMMAND_APDU_ID, mApdu);
        }
        if(mApdu7816 != null) {
            writeParameter(os, PARAM_COMMAND_APDU7816_ID, mApdu7816);
        }
        if(mApduResp != null) {
            writeParameter(os, PARAM_RESPONSE_APDU_ID, mApduResp);
        }
        if(mAtr != null) {
            writeParameter(os, PARAM_ATR_ID, mAtr);
        }
    }

    /***************************************************************************
     * RILD Interface message conversion functions.
     ***************************************************************************/

    /**
     * We use this function to
     * @param length
     * @param rawOut
     * @throws IOException
     */
    private void writeLength(int length, CodedOutputStreamMicro out) throws IOException {
        byte[] dataLength = new byte[4];
        dataLength[0] = dataLength[1] = 0;
        dataLength[2] = (byte)((length >> 8) & 0xff);
        dataLength[3] = (byte)((length) & 0xff);
        out.writeRawBytes(dataLength);
    }
    /**
     * Write this SAP message as a rild compatible protobuf message.
     * Solicited Requests are formed as follows:
     *  int type - the rild-bt type
     *  int serial - an number incrementing for each message.
     */
    public void writeReqToStream(CodedOutputStreamMicro out) throws IOException {

        int rilSerial = sNextSerial.getAndIncrement();
        SapApi.MsgHeader msg = new MsgHeader();
        /* Common variables for all requests */
        msg.setToken(rilSerial);
        msg.setType(SapApi.REQUEST);
        msg.setError(SapApi.RIL_E_UNUSED);

        switch(mMsgType) {
        case ID_CONNECT_REQ:
        {
            SapApi.RIL_SIM_SAP_CONNECT_REQ reqMsg = new RIL_SIM_SAP_CONNECT_REQ();
            reqMsg.setMaxMessageSize(mMaxMsgSize);
            msg.setId(SapApi.RIL_SIM_SAP_CONNECT);
            msg.setPayload(ByteStringMicro.copyFrom(reqMsg.toByteArray()));
            writeLength(msg.getSerializedSize(), out);
            msg.writeTo(out);
            break;
        }
        case ID_DISCONNECT_REQ:
        {
            SapApi.RIL_SIM_SAP_DISCONNECT_REQ reqMsg = new RIL_SIM_SAP_DISCONNECT_REQ();
            msg.setId(SapApi.RIL_SIM_SAP_DISCONNECT);
            msg.setPayload(ByteStringMicro.copyFrom(reqMsg.toByteArray()));
            writeLength(msg.getSerializedSize(), out);
            msg.writeTo(out);
            break;
        }
        case ID_TRANSFER_APDU_REQ:
        {
            SapApi.RIL_SIM_SAP_APDU_REQ reqMsg = new RIL_SIM_SAP_APDU_REQ();
            msg.setId(SapApi.RIL_SIM_SAP_APDU);
            if(mApdu != null) {
                reqMsg.setType(SapApi.RIL_SIM_SAP_APDU_REQ.RIL_TYPE_APDU);
                reqMsg.setCommand(ByteStringMicro.copyFrom(mApdu));
            } else if (mApdu7816 != null) {
                reqMsg.setType(SapApi.RIL_SIM_SAP_APDU_REQ.RIL_TYPE_APDU7816);
                reqMsg.setCommand(ByteStringMicro.copyFrom(mApdu7816));
            } else {
                Log.e(TAG, "Missing Apdu parameter in TRANSFER_APDU_REQ");
                throw new IllegalArgumentException();
            }
            msg.setPayload(ByteStringMicro.copyFrom(reqMsg.toByteArray()));
            writeLength(msg.getSerializedSize(), out);
            msg.writeTo(out);
            break;
        }
        case ID_SET_TRANSPORT_PROTOCOL_REQ:
        {
            SapApi.RIL_SIM_SAP_SET_TRANSFER_PROTOCOL_REQ reqMsg =
                                            new RIL_SIM_SAP_SET_TRANSFER_PROTOCOL_REQ();
            msg.setId(SapApi.RIL_SIM_SAP_SET_TRANSFER_PROTOCOL);

            if(mTransportProtocol == TRANS_PROTO_T0) {
                reqMsg.setProtocol(SapApi.RIL_SIM_SAP_SET_TRANSFER_PROTOCOL_REQ.t0);
            } else if(mTransportProtocol == TRANS_PROTO_T1) {
                reqMsg.setProtocol(SapApi.RIL_SIM_SAP_SET_TRANSFER_PROTOCOL_REQ.t1);
            } else {
                Log.e(TAG, "Missing or invalid TransportProtocol parameter in"+
                           " SET_TRANSPORT_PROTOCOL_REQ: "+ mTransportProtocol );
                throw new IllegalArgumentException();
            }
            msg.setPayload(ByteStringMicro.copyFrom(reqMsg.toByteArray()));
            writeLength(msg.getSerializedSize(), out);
            msg.writeTo(out);
            break;
        }
        case ID_TRANSFER_ATR_REQ:
        {
            SapApi.RIL_SIM_SAP_TRANSFER_ATR_REQ reqMsg = new RIL_SIM_SAP_TRANSFER_ATR_REQ();
            msg.setId(SapApi.RIL_SIM_SAP_TRANSFER_ATR);
            msg.setPayload(ByteStringMicro.copyFrom(reqMsg.toByteArray()));
            writeLength(msg.getSerializedSize(), out);
            msg.writeTo(out);
            break;
        }
        case ID_POWER_SIM_OFF_REQ:
        {
            SapApi.RIL_SIM_SAP_POWER_REQ reqMsg = new RIL_SIM_SAP_POWER_REQ();
            msg.setId(SapApi.RIL_SIM_SAP_POWER);
            reqMsg.setState(false);
            msg.setPayload(ByteStringMicro.copyFrom(reqMsg.toByteArray()));
            writeLength(msg.getSerializedSize(), out);
            msg.writeTo(out);
            break;
        }
        case ID_POWER_SIM_ON_REQ:
        {
            SapApi.RIL_SIM_SAP_POWER_REQ reqMsg = new RIL_SIM_SAP_POWER_REQ();
            msg.setId(SapApi.RIL_SIM_SAP_POWER);
            reqMsg.setState(true);
            msg.setPayload(ByteStringMicro.copyFrom(reqMsg.toByteArray()));
            writeLength(msg.getSerializedSize(), out);
            msg.writeTo(out);
            break;
        }
        case ID_RESET_SIM_REQ:
        {
            SapApi.RIL_SIM_SAP_RESET_SIM_REQ reqMsg = new RIL_SIM_SAP_RESET_SIM_REQ();
            msg.setId(SapApi.RIL_SIM_SAP_RESET_SIM);
            msg.setPayload(ByteStringMicro.copyFrom(reqMsg.toByteArray()));
            writeLength(msg.getSerializedSize(), out);
            msg.writeTo(out);
            break;
        }
        case ID_TRANSFER_CARD_READER_STATUS_REQ:
        {
            SapApi.RIL_SIM_SAP_TRANSFER_CARD_READER_STATUS_REQ reqMsg =
                                    new RIL_SIM_SAP_TRANSFER_CARD_READER_STATUS_REQ();
            msg.setId(SapApi.RIL_SIM_SAP_TRANSFER_CARD_READER_STATUS);
            msg.setPayload(ByteStringMicro.copyFrom(reqMsg.toByteArray()));
            writeLength(msg.getSerializedSize(), out);
            msg.writeTo(out);
            break;
        }
        default:
            Log.e(TAG, "Unknown request type");
            throw new IllegalArgumentException();
        }
        /* Update the ongoing requests queue */
        if(mClearRilQueue == true) {
            resetPendingRilMessages();
        }
        // No need to synchronize this, as the HashList is already doing this.
        sOngoingRequests.put(rilSerial, mMsgType);
        out.flush();
    }

    public static SapMessage newInstance(MsgHeader msg) throws IOException {
        return new SapMessage(msg);
    }

    private SapMessage(MsgHeader msg) throws IOException {
        // All header members are "required" hence the hasXxxx() is not needed for those
        try{
            switch(msg.getType()){
            case SapApi.UNSOL_RESPONSE:
                createUnsolicited(msg);
                break;
            case SapApi.RESPONSE:
                createSolicited(msg);
                break;
            default:
                throw new IOException("Wrong msg header received: Type: " + msg.getType());
            }
        } catch (InvalidProtocolBufferMicroException e) {
            Log.w(TAG, "Error occured parsing a RIL message", e);
            throw new IOException("Error occured parsing a RIL message");
        }
    }

    private void createUnsolicited(MsgHeader msg)
                    throws IOException, InvalidProtocolBufferMicroException {
        switch(msg.getId()) {
// TODO:
//        Not sure when we use these?        case RIL_UNSOL_RIL_CONNECTED:
//            if(VERBOSE) Log.i(TAG, "RIL_UNSOL_RIL_CONNECTED received, ignoring");
//            msgType = ID_RIL_UNSOL_CONNECTED;
//            break;
        case SapApi.RIL_SIM_SAP_STATUS:
        {
            if(DEBUG) Log.d(TAG, "RIL_SIM_SAP_STATUS_IND received");
            RIL_SIM_SAP_STATUS_IND indMsg =
                    RIL_SIM_SAP_STATUS_IND.parseFrom(msg.getPayload().toByteArray());
            mMsgType = ID_STATUS_IND;
            if(indMsg.hasStatusChange()) {
                setStatusChange(indMsg.getStatusChange());
                if(VERBOSE) Log.v(TAG, "RIL_UNSOL_SIM_SAP_STATUS_IND received value = "
                        + mStatusChange);
            } else {
                if(VERBOSE) Log.v(TAG, "Wrong number of parameters in SAP_STATUS_IND, ignoring...");
                mMsgType = ID_RIL_UNKNOWN;
            }
            break;
        }
        case SapApi.RIL_SIM_SAP_DISCONNECT:
        {
            if(DEBUG) Log.d(TAG, "RIL_SIM_SAP_DISCONNECT_IND received");

            RIL_SIM_SAP_DISCONNECT_IND indMsg =
                    RIL_SIM_SAP_DISCONNECT_IND.parseFrom(msg.getPayload().toByteArray());
            mMsgType = ID_RIL_UNSOL_DISCONNECT_IND; // don't use ID_DISCONNECT_IND;
            if(indMsg.hasDisconnectType()) {
                setDisconnectionType(indMsg.getDisconnectType());
                if(VERBOSE) Log.v(TAG, "RIL_UNSOL_SIM_SAP_STATUS_IND received value = "
                                                                + mDisconnectionType);
            } else {
                if(VERBOSE) Log.v(TAG, "Wrong number of parameters in SAP_STATUS_IND, ignoring...");
                mMsgType = ID_RIL_UNKNOWN;
            }
            break;
        }
        default:
            if(VERBOSE) Log.v(TAG, "Unused unsolicited message received, ignoring: " + msg.getId());
            mMsgType = ID_RIL_UNKNOWN;
        }
    }

    private void createSolicited(MsgHeader msg) throws IOException,
                                                       InvalidProtocolBufferMicroException{
        /* re-evaluate if we should just ignore these - we could simply catch the exception? */
        if(msg.hasToken() == false) throw new IOException("Token is missing");
        if(msg.hasError() == false) throw new IOException("Error code is missing");
        int serial = msg.getToken();
        int error = msg.getError();
        Integer reqType = null;
        reqType = sOngoingRequests.remove(serial);
        if(VERBOSE) Log.v(TAG, "RIL SOLICITED serial: " + serial + ", error: " + error
                + " SapReqType: " + ((reqType== null)?"null":getMsgTypeName(reqType)));

        if(reqType == null) {
            /* This can happen if we get a resp. for a canceled request caused by a power off,
             *  reset or disconnect
             */
            Log.w(TAG, "Solicited response received on a command not initiated - ignoring.");
            return;
        }
        mResultCode = mapRilErrorCode(error);

        switch(reqType) {
        case ID_CONNECT_REQ:
        {
            RIL_SIM_SAP_CONNECT_RSP resMsg =
                    RIL_SIM_SAP_CONNECT_RSP.parseFrom(msg.getPayload().toByteArray());
            mMsgType = ID_CONNECT_RESP;
            if(resMsg.hasMaxMessageSize()) {
                mMaxMsgSize = resMsg.getMaxMessageSize();

            }
            switch(resMsg.getResponse()) {
            case RIL_SIM_SAP_CONNECT_RSP.RIL_E_SUCCESS:
                mConnectionStatus = CON_STATUS_OK;
                break;
            case RIL_SIM_SAP_CONNECT_RSP.RIL_E_SAP_CONNECT_OK_CALL_ONGOING:
                mConnectionStatus = CON_STATUS_OK_ONGOING_CALL;
                break;
            case RIL_SIM_SAP_CONNECT_RSP.RIL_E_SAP_CONNECT_FAILURE:
                mConnectionStatus = CON_STATUS_ERROR_CONNECTION;
                break;
            case RIL_SIM_SAP_CONNECT_RSP.RIL_E_SAP_MSG_SIZE_TOO_LARGE:
                mConnectionStatus = CON_STATUS_ERROR_MAX_MSG_SIZE_UNSUPPORTED;
                break;
            case RIL_SIM_SAP_CONNECT_RSP.RIL_E_SAP_MSG_SIZE_TOO_SMALL:
                mConnectionStatus = CON_STATUS_ERROR_MAX_MSG_SIZE_TOO_SMALL;
                break;
            default:
                mConnectionStatus = CON_STATUS_ERROR_CONNECTION; // Cannot happen!
                break;
            }
            mResultCode = INVALID_VALUE;
            if(VERBOSE) Log.v(TAG, "  ID_CONNECT_REQ: mMaxMsgSize: " + mMaxMsgSize
                    + "  mConnectionStatus: " + mConnectionStatus);
            break;
        }
        case ID_DISCONNECT_REQ:
            mMsgType = ID_DISCONNECT_RESP;
            mResultCode = INVALID_VALUE;
            break;
        case ID_TRANSFER_APDU_REQ:
        {
            RIL_SIM_SAP_APDU_RSP resMsg =
                    RIL_SIM_SAP_APDU_RSP.parseFrom(msg.getPayload().toByteArray());
            mMsgType = ID_TRANSFER_APDU_RESP;
            switch(resMsg.getResponse()) {
            case RIL_SIM_SAP_APDU_RSP.RIL_E_SUCCESS:
                mResultCode = RESULT_OK;
                /* resMsg.getType is unused as the client knows the type of request used. */
                if(resMsg.hasApduResponse()){
                    mApduResp = resMsg.getApduResponse().toByteArray();
                }
                break;
            case RIL_SIM_SAP_APDU_RSP.RIL_E_GENERIC_FAILURE:
                mResultCode = RESULT_ERROR_NO_REASON;
                break;
            case RIL_SIM_SAP_APDU_RSP.RIL_E_SIM_ABSENT:
                mResultCode = RESULT_ERROR_CARD_NOT_ACCESSIBLE;
                break;
            case RIL_SIM_SAP_APDU_RSP.RIL_E_SIM_ALREADY_POWERED_OFF:
                mResultCode = RESULT_ERROR_CARD_POWERED_OFF;
                break;
            case RIL_SIM_SAP_APDU_RSP.RIL_E_SIM_NOT_READY:
                mResultCode = RESULT_ERROR_CARD_REMOVED;
                break;
            default:
                mResultCode = RESULT_ERROR_NO_REASON;
                break;
            }
            break;
        }
        case ID_SET_TRANSPORT_PROTOCOL_REQ:
        {
            RIL_SIM_SAP_SET_TRANSFER_PROTOCOL_RSP resMsg =
                        RIL_SIM_SAP_SET_TRANSFER_PROTOCOL_RSP.parseFrom(
                                msg.getPayload().toByteArray());
            mMsgType = ID_SET_TRANSPORT_PROTOCOL_RESP;
            switch(resMsg.getResponse()) {
            case RIL_SIM_SAP_SET_TRANSFER_PROTOCOL_RSP.RIL_E_SUCCESS:
                mResultCode = RESULT_OK;
                break;
            case RIL_SIM_SAP_SET_TRANSFER_PROTOCOL_RSP.RIL_E_GENERIC_FAILURE:
                mResultCode = RESULT_ERROR_NOT_SUPPORTED;
                break;
            case RIL_SIM_SAP_SET_TRANSFER_PROTOCOL_RSP.RIL_E_SIM_ABSENT:
                mResultCode = RESULT_ERROR_CARD_NOT_ACCESSIBLE;
                break;
            case RIL_SIM_SAP_SET_TRANSFER_PROTOCOL_RSP.RIL_E_SIM_ALREADY_POWERED_OFF:
                mResultCode = RESULT_ERROR_CARD_POWERED_OFF;
                break;
            case RIL_SIM_SAP_SET_TRANSFER_PROTOCOL_RSP.RIL_E_SIM_NOT_READY:
                mResultCode = RESULT_ERROR_CARD_REMOVED;
                break;
            default:
                mResultCode = RESULT_ERROR_NOT_SUPPORTED;
                break;
            }
            break;
        }
        case ID_TRANSFER_ATR_REQ:
        {
            RIL_SIM_SAP_TRANSFER_ATR_RSP resMsg =
                    RIL_SIM_SAP_TRANSFER_ATR_RSP.parseFrom(msg.getPayload().toByteArray());
            mMsgType =ID_TRANSFER_ATR_RESP;
            if(resMsg.hasAtr()) {
                mAtr = resMsg.getAtr().toByteArray();
            }
            switch(resMsg.getResponse()) {
            case RIL_SIM_SAP_TRANSFER_ATR_RSP.RIL_E_SUCCESS:
                mResultCode = RESULT_OK;
                break;
            case RIL_SIM_SAP_TRANSFER_ATR_RSP.RIL_E_GENERIC_FAILURE:
                mResultCode = RESULT_ERROR_NO_REASON;
                break;
            case RIL_SIM_SAP_TRANSFER_ATR_RSP.RIL_E_SIM_ABSENT:
                mResultCode = RESULT_ERROR_CARD_NOT_ACCESSIBLE;
                break;
            case RIL_SIM_SAP_TRANSFER_ATR_RSP.RIL_E_SIM_ALREADY_POWERED_OFF:
                mResultCode = RESULT_ERROR_CARD_POWERED_OFF;
                break;
            case RIL_SIM_SAP_TRANSFER_ATR_RSP.RIL_E_SIM_ALREADY_POWERED_ON:
                mResultCode = RESULT_ERROR_CARD_POWERED_ON;
                break;
            case RIL_SIM_SAP_TRANSFER_ATR_RSP.RIL_E_SIM_DATA_NOT_AVAILABLE:
                mResultCode = RESULT_ERROR_DATA_NOT_AVAILABLE;
                break;
            default:
                mResultCode = RESULT_ERROR_NO_REASON;
                break;
            }
            break;
        }
        case ID_POWER_SIM_OFF_REQ:
        {
            RIL_SIM_SAP_POWER_RSP resMsg =
                    RIL_SIM_SAP_POWER_RSP.parseFrom(msg.getPayload().toByteArray());
            mMsgType = ID_POWER_SIM_OFF_RESP;
            switch(resMsg.getResponse()) {
            case RIL_SIM_SAP_POWER_RSP.RIL_E_SUCCESS:
                mResultCode = RESULT_OK;
                break;
            case RIL_SIM_SAP_POWER_RSP.RIL_E_GENERIC_FAILURE:
                mResultCode = RESULT_ERROR_NO_REASON;
                break;
            case RIL_SIM_SAP_POWER_RSP.RIL_E_SIM_ABSENT:
                mResultCode = RESULT_ERROR_CARD_NOT_ACCESSIBLE;
                break;
            case RIL_SIM_SAP_POWER_RSP.RIL_E_SIM_ALREADY_POWERED_OFF:
                mResultCode = RESULT_ERROR_CARD_POWERED_OFF;
                break;
            case RIL_SIM_SAP_POWER_RSP.RIL_E_SIM_ALREADY_POWERED_ON:
                mResultCode = RESULT_ERROR_CARD_POWERED_ON;
                break;
            default:
                mResultCode = RESULT_ERROR_NO_REASON;
                break;
            }
            break;
        }
        case ID_POWER_SIM_ON_REQ:
        {
            RIL_SIM_SAP_POWER_RSP resMsg =
                    RIL_SIM_SAP_POWER_RSP.parseFrom(msg.getPayload().toByteArray());
            mMsgType = ID_POWER_SIM_ON_RESP;
            switch(resMsg.getResponse()) {
            case RIL_SIM_SAP_POWER_RSP.RIL_E_SUCCESS:
                mResultCode = RESULT_OK;
                break;
            case RIL_SIM_SAP_POWER_RSP.RIL_E_GENERIC_FAILURE:
                mResultCode = RESULT_ERROR_NO_REASON;
                break;
            case RIL_SIM_SAP_POWER_RSP.RIL_E_SIM_ABSENT:
                mResultCode = RESULT_ERROR_CARD_NOT_ACCESSIBLE;
                break;
            case RIL_SIM_SAP_POWER_RSP.RIL_E_SIM_ALREADY_POWERED_OFF:
                mResultCode = RESULT_ERROR_CARD_POWERED_OFF;
                break;
            case RIL_SIM_SAP_POWER_RSP.RIL_E_SIM_ALREADY_POWERED_ON:
                mResultCode = RESULT_ERROR_CARD_POWERED_ON;
                break;
            default:
                mResultCode = RESULT_ERROR_NO_REASON;
                break;
            }
            break;
        }
        case ID_RESET_SIM_REQ:
        {
            RIL_SIM_SAP_RESET_SIM_RSP resMsg =
                    RIL_SIM_SAP_RESET_SIM_RSP.parseFrom(msg.getPayload().toByteArray());
            mMsgType = ID_RESET_SIM_RESP;
            switch(resMsg.getResponse()) {
            case RIL_SIM_SAP_RESET_SIM_RSP.RIL_E_SUCCESS:
                mResultCode = RESULT_OK;
                break;
            case RIL_SIM_SAP_RESET_SIM_RSP.RIL_E_GENERIC_FAILURE:
                mResultCode = RESULT_ERROR_NO_REASON;
                break;
            case RIL_SIM_SAP_RESET_SIM_RSP.RIL_E_SIM_ABSENT:
                mResultCode = RESULT_ERROR_CARD_NOT_ACCESSIBLE;
                break;
            case RIL_SIM_SAP_RESET_SIM_RSP.RIL_E_SIM_ALREADY_POWERED_OFF:
                mResultCode = RESULT_ERROR_CARD_POWERED_OFF;
                break;
            default:
                mResultCode = RESULT_ERROR_NO_REASON;
                break;
            }
            break;
        }
        case ID_TRANSFER_CARD_READER_STATUS_REQ:
        {
            RIL_SIM_SAP_TRANSFER_CARD_READER_STATUS_RSP resMsg =
                    RIL_SIM_SAP_TRANSFER_CARD_READER_STATUS_RSP.parseFrom(
                            msg.getPayload().toByteArray());
            mMsgType = ID_TRANSFER_CARD_READER_STATUS_RESP;
            switch(resMsg.getResponse()) {
            case RIL_SIM_SAP_TRANSFER_CARD_READER_STATUS_RSP.RIL_E_SUCCESS:
                mResultCode = RESULT_OK;
                if(resMsg.hasCardReaderStatus()) {
                    mCardReaderStatus = resMsg.getCardReaderStatus();
                } else {
                    mResultCode = RESULT_ERROR_DATA_NOT_AVAILABLE;
                }
                break;
            case RIL_SIM_SAP_TRANSFER_CARD_READER_STATUS_RSP.RIL_E_GENERIC_FAILURE:
                mResultCode = RESULT_ERROR_NO_REASON;
                break;
            case RIL_SIM_SAP_TRANSFER_CARD_READER_STATUS_RSP.RIL_E_SIM_DATA_NOT_AVAILABLE:
                mResultCode = RESULT_ERROR_DATA_NOT_AVAILABLE;
                break;
            default:
                mResultCode = RESULT_ERROR_NO_REASON;
                break;
            }
            break;
        }

        case ID_RIL_SIM_ACCESS_TEST_REQ: // TODO: implement in RILD
            mMsgType = ID_RIL_SIM_ACCESS_TEST_RESP;
            break;
        default:
            Log.e(TAG, "Unknown request type: " + reqType);

        }
    }



    /* Map from RIL header error codes to SAP error codes */
    private static int mapRilErrorCode(int rilErrorCode) {
        switch(rilErrorCode) {
        case SapApi.RIL_E_SUCCESS:
            return RESULT_OK;
        case SapApi.RIL_E_CANCELLED:
            return RESULT_ERROR_NO_REASON;
        case SapApi.RIL_E_GENERIC_FAILURE:
            return RESULT_ERROR_NO_REASON;
        case SapApi.RIL_E_RADIO_NOT_AVAILABLE:
            return RESULT_ERROR_CARD_NOT_ACCESSIBLE;
        case SapApi.RIL_E_INVALID_PARAMETER:
            return RESULT_ERROR_NO_REASON;
        case SapApi.RIL_E_REQUEST_NOT_SUPPORTED:
            return RESULT_ERROR_NOT_SUPPORTED;
        default:
            return RESULT_ERROR_NO_REASON;
        }
    }



    public static String getMsgTypeName(int msgType) {
        if(DEBUG || VERBOSE) {
            switch (msgType)
            {
                case ID_CONNECT_REQ: return "ID_CONNECT_REQ";
                case ID_CONNECT_RESP: return "ID_CONNECT_RESP";
                case ID_DISCONNECT_REQ: return "ID_DISCONNECT_REQ";
                case ID_DISCONNECT_RESP: return "ID_DISCONNECT_RESP";
                case ID_DISCONNECT_IND: return "ID_DISCONNECT_IND";
                case ID_TRANSFER_APDU_REQ: return "ID_TRANSFER_APDU_REQ";
                case ID_TRANSFER_APDU_RESP: return "ID_TRANSFER_APDU_RESP";
                case ID_TRANSFER_ATR_REQ: return "ID_TRANSFER_ATR_REQ";
                case ID_TRANSFER_ATR_RESP: return "ID_TRANSFER_ATR_RESP";
                case ID_POWER_SIM_OFF_REQ: return "ID_POWER_SIM_OFF_REQ";
                case ID_POWER_SIM_OFF_RESP: return "ID_POWER_SIM_OFF_RESP";
                case ID_POWER_SIM_ON_REQ: return "ID_POWER_SIM_ON_REQ";
                case ID_POWER_SIM_ON_RESP: return "ID_POWER_SIM_ON_RESP";
                case ID_RESET_SIM_REQ: return "ID_RESET_SIM_REQ";
                case ID_RESET_SIM_RESP: return "ID_RESET_SIM_RESP";
                case ID_TRANSFER_CARD_READER_STATUS_REQ:
                    return "ID_TRANSFER_CARD_READER_STATUS_REQ";
                case ID_TRANSFER_CARD_READER_STATUS_RESP:
                    return "ID_TRANSFER_CARD_READER_STATUS_RESP";
                case ID_STATUS_IND: return "ID_STATUS_IND";
                case ID_ERROR_RESP: return "ID_ERROR_RESP";
                case ID_SET_TRANSPORT_PROTOCOL_REQ: return "ID_SET_TRANSPORT_PROTOCOL_REQ";
                case ID_SET_TRANSPORT_PROTOCOL_RESP: return "ID_SET_TRANSPORT_PROTOCOL_RESP";
                case ID_RIL_UNSOL_CONNECTED: return "ID_RIL_UNSOL_CONNECTED";
                case ID_RIL_UNKNOWN: return "ID_RIL_UNKNOWN";
                case ID_RIL_GET_SIM_STATUS_REQ: return "ID_RIL_GET_SIM_STATUS_REQ";
                case ID_RIL_SIM_ACCESS_TEST_REQ: return "ID_RIL_SIM_ACCESS_TEST_REQ";
                case ID_RIL_SIM_ACCESS_TEST_RESP: return "ID_RIL_SIM_ACCESS_TEST_RESP";
                default: return "Unknown Message Type (" + msgType + ")";
            }
        } else {
            return null;
        }
    }
}<|MERGE_RESOLUTION|>--- conflicted
+++ resolved
@@ -26,13 +26,8 @@
 public class SapMessage {
 
     public static final String TAG = "SapMessage";
-<<<<<<< HEAD
     public static final boolean DEBUG = Log.isLoggable(SapService.LOG_TAG, Log.DEBUG);
     public static final boolean VERBOSE = Log.isLoggable(SapService.LOG_TAG, Log.VERBOSE);
-=======
-    public static final boolean DEBUG = SapService.DEBUG;
-    public static final boolean VERBOSE = SapService.VERBOSE;
->>>>>>> b211df6f
     public static final boolean TEST = false;
 
     /* Message IDs - SAP specification */
@@ -460,28 +455,15 @@
         int paramLength;
         boolean success = true;
         int skipLen = 0;
-<<<<<<< HEAD
-=======
-
->>>>>>> b211df6f
         for(int i = 0; i < count; i++) {
             paramId = is.read();
             is.read(); // Skip the reserved byte
             paramLength = is.read();
             paramLength = paramLength << 8 | is.read();
-<<<<<<< HEAD
             // As per SAP spec padding should be 0-3 bytes
             if ((paramLength % 4) != 0)
                 skipLen = 4 - (paramLength % 4);
             if(VERBOSE) Log.v(TAG, "parsing paramId: " + paramId + " with length: " + paramLength);
-=======
-
-            // As per SAP spec padding should be 0-3 bytes
-            if ((paramLength % 4) != 0)
-                skipLen = 4 - (paramLength % 4);
-
-            if(VERBOSE) Log.i(TAG, "parsing paramId: " + paramId + " with length: " + paramLength);
->>>>>>> b211df6f
             switch(paramId) {
             case PARAM_MAX_MSG_SIZE_ID:
                 if(paramLength != PARAM_MAX_MSG_SIZE_LENGTH) {
