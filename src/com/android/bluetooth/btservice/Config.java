--- conflicted
+++ resolved
@@ -97,13 +97,9 @@
         ArrayList<Class> profiles = new ArrayList<Class>(PROFILE_SERVICES.length);
         for (int i=0; i < PROFILE_SERVICES_FLAG.length; i++) {
             boolean supported = resources.getBoolean(PROFILE_SERVICES_FLAG[i]);
-<<<<<<< HEAD
-            if (supported) {
+            if (supported && !isProfileDisabled(ctx, PROFILE_SERVICES[i])) {
                 if(!addAudioProfiles(PROFILE_SERVICES[i].getSimpleName()))
                     continue;
-=======
-            if (supported && !isProfileDisabled(ctx, PROFILE_SERVICES[i])) {
->>>>>>> 1983bccf
                 Log.d(TAG, "Adding " + PROFILE_SERVICES[i].getSimpleName());
                 profiles.add(PROFILE_SERVICES[i]);
             }
