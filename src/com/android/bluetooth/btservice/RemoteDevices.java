--- conflicted
+++ resolved
@@ -245,14 +245,9 @@
         DeviceProperties prop = getDeviceProperties(device);
         Intent intent = new Intent(BluetoothDevice.ACTION_UUID);
         intent.putExtra(BluetoothDevice.EXTRA_DEVICE, device);
-<<<<<<< HEAD
-        intent.putExtra(BluetoothDevice.EXTRA_UUID, prop == null? null: prop.mUuids);
-        mAdapterService.initProfilePriorities(device, prop == null? null: prop.mUuids);
-=======
         intent.putExtra(BluetoothDevice.EXTRA_UUID, prop == null ? null : prop.mUuids);
         mAdapterService.initProfilePriorities(device, prop == null ? null : prop.mUuids);
 
->>>>>>> 971d02c0
         mAdapterService.sendBroadcast(intent, AdapterService.BLUETOOTH_ADMIN_PERM);
 
         //Remove the outstanding UUID request
