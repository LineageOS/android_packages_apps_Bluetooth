/*
 * Copyright (C) 2012-2014 The Android Open Source Project
 *
 * Licensed under the Apache License, Version 2.0 (the "License");
 * you may not use this file except in compliance with the License.
 * You may obtain a copy of the License at
 *
 *      http://www.apache.org/licenses/LICENSE-2.0
 *
 * Unless required by applicable law or agreed to in writing, software
 * distributed under the License is distributed on an "AS IS" BASIS,
 * WITHOUT WARRANTIES OR CONDITIONS OF ANY KIND, either express or implied.
 * See the License for the specific language governing permissions and
 * limitations under the License.
 */

package com.android.bluetooth.btservice;

import android.bluetooth.BluetoothAdapter;
import android.bluetooth.BluetoothClass;
import android.bluetooth.BluetoothDevice;
import android.content.Intent;
import android.os.Handler;
import android.os.Message;
import android.os.ParcelUuid;
import android.util.Log;

import com.android.bluetooth.Utils;

import java.util.concurrent.atomic.AtomicInteger;
import java.util.ArrayList;
import java.util.HashMap;
import java.util.LinkedList;
import java.util.Queue;

final class RemoteDevices {
    private static final boolean DBG = false;
    private static final String TAG = "BluetoothRemoteDevices";

    // Maximum number of device properties to remember
    private static final int MAX_DEVICE_QUEUE_SIZE = 200;

    private static BluetoothAdapter mAdapter;
    private static AdapterService mAdapterService;
    private static ArrayList<BluetoothDevice> mSdpTracker;
    private Object mObject = new Object();

    private static final int UUID_INTENT_DELAY = 6000;
    private static final int MESSAGE_UUID_INTENT = 1;

    private HashMap<String, DeviceProperties> mDevices;
    private Queue<String> mDeviceQueue;

    RemoteDevices(AdapterService service) {
        mAdapter = BluetoothAdapter.getDefaultAdapter();
        mAdapterService = service;
        mSdpTracker = new ArrayList<BluetoothDevice>();
        mDevices = new HashMap<String, DeviceProperties>();
        mDeviceQueue = new LinkedList<String>();
    }


    void cleanup() {
        if (mSdpTracker !=null)
            mSdpTracker.clear();

        if (mDevices != null)
            mDevices.clear();

        if (mDeviceQueue != null)
            mDeviceQueue.clear();
    }

    @Override
    public Object clone() throws CloneNotSupportedException {
        throw new CloneNotSupportedException();
    }

    DeviceProperties getDeviceProperties(BluetoothDevice device) {
        synchronized (mDevices) {
            return mDevices.get(device.getAddress());
        }
    }

    BluetoothDevice getDevice(byte[] address) {
<<<<<<< HEAD
        synchronized (mDevices) {
            for (BluetoothDevice dev : mDevices.keySet()) {
                if (dev.getAddress().equals(Utils.getAddressStringFromByte(address))) {
                    return dev;
                }
            }
        }
        return null;
=======
        DeviceProperties prop = mDevices.get(Utils.getAddressStringFromByte(address));
        if (prop == null)
           return null;
        return prop.getDevice();
>>>>>>> 1c40f921
    }

    DeviceProperties addDeviceProperties(byte[] address) {
        synchronized (mDevices) {
            DeviceProperties prop = new DeviceProperties();
            prop.mDevice = mAdapter.getRemoteDevice(Utils.getAddressStringFromByte(address));
            prop.mAddress = address;
            String key = Utils.getAddressStringFromByte(address);
            DeviceProperties pv = mDevices.put(key, prop);

            if (pv == null) {
                mDeviceQueue.offer(key);
                if (mDeviceQueue.size() > MAX_DEVICE_QUEUE_SIZE) {
                    String deleteKey = mDeviceQueue.poll();
                    for (BluetoothDevice device : mAdapterService.getBondedDevices()) {
                        if (device.getAddress().equals(deleteKey)) return prop;
                    }
                    debugLog("Removing device " + deleteKey + " from property map");
                    mDevices.remove(deleteKey);
                }
            }
            return prop;
        }
    }

    class DeviceProperties {
        private String mName;
        private byte[] mAddress;
        private int mBluetoothClass;
        private short mRssi;
        private ParcelUuid[] mUuids;
        private int mDeviceType;
        private String mAlias;
        private int mBondState;
        private BluetoothDevice mDevice;

        DeviceProperties() {
            mBondState = BluetoothDevice.BOND_NONE;
        }

        /**
         * @return the mName
         */
        String getName() {
            synchronized (mObject) {
                return mName;
            }
        }

        /**
         * @return the mClass
         */
        int getBluetoothClass() {
            synchronized (mObject) {
                return mBluetoothClass;
            }
        }

        /**
         * @return the mUuids
         */
        ParcelUuid[] getUuids() {
            synchronized (mObject) {
                return mUuids;
            }
        }

        /**
         * @return the mAddress
         */
        byte[] getAddress() {
            synchronized (mObject) {
                return mAddress;
            }
        }

        /**
         * @return the mDevice
         */
        BluetoothDevice getDevice() {
            synchronized (mObject) {
                return mDevice;
            }
        }

        /**
         * @return mRssi
         */
        short getRssi() {
            synchronized (mObject) {
                return mRssi;
            }
        }

        /**
         * @return mDeviceType
         */
        int getDeviceType() {
            synchronized (mObject) {
                return mDeviceType;
            }
        }

        /**
         * @return the mAlias
         */
        String getAlias() {
            synchronized (mObject) {
                return mAlias;
            }
        }

        /**
         * @param mAlias the mAlias to set
         */
        void setAlias(BluetoothDevice device, String mAlias) {
            synchronized (mObject) {
                this.mAlias = mAlias;
                mAdapterService.setDevicePropertyNative(mAddress,
                    AbstractionLayer.BT_PROPERTY_REMOTE_FRIENDLY_NAME, mAlias.getBytes());
                Intent intent = new Intent(BluetoothDevice.ACTION_ALIAS_CHANGED);
                intent.putExtra(BluetoothDevice.EXTRA_DEVICE, device);
                intent.putExtra(BluetoothDevice.EXTRA_NAME, mAlias);
                mAdapterService.sendBroadcast(intent, AdapterService.BLUETOOTH_PERM);
            }
        }

        /**
         * @param mBondState the mBondState to set
         */
        void setBondState(int mBondState) {
            synchronized (mObject) {
                this.mBondState = mBondState;
                if (mBondState == BluetoothDevice.BOND_NONE)
                {
                    /* Clearing the Uuids local copy when the device is unpaired. If not cleared,
                    cachedBluetoothDevice issued a connect using the local cached copy of uuids,
                    without waiting for the ACTION_UUID intent.
                    This was resulting in multiple calls to connect().*/
                    mUuids = null;
                }
            }
        }

        /**
         * @return the mBondState
         */
        int getBondState() {
            synchronized (mObject) {
                return mBondState;
            }
        }
    }

    private void sendUuidIntent(BluetoothDevice device) {
        DeviceProperties prop = getDeviceProperties(device);
        Intent intent = new Intent(BluetoothDevice.ACTION_UUID);
        intent.putExtra(BluetoothDevice.EXTRA_DEVICE, device);
        intent.putExtra(BluetoothDevice.EXTRA_UUID, prop == null? null: prop.mUuids);
        mAdapterService.initProfilePriorities(device, prop == null? null: prop.mUuids);
        mAdapterService.sendBroadcast(intent, AdapterService.BLUETOOTH_ADMIN_PERM);

        //Remove the outstanding UUID request
        mSdpTracker.remove(device);
    }


    void devicePropertyChangedCallback(byte[] address, int[] types, byte[][] values) {
        Intent intent;
        byte[] val;
        int type;
        BluetoothDevice bdDevice = getDevice(address);
        DeviceProperties device;
        if (bdDevice == null) {
            debugLog("Added new device property");
            device = addDeviceProperties(address);
            bdDevice = getDevice(address);
        } else {
            device = getDeviceProperties(bdDevice);
        }

<<<<<<< HEAD
        for (int j = 0; j < types.length && device != null; j++) {
=======
        if (types.length <= 0) {
            errorLog("No properties to update");
            return;
        }

        for (int j = 0; j < types.length; j++) {
>>>>>>> 1c40f921
            type = types[j];
            val = values[j];
            if (val.length <= 0)
                errorLog("devicePropertyChangedCallback: bdDevice: " + bdDevice
                        + ", value is empty for type: " + type);
            else {
                synchronized(mObject) {
                    debugLog("Property type: " + type);
                    switch (type) {
                        case AbstractionLayer.BT_PROPERTY_BDNAME:
                            device.mName = new String(val);
                            intent = new Intent(BluetoothDevice.ACTION_NAME_CHANGED);
                            intent.putExtra(BluetoothDevice.EXTRA_DEVICE, bdDevice);
                            intent.putExtra(BluetoothDevice.EXTRA_NAME, device.mName);
                            intent.addFlags(Intent.FLAG_RECEIVER_REGISTERED_ONLY_BEFORE_BOOT);
                            mAdapterService.sendBroadcast(intent, mAdapterService.BLUETOOTH_PERM);
                            debugLog("Remote Device name is: " + device.mName);
                            break;
                        case AbstractionLayer.BT_PROPERTY_REMOTE_FRIENDLY_NAME:
                            if (device.mAlias != null) {
                                System.arraycopy(val, 0, device.mAlias, 0, val.length);
                            }
                            else {
                                device.mAlias = new String(val);
                            }
                            break;
                        case AbstractionLayer.BT_PROPERTY_BDADDR:
                            device.mAddress = val;
                            debugLog("Remote Address is:" + Utils.getAddressStringFromByte(val));
                            break;
                        case AbstractionLayer.BT_PROPERTY_CLASS_OF_DEVICE:
                            device.mBluetoothClass =  Utils.byteArrayToInt(val);
                            intent = new Intent(BluetoothDevice.ACTION_CLASS_CHANGED);
                            intent.putExtra(BluetoothDevice.EXTRA_DEVICE, bdDevice);
                            intent.putExtra(BluetoothDevice.EXTRA_CLASS,
                                    new BluetoothClass(device.mBluetoothClass));
                            intent.addFlags(Intent.FLAG_RECEIVER_REGISTERED_ONLY_BEFORE_BOOT);
                            mAdapterService.sendBroadcast(intent, mAdapterService.BLUETOOTH_PERM);
                            debugLog("Remote class is:" + device.mBluetoothClass);
                            break;
                        case AbstractionLayer.BT_PROPERTY_UUIDS:
                            int numUuids = val.length/AbstractionLayer.BT_UUID_SIZE;
                            int state = mAdapterService.getState();
                            device.mUuids = Utils.byteArrayToUuid(val);
                            if (state == BluetoothAdapter.STATE_ON)
                                sendUuidIntent(bdDevice);
                            break;
                        case AbstractionLayer.BT_PROPERTY_TYPE_OF_DEVICE:
                            // The device type from hal layer, defined in bluetooth.h,
                            // matches the type defined in BluetoothDevice.java
                            device.mDeviceType = Utils.byteArrayToInt(val);
                            break;
                        case AbstractionLayer.BT_PROPERTY_REMOTE_RSSI:
                            // RSSI from hal is in one byte
                            device.mRssi = val[0];
                            break;
                    }
                }
            }
        }
    }

    void deviceFoundCallback(byte[] address) {
        // The device properties are already registered - we can send the intent
        // now
        BluetoothDevice device = getDevice(address);
        debugLog("deviceFoundCallback: Remote Address is:" + device);
        DeviceProperties deviceProp = getDeviceProperties(device);
        if (deviceProp == null) {
            errorLog("Device Properties is null for Device:" + device);
            return;
        }

        Intent intent = new Intent(BluetoothDevice.ACTION_FOUND);
        intent.putExtra(BluetoothDevice.EXTRA_DEVICE, device);
        intent.putExtra(BluetoothDevice.EXTRA_CLASS,
                new BluetoothClass(deviceProp.mBluetoothClass));
        intent.putExtra(BluetoothDevice.EXTRA_RSSI, deviceProp.mRssi);
        intent.putExtra(BluetoothDevice.EXTRA_NAME, deviceProp.mName);

        mAdapterService.sendBroadcastMultiplePermissions(intent,
                new String[] {AdapterService.BLUETOOTH_PERM,
                        android.Manifest.permission.ACCESS_COARSE_LOCATION});
    }

    void aclStateChangeCallback(int status, byte[] address, int newState) {
        BluetoothDevice device = getDevice(address);

        if (device == null) {
            errorLog("aclStateChangeCallback: Device is NULL");
            return;
        }
        int state = mAdapterService.getState();
        Log.e(TAG, "state" + state + "newState" + newState);

        DeviceProperties prop = getDeviceProperties(device);
        if (prop == null) {
 //         errorLog("aclStateChangeCallback reported unknown device " + Arrays.toString(address));
        }
        Intent intent = null;
        if (newState == AbstractionLayer.BT_ACL_STATE_CONNECTED) {
            if (state == BluetoothAdapter.STATE_ON || state == BluetoothAdapter.STATE_TURNING_ON) {
                intent = new Intent(BluetoothDevice.ACTION_ACL_CONNECTED);
            } else if (state == BluetoothAdapter.STATE_BLE_ON || state == BluetoothAdapter.STATE_BLE_TURNING_ON) {
                intent = new Intent(BluetoothAdapter.ACTION_BLE_ACL_CONNECTED);
            }
            debugLog("aclStateChangeCallback: State:Connected to Device:" + device);
        } else {
            if (state == BluetoothAdapter.STATE_ON || state == BluetoothAdapter.STATE_TURNING_OFF) {
                intent = new Intent(BluetoothDevice.ACTION_ACL_DISCONNECTED);
            } else if (state == BluetoothAdapter.STATE_BLE_ON || state == BluetoothAdapter.STATE_BLE_TURNING_OFF) {
                intent = new Intent(BluetoothAdapter.ACTION_BLE_ACL_DISCONNECTED);
            }
            debugLog("aclStateChangeCallback: State:DisConnected to Device:" + device);
        }
        intent.putExtra(BluetoothDevice.EXTRA_DEVICE, device);
        intent.addFlags(Intent.FLAG_RECEIVER_REGISTERED_ONLY_BEFORE_BOOT);
        mAdapterService.sendBroadcast(intent, mAdapterService.BLUETOOTH_PERM);
    }


    void fetchUuids(BluetoothDevice device) {
        if (mSdpTracker.contains(device)) return;
        mSdpTracker.add(device);

        Message message = mHandler.obtainMessage(MESSAGE_UUID_INTENT);
        message.obj = device;
        mHandler.sendMessageDelayed(message, UUID_INTENT_DELAY);

        mAdapterService.getRemoteServicesNative(Utils.getBytesFromAddress(device.getAddress()));
    }

    void updateUuids(BluetoothDevice device) {

        Message message = mHandler.obtainMessage(MESSAGE_UUID_INTENT);
        message.obj = device;
        mHandler.sendMessage(message);

    }

    private final Handler mHandler = new Handler() {
        @Override
        public void handleMessage(Message msg) {
            switch (msg.what) {
            case MESSAGE_UUID_INTENT:
                BluetoothDevice device = (BluetoothDevice)msg.obj;
                if (device != null) {
                    sendUuidIntent(device);
                }
                break;
            }
        }
    };

    private void errorLog(String msg) {
        Log.e(TAG, msg);
    }

    private void debugLog(String msg) {
        if (DBG) Log.d(TAG, msg);
    }

    private void infoLog(String msg) {
        if (DBG) Log.i(TAG, msg);
    }

    private void warnLog(String msg) {
        Log.w(TAG, msg);
    }

}<|MERGE_RESOLUTION|>--- conflicted
+++ resolved
@@ -83,21 +83,10 @@
     }
 
     BluetoothDevice getDevice(byte[] address) {
-<<<<<<< HEAD
-        synchronized (mDevices) {
-            for (BluetoothDevice dev : mDevices.keySet()) {
-                if (dev.getAddress().equals(Utils.getAddressStringFromByte(address))) {
-                    return dev;
-                }
-            }
-        }
-        return null;
-=======
         DeviceProperties prop = mDevices.get(Utils.getAddressStringFromByte(address));
         if (prop == null)
            return null;
         return prop.getDevice();
->>>>>>> 1c40f921
     }
 
     DeviceProperties addDeviceProperties(byte[] address) {
@@ -279,16 +268,7 @@
             device = getDeviceProperties(bdDevice);
         }
 
-<<<<<<< HEAD
         for (int j = 0; j < types.length && device != null; j++) {
-=======
-        if (types.length <= 0) {
-            errorLog("No properties to update");
-            return;
-        }
-
-        for (int j = 0; j < types.length; j++) {
->>>>>>> 1c40f921
             type = types[j];
             val = values[j];
             if (val.length <= 0)
