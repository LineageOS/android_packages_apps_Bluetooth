--- conflicted
+++ resolved
@@ -75,21 +75,13 @@
     }
 
     BluetoothDevice getDevice(byte[] address) {
-<<<<<<< HEAD
         synchronized (mDevices) {
-            for (BluetoothDevice dev : mDevices.keySet()) {
-                if (dev.getAddress().equals(Utils.getAddressStringFromByte(address))) {
-                    return dev;
-                }
+            DeviceProperties p = mDevices.get(Utils.getAddressStringFromByte(address));
+            if (p != null) {
+                return p.getDevice();
             }
         }
         return null;
-=======
-        DeviceProperties prop = mDevices.get(Utils.getAddressStringFromByte(address));
-        if (prop == null)
-           return null;
-        return prop.getDevice();
->>>>>>> 00f33075
     }
 
     DeviceProperties addDeviceProperties(byte[] address) {
