--- conflicted
+++ resolved
@@ -1804,10 +1804,7 @@
 
         // check for MTP now
         if((hfConnDevList.isEmpty() || !(hfConnDevList.contains(device))) &&
-<<<<<<< HEAD
-=======
             (hsService != null) &&
->>>>>>> aefbc8ce
             (hsService.getPriority(device) >= BluetoothProfile.PRIORITY_ON) &&
             (a2dpConnected || (a2dpService.getPriority(device) == BluetoothProfile.PRIORITY_OFF))) {
             int maxHfpConnectionSysProp =
@@ -1828,10 +1825,7 @@
             }
         }
         else if((a2dpConnDevList.isEmpty() || !(a2dpConnDevList.contains(device))) &&
-<<<<<<< HEAD
-=======
             (a2dpService != null) &&
->>>>>>> aefbc8ce
             (a2dpService.getPriority(device) >= BluetoothProfile.PRIORITY_ON) &&
             (hsConnected || (hsService.getPriority(device) == BluetoothProfile.PRIORITY_OFF))) {
             int maxA2dpConnectionSysProp =
