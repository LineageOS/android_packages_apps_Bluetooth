--- conflicted
+++ resolved
@@ -538,12 +538,10 @@
         registerReceiver(mAlarmBroadcastReceiver, new IntentFilter(ACTION_ALARM_WAKEUP));
         mProfileObserver = new ProfileObserver(getApplicationContext(), this, new Handler());
         mProfileObserver.start();
-<<<<<<< HEAD
+
         mVendor.init();
-=======
 
         setAdapterService(this);
->>>>>>> 00f33075
     }
 
     @Override
