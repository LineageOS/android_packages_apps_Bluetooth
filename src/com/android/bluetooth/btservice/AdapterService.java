/*
 * Copyright (C) 2013 The Linux Foundation. All rights reserved
 * Not a Contribution.
 * Copyright (C) 2012 The Android Open Source Project
 * Copyright (C) 2013-14 The Linux Foundation. All rights reserved
 *
 * Licensed under the Apache License, Version 2.0 (the "License");
 * you may not use this file except in compliance with the License.
 * You may obtain a copy of the License at
 *
 *      http://www.apache.org/licenses/LICENSE-2.0
 *
 * Unless required by applicable law or agreed to in writing, software
 * distributed under the License is distributed on an "AS IS" BASIS,
 * WITHOUT WARRANTIES OR CONDITIONS OF ANY KIND, either express or implied.
 * See the License for the specific language governing permissions and
 * limitations under the License.
 */

/**
 * @hide
 */

package com.android.bluetooth.btservice;

import android.app.AlarmManager;
import android.app.Application;
import android.app.PendingIntent;
import android.app.Service;
import android.bluetooth.BluetoothAdapter;
import android.bluetooth.BluetoothDevice;
import android.bluetooth.BluetoothRemoteDiRecord;
import android.bluetooth.BluetoothProfile;
import android.bluetooth.BluetoothUuid;
import android.bluetooth.IBluetooth;
import android.bluetooth.IBluetoothCallback;
import android.bluetooth.IBluetoothManager;
import android.bluetooth.IBluetoothManagerCallback;
import android.bluetooth.BluetoothActivityEnergyInfo;
import android.content.BroadcastReceiver;
import android.content.ContentResolver;
import android.content.Context;
import android.content.Intent;
import android.content.IntentFilter;
import android.content.SharedPreferences;
import android.os.Binder;
import android.os.Bundle;
import android.os.Handler;
import android.os.IBinder;
import android.os.Message;
import android.os.ParcelFileDescriptor;
import android.os.ParcelUuid;
import android.os.PowerManager;
import android.os.Process;
import android.os.RemoteCallbackList;
import android.os.RemoteException;
import android.os.SystemClock;
import android.os.SystemProperties;
import android.provider.Settings;
import android.util.EventLog;
import android.util.Log;
import android.util.Pair;

import com.android.bluetooth.a2dp.A2dpService;
import com.android.bluetooth.a2dp.A2dpSinkService;
import com.android.bluetooth.hid.HidService;
import com.android.bluetooth.hid.HidDevService;
import com.android.bluetooth.hfp.HeadsetService;
import com.android.bluetooth.hdp.HealthService;
import com.android.bluetooth.hfpclient.HeadsetClientService;
import com.android.bluetooth.pan.PanService;
import com.android.bluetooth.Utils;
import com.android.bluetooth.btservice.RemoteDevices.DeviceProperties;
import com.android.internal.R;

import java.io.FileDescriptor;
import java.io.IOException;
import java.util.ArrayList;
import java.util.HashMap;
import java.util.HashSet;
import java.util.Set;
import java.util.Map;
import java.util.Iterator;
import java.util.Map.Entry;
import java.util.List;

import android.content.pm.PackageManager;
import android.os.ServiceManager;

public class AdapterService extends Service {
    private static final String TAG = "BluetoothAdapterService";
    private static final boolean DBG = false;
    private static final boolean TRACE_REF = true;
    private static final int MIN_ADVT_INSTANCES_FOR_MA = 5;
    private static final int MIN_OFFLOADED_FILTERS = 10;
    private static final int MIN_OFFLOADED_SCAN_STORAGE_BYTES = 2048;
    private static final String delayConnectTimeoutDevice[] = {"00:23:3D"}; // volkswagen carkit
    //For Debugging only
    private static int sRefCount=0;

    private int mStackReportedState;
    private int mTxTimeTotalMs;
    private int mRxTimeTotalMs;
    private int mIdleTimeTotalMs;
    private int mEnergyUsedTotalVoltAmpSecMicro;

    private final ArrayList<ProfileService> mProfiles = new ArrayList<ProfileService>();

    public static final String ACTION_LOAD_ADAPTER_PROPERTIES =
        "com.android.bluetooth.btservice.action.LOAD_ADAPTER_PROPERTIES";
    public static final String ACTION_SERVICE_STATE_CHANGED =
        "com.android.bluetooth.btservice.action.STATE_CHANGED";
    public static final String EXTRA_ACTION="action";
    public static final int PROFILE_CONN_CONNECTED  = 1;
    public static final int PROFILE_CONN_REJECTED  = 2;

    private static final String ACTION_ALARM_WAKEUP =
        "com.android.bluetooth.btservice.action.ALARM_WAKEUP";

    static final ParcelUuid[] A2DP_SOURCE_SINK_UUIDS = {
        BluetoothUuid.AudioSource,
        BluetoothUuid.AudioSink
    };
    static final String BLUETOOTH_ADMIN_PERM =
        android.Manifest.permission.BLUETOOTH_ADMIN;
    public static final String BLUETOOTH_PRIVILEGED =
                android.Manifest.permission.BLUETOOTH_PRIVILEGED;
    static final String BLUETOOTH_PERM = android.Manifest.permission.BLUETOOTH;
    static final String RECEIVE_MAP_PERM = android.Manifest.permission.RECEIVE_BLUETOOTH_MAP;

    private static final String PHONEBOOK_ACCESS_PERMISSION_PREFERENCE_FILE =
            "phonebook_access_permission";
    private static final String MESSAGE_ACCESS_PERMISSION_PREFERENCE_FILE =
            "message_access_permission";

    private static final int ADAPTER_SERVICE_TYPE=Service.START_STICKY;

    static {
        System.load("/system/lib/libbluetooth_jni.so");
        classInitNative();
    }
    private static AdapterService sAdapterService;
    public static synchronized AdapterService getAdapterService(){
        if (sAdapterService != null && !sAdapterService.mCleaningUp) {
            Log.d(TAG, "getAdapterService() - returning " + sAdapterService);
            return sAdapterService;
        }
        if (DBG)  {
            if (sAdapterService == null) {
                Log.d(TAG, "getAdapterService() - Service not available");
            } else if (sAdapterService.mCleaningUp) {
                Log.d(TAG,"getAdapterService() - Service is cleaning up");
            }
        }
        return null;
    }

    private static synchronized void setAdapterService(AdapterService instance) {
        if (instance != null && !instance.mCleaningUp) {
            if (DBG) Log.d(TAG, "setAdapterService() - set to: " + sAdapterService);
            sAdapterService = instance;
        } else {
            if (DBG)  {
                if (sAdapterService == null) {
                    Log.d(TAG, "setAdapterService() - Service not available");
                } else if (sAdapterService.mCleaningUp) {
                    Log.d(TAG,"setAdapterService() - Service is cleaning up");
                }
            }
        }
    }

    private static synchronized void clearAdapterService() {
        sAdapterService = null;
    }

    private AdapterProperties mAdapterProperties;
    private AdapterState mAdapterStateMachine;
    private BondStateMachine mBondStateMachine;
    private JniCallbacks mJniCallbacks;
    private RemoteDevices mRemoteDevices;
    private boolean mProfilesStarted;
    private boolean mNativeAvailable;
    private boolean mCleaningUp;
    private HashMap<String,Integer> mProfileServicesState = new HashMap<String,Integer>();
    private RemoteCallbackList<IBluetoothCallback> mCallbacks;//Only BluetoothManagerService should be registered
    private int mCurrentRequestId;
    private boolean mQuietmode = false;

    private AlarmManager mAlarmManager;
    private PendingIntent mPendingAlarm;
    private PowerManager mPowerManager;
    private PowerManager.WakeLock mWakeLock;
    private String mWakeLockName;
    private HashSet<String> mDisabledProfiles = new HashSet<String>();

    public AdapterService() {
        super();
        if (TRACE_REF) {
            synchronized (AdapterService.class) {
                sRefCount++;
                debugLog("AdapterService() - REFCOUNT: CREATED. INSTANCE_COUNT" + sRefCount);
            }
        }
    }

    public void onProfileConnectionStateChanged(BluetoothDevice device, int profileId, int newState, int prevState) {
        Message m = mHandler.obtainMessage(MESSAGE_PROFILE_CONNECTION_STATE_CHANGED);
        m.obj = device;
        m.arg1 = profileId;
        m.arg2 = newState;
        Bundle b = new Bundle(1);
        b.putInt("prevState", prevState);
        m.setData(b);
        mHandler.sendMessage(m);
    }

    public void initProfilePriorities(BluetoothDevice device, ParcelUuid[] mUuids) {
        if(mUuids == null) return;
        Message m = mHandler.obtainMessage(MESSAGE_PROFILE_INIT_PRIORITIES);
        m.obj = device;
        m.arg1 = mUuids.length;
        Bundle b = new Bundle(1);
        for(int i=0; i<mUuids.length; i++) {
            b.putParcelable("uuids" + i, mUuids[i]);
        }
        m.setData(b);
        mHandler.sendMessage(m);
    }

    private void processInitProfilePriorities (BluetoothDevice device, ParcelUuid[] uuids){
        HidService hidService = HidService.getHidService();
        A2dpService a2dpService = A2dpService.getA2dpService();
        A2dpSinkService a2dpSinkService = A2dpSinkService.getA2dpSinkService();
        HeadsetService headsetService = HeadsetService.getHeadsetService();

        // Set profile priorities only for the profiles discovered on the remote device.
        // This avoids needless auto-connect attempts to profiles non-existent on the remote device
        if ((hidService != null) &&
            (BluetoothUuid.isUuidPresent(uuids, BluetoothUuid.Hid) ||
             BluetoothUuid.isUuidPresent(uuids, BluetoothUuid.Hogp)) &&
            (hidService.getPriority(device) == BluetoothProfile.PRIORITY_UNDEFINED)){
            hidService.setPriority(device,BluetoothProfile.PRIORITY_ON);
        }

        // If we do not have a stored priority for A2DP then default to on.
        if ((a2dpService != null) &&
            ((BluetoothUuid.isUuidPresent(uuids, BluetoothUuid.AudioSink) ||
            BluetoothUuid.isUuidPresent(uuids, BluetoothUuid.AdvAudioDist)) &&
            (a2dpService.getPriority(device) == BluetoothProfile.PRIORITY_UNDEFINED))){
            a2dpService.setPriority(device,BluetoothProfile.PRIORITY_ON);
        }

        if ((a2dpSinkService != null) &&
            ((BluetoothUuid.isUuidPresent(uuids, BluetoothUuid.AudioSource) ||
                BluetoothUuid.isUuidPresent(uuids, BluetoothUuid.AdvAudioDist)) &&
            (a2dpSinkService.getPriority(device) == BluetoothProfile.PRIORITY_UNDEFINED))){
            a2dpSinkService.setPriority(device,BluetoothProfile.PRIORITY_ON);
        }

        if ((headsetService != null) &&
            ((BluetoothUuid.isUuidPresent(uuids, BluetoothUuid.HSP) ||
                    BluetoothUuid.isUuidPresent(uuids, BluetoothUuid.Handsfree)) &&
            (headsetService.getPriority(device) == BluetoothProfile.PRIORITY_UNDEFINED))){
            headsetService.setPriority(device,BluetoothProfile.PRIORITY_ON);
        }
    }

    private void processProfileStateChanged(BluetoothDevice device, int profileId, int newState, int prevState) {
        if (((profileId == BluetoothProfile.A2DP) ||(profileId == BluetoothProfile.HEADSET)) &&
             (newState == BluetoothProfile.STATE_CONNECTED)){
            debugLog( "Profile connected. Schedule missing profile connection if any");
            connectOtherProfile(device, PROFILE_CONN_CONNECTED);
            setProfileAutoConnectionPriority(device, profileId);
        }
        if ((profileId == BluetoothProfile.A2DP_SINK) && (newState == BluetoothProfile.STATE_CONNECTED)) {
            setProfileAutoConnectionPriority(device, profileId);
        }
        IBluetooth.Stub binder = mBinder;
        if (binder != null) {
            try {
                binder.sendConnectionStateChange(device, profileId, newState,prevState);
            } catch (RemoteException re) {
                errorLog("" + re);
            }
        }
    }

    public void addProfile(ProfileService profile) {
        synchronized (mProfiles) {
            mProfiles.add(profile);
        }
    }

    public void removeProfile(ProfileService profile) {
        synchronized (mProfiles) {
            mProfiles.remove(profile);
        }
    }

    public void onProfileServiceStateChanged(String serviceName, int state) {
        Message m = mHandler.obtainMessage(MESSAGE_PROFILE_SERVICE_STATE_CHANGED);
        m.obj=serviceName;
        m.arg1 = state;
        mHandler.sendMessage(m);
    }

    private void processProfileServiceStateChanged(String serviceName, int state) {
        boolean doUpdate=false;
        boolean isTurningOn;
        boolean isTurningOff;

        synchronized (mProfileServicesState) {
            Integer prevState = mProfileServicesState.get(serviceName);
            if (prevState != null && prevState != state) {
                mProfileServicesState.put(serviceName,state);
                doUpdate=true;
            }
        }
        debugLog("onProfileServiceStateChange() serviceName=" + serviceName
            + ", state=" + state +", doUpdate=" + doUpdate);

        if (!doUpdate) {
            return;
        }

        synchronized (mAdapterStateMachine) {
            isTurningOff = mAdapterStateMachine.isTurningOff();
            isTurningOn = mAdapterStateMachine.isTurningOn();
        }

        if (isTurningOff) {
            //Process stop or disable pending
            //Check if all services are stopped if so, do cleanup
            synchronized (mProfileServicesState) {
                Iterator<Map.Entry<String,Integer>> i = mProfileServicesState.entrySet().iterator();
                while (i.hasNext()) {
                    Map.Entry<String,Integer> entry = i.next();
                    if (BluetoothAdapter.STATE_OFF != entry.getValue()) {
                        debugLog("onProfileServiceStateChange() - Profile still running: "
                            + entry.getKey());
                        return;
                    }
                }
            }
            debugLog("onProfileServiceStateChange() - All profile services stopped...");
            //Send message to state machine
            mProfilesStarted=false;
            mAdapterStateMachine.sendMessage(mAdapterStateMachine.obtainMessage(AdapterState.STOPPED));
        } else if (isTurningOn) {
            //Process start pending
            //Check if all services are started if so, update state
            synchronized (mProfileServicesState) {
                Iterator<Map.Entry<String,Integer>> i = mProfileServicesState.entrySet().iterator();
                while (i.hasNext()) {
                    Map.Entry<String,Integer> entry = i.next();
                    if (BluetoothAdapter.STATE_ON != entry.getValue()
                            && !mDisabledProfiles.contains(entry.getKey())) {
                        debugLog("onProfileServiceStateChange() - Profile still not running:"
                            + entry.getKey());
                        return;
                    }
                }
            }
            debugLog("onProfileServiceStateChange() - All profile services started.");
            mProfilesStarted=true;
            //Send message to state machine
            mAdapterStateMachine.sendMessage(mAdapterStateMachine.obtainMessage(AdapterState.STARTED));
        }
    }

    @Override
    public void onCreate() {
        super.onCreate();
        debugLog("onCreate()");
        mBinder = new AdapterServiceBinder(this);
        mAdapterProperties = new AdapterProperties(this);
        mAdapterStateMachine =  AdapterState.make(this, mAdapterProperties);
        mJniCallbacks =  new JniCallbacks(mAdapterStateMachine, mAdapterProperties);
        initNative();
        mNativeAvailable=true;
        mCallbacks = new RemoteCallbackList<IBluetoothCallback>();
        //Load the name and address
        getAdapterPropertyNative(AbstractionLayer.BT_PROPERTY_BDADDR);
        getAdapterPropertyNative(AbstractionLayer.BT_PROPERTY_BDNAME);
        mAlarmManager = (AlarmManager) getSystemService(Context.ALARM_SERVICE);
        mPowerManager = (PowerManager) getSystemService(Context.POWER_SERVICE);

        registerReceiver(mAlarmBroadcastReceiver, new IntentFilter(ACTION_ALARM_WAKEUP));
    }

    @Override
    public IBinder onBind(Intent intent) {
        debugLog("onBind()");
        return mBinder;
    }
    public boolean onUnbind(Intent intent) {
        if (getState() == BluetoothAdapter.STATE_OFF) {
            if (DBG) debugLog("onUnbind, calling cleanup");
            cleanup();
            return super.onUnbind(intent);
        }
        return false;
    }

    public void onDestroy() {
        debugLog("onDestroy()");
    }

    void processStart() {
        debugLog("processStart()");
        Class[] supportedProfileServices = Config.getSupportedProfiles();
        //Initialize data objects
        for (int i=0; i < supportedProfileServices.length;i++) {
            mProfileServicesState.put(supportedProfileServices[i].getName(),BluetoothAdapter.STATE_OFF);
        }
        mRemoteDevices = new RemoteDevices(mPowerManager, this);
        mAdapterProperties.init(mRemoteDevices);

        debugLog("processStart() - Make Bond State Machine");
        mBondStateMachine = BondStateMachine.make(mPowerManager, this, mAdapterProperties, mRemoteDevices);

        mJniCallbacks.init(mBondStateMachine,mRemoteDevices);

        //FIXME: Set static instance here???
        setAdapterService(this);

        checkA2dpState();

        checkHidState();

        checkHfpState();

        //Start profile services
        if (!mProfilesStarted && supportedProfileServices.length >0) {
            //Startup all profile services
            setProfileServiceState(supportedProfileServices,BluetoothAdapter.STATE_ON);
        }else {
            debugLog("processStart() - Profile Services alreay started");
            mAdapterStateMachine.sendMessage(mAdapterStateMachine.obtainMessage(AdapterState.STARTED));
        }
    }

    void startBluetoothDisable() {
        mAdapterStateMachine.sendMessage(mAdapterStateMachine.obtainMessage(AdapterState.BEGIN_DISABLE));
    }

    boolean stopProfileServices() {
        Class[] supportedProfileServices = Config.getSupportedProfiles();
        Log.d(TAG,"mProfilesStarted : " + mProfilesStarted + " supportedProfileServices.length : " +
            supportedProfileServices.length);
        if (mProfilesStarted && supportedProfileServices.length>0) {
            setProfileServiceState(supportedProfileServices,BluetoothAdapter.STATE_OFF);
            return true;
        }
        debugLog("stopProfileServices() - No profiles services to stop or already stopped.");
        return false;
    }

     void updateAdapterState(int prevState, int newState){
        if (mCallbacks !=null) {
            int n=mCallbacks.beginBroadcast();
            debugLog("updateAdapterState() - Broadcasting state to " + n + " receivers.");
            for (int i=0; i <n;i++) {
                try {
                    mCallbacks.getBroadcastItem(i).onBluetoothStateChange(prevState,newState);
                }  catch (RemoteException e) {
                    debugLog("updateAdapterState() - Callback #" + i + " failed ("  + e + ")");
                }
            }
            mCallbacks.finishBroadcast();
        }
    }

    void cleanup () {
        debugLog("cleanup()");
        if (mCleaningUp) {
            errorLog("cleanup() - Service already starting to cleanup, ignoring request...");
            return;
        }

        mCleaningUp = true;

        unregisterReceiver(mAlarmBroadcastReceiver);

        if (mPendingAlarm != null) {
            mAlarmManager.cancel(mPendingAlarm);
            mPendingAlarm = null;
        }

        // This wake lock release may also be called concurrently by
        // {@link #releaseWakeLock(String lockName)}, so a synchronization is needed here.
        synchronized (this) {
            if (mWakeLock != null) {
                mWakeLock.release();
                mWakeLock = null;
            }
        }

        if (mAdapterStateMachine != null) {
            mAdapterStateMachine.doQuit();
            mAdapterStateMachine.cleanup();
        }

        if (mBondStateMachine != null) {
            mBondStateMachine.doQuit();
            mBondStateMachine.cleanup();
        }

        if (mRemoteDevices != null) {
            mRemoteDevices.cleanup();
        }

        if (mNativeAvailable) {
            debugLog("cleanup() - Cleaning up adapter native");
            cleanupNative();
            mNativeAvailable=false;
        }

        if (mAdapterProperties != null) {
            mAdapterProperties.cleanup();
        }

        if (mJniCallbacks != null) {
            mJniCallbacks.cleanup();
        }

        if (mProfileServicesState != null) {
            mProfileServicesState.clear();
        }

        if (mDisabledProfiles != null) {
            mDisabledProfiles.clear();
        }

        clearAdapterService();

        if (mBinder != null) {
            mBinder.cleanup();
            mBinder = null;  //Do not remove. Otherwise Binder leak!
        }

        if (mCallbacks !=null) {
            mCallbacks.kill();
        }

        debugLog("cleanup() - Bluetooth process exited normally.");
    }

    private static final int MESSAGE_PROFILE_SERVICE_STATE_CHANGED = 1;
    private static final int MESSAGE_PROFILE_CONNECTION_STATE_CHANGED = 20;
    private static final int MESSAGE_CONNECT_OTHER_PROFILES = 30;
    private static final int MESSAGE_PROFILE_INIT_PRIORITIES=40;
    private static final int MESSAGE_SET_WAKE_ALARM = 100;
    private static final int MESSAGE_RELEASE_WAKE_ALARM = 110;
    private static final int CONNECT_OTHER_PROFILES_TIMEOUT= 6000;
    private static final int CONNECT_OTHER_PROFILES_TIMEOUT_DEYALED = 10000;
    private static final int MESSAGE_AUTO_CONNECT_PROFILES = 50;
    private static final int AUTO_CONNECT_PROFILES_TIMEOUT = 500;

    private final Handler mHandler = new Handler() {
        @Override
        public void handleMessage(Message msg) {
            debugLog("handleMessage() - Message: " + msg.what);

            switch (msg.what) {
                case MESSAGE_PROFILE_SERVICE_STATE_CHANGED: {
                    debugLog("handleMessage() - MESSAGE_PROFILE_SERVICE_STATE_CHANGED");
                    processProfileServiceStateChanged((String) msg.obj, msg.arg1);
                }
                    break;
                case MESSAGE_PROFILE_CONNECTION_STATE_CHANGED: {
                    debugLog( "handleMessage() - MESSAGE_PROFILE_CONNECTION_STATE_CHANGED");
                    processProfileStateChanged((BluetoothDevice) msg.obj, msg.arg1,msg.arg2, msg.getData().getInt("prevState",BluetoothAdapter.ERROR));
                }
                    break;
                case MESSAGE_PROFILE_INIT_PRIORITIES: {
                    debugLog( "handleMessage() - MESSAGE_PROFILE_INIT_PRIORITIES");
                    ParcelUuid[] mUuids = new ParcelUuid[msg.arg1];
                    for(int i=0; i<mUuids.length; i++) {
                        mUuids[i] = msg.getData().getParcelable("uuids" + i);
                    }
                    processInitProfilePriorities((BluetoothDevice) msg.obj,
                            mUuids);
                }
                    break;
                case MESSAGE_CONNECT_OTHER_PROFILES: {
                    debugLog( "handleMessage() - MESSAGE_CONNECT_OTHER_PROFILES");
                    processConnectOtherProfiles((BluetoothDevice) msg.obj,msg.arg1);
                }
                    break;
<<<<<<< HEAD
                case MESSAGE_AUTO_CONNECT_PROFILES: {
                    if (DBG) debugLog( "MESSAGE_AUTO_CONNECT_PROFILES");
                    autoConnectProfilesDelayed();
                    break;
                }
=======
                case MESSAGE_SET_WAKE_ALARM: {
                    debugLog( "handleMessage() - MESSAGE_SET_WAKE_ALARM");
                    processSetWakeAlarm((Long) msg.obj, msg.arg1);
                }
                    break;
                case MESSAGE_RELEASE_WAKE_ALARM: {
                    debugLog( "handleMessage() - MESSAGE_RELEASE_WAKE_ALARM");
                    mPendingAlarm = null;
                    alarmFiredNative();
                }
                    break;
>>>>>>> 2ab3133a
            }
        }
    };

    @SuppressWarnings("rawtypes")
    private void setProfileServiceState(Class[] services, int state) {
        if (state != BluetoothAdapter.STATE_ON && state != BluetoothAdapter.STATE_OFF) {
            debugLog("setProfileServiceState() - Invalid state, leaving...");
            return;
        }

        int expectedCurrentState= BluetoothAdapter.STATE_OFF;
        int pendingState = BluetoothAdapter.STATE_TURNING_ON;
        if (state == BluetoothAdapter.STATE_OFF) {
            expectedCurrentState= BluetoothAdapter.STATE_ON;
            pendingState = BluetoothAdapter.STATE_TURNING_OFF;
        }

        for (int i=0; i <services.length;i++) {
            String serviceName = services[i].getName();
            Integer serviceState = mProfileServicesState.get(serviceName);
            if(serviceState != null && serviceState != expectedCurrentState) {
                debugLog("setProfileServiceState() - Unable to "
                    + (state == BluetoothAdapter.STATE_OFF ? "start" : "stop" )
                    + " service " + serviceName
                    + ". Invalid state: " + serviceState);
                continue;
            }

            debugLog("setProfileServiceState() - "
                + (state == BluetoothAdapter.STATE_OFF ? "Stopping" : "Starting")
                + " service " + serviceName);

            if (state == BluetoothAdapter.STATE_ON && mDisabledProfiles.contains(serviceName)) {
                Log.i(TAG, "skipping " + serviceName + " (disabled)");
                continue;
            }

            if (DBG) {
                Log.w(TAG, (state == BluetoothAdapter.STATE_OFF? "Stopping" : "Starting" ) +" service " +
                        serviceName);
            }

            mProfileServicesState.put(serviceName,pendingState);
            Intent intent = new Intent(this,services[i]);
            intent.putExtra(EXTRA_ACTION,ACTION_SERVICE_STATE_CHANGED);
            intent.putExtra(BluetoothAdapter.EXTRA_STATE,state);
            intent.addFlags(Intent.FLAG_RECEIVER_FOREGROUND);
            startService(intent);
        }
    }

    private boolean isAvailable() {
        return !mCleaningUp;
    }

    /**
     * Handlers for incoming service calls
     */
    private AdapterServiceBinder mBinder;

    /**
     * The Binder implementation must be declared to be a static class, with
     * the AdapterService instance passed in the constructor. Furthermore,
     * when the AdapterService shuts down, the reference to the AdapterService
     * must be explicitly removed.
     *
     * Otherwise, a memory leak can occur from repeated starting/stopping the
     * service...Please refer to android.os.Binder for further details on
     * why an inner instance class should be avoided.
     *
     */
    private static class AdapterServiceBinder extends IBluetooth.Stub {
        private AdapterService mService;

        public AdapterServiceBinder(AdapterService svc) {
            mService = svc;
        }
        public boolean cleanup() {
            mService = null;
            return true;
        }

        public AdapterService getService() {
            if (mService  != null && mService.isAvailable()) {
                return mService;
            }
            return null;
        }
        public boolean isEnabled() {
            // don't check caller, may be called from system UI
            AdapterService service = getService();
            if (service == null) return false;
            return service.isEnabled();
        }

        public int getState() {
            // don't check caller, may be called from system UI
            AdapterService service = getService();
            if (service == null) return  BluetoothAdapter.STATE_OFF;
            return service.getState();
        }

        public boolean enable() {
            if ((Binder.getCallingUid() != Process.SYSTEM_UID) &&
                (!Utils.checkCaller())) {
                Log.w(TAG, "enable() - Not allowed for non-active user and non system user");
                return false;
            }

            AdapterService service = getService();
            if (service == null) return false;
            return service.enable();
        }

        public boolean enableNoAutoConnect() {
            if ((Binder.getCallingUid() != Process.SYSTEM_UID) &&
                (!Utils.checkCaller())) {
                Log.w(TAG, "enableNoAuto() - Not allowed for non-active user and non system user");
                return false;
            }

            AdapterService service = getService();
            if (service == null) return false;
            return service.enableNoAutoConnect();
        }

        public boolean disable() {
            if ((Binder.getCallingUid() != Process.SYSTEM_UID) &&
                (!Utils.checkCaller())) {
                Log.w(TAG, "disable() - Not allowed for non-active user and non system user");
                return false;
            }

            AdapterService service = getService();
            if (service == null) return false;
            return service.disable();
        }

        public String getAddress() {
            if ((Binder.getCallingUid() != Process.SYSTEM_UID) &&
                (!Utils.checkCallerAllowManagedProfiles(mService))) {
                Log.w(TAG, "getAddress() - Not allowed for non-active user and non system user");
                return null;
            }

            AdapterService service = getService();
            if (service == null) return null;
            return service.getAddress();
        }

        public ParcelUuid[] getUuids() {
            if (!Utils.checkCaller()) {
                Log.w(TAG, "getUuids() - Not allowed for non-active user");
                return new ParcelUuid[0];
            }

            AdapterService service = getService();
            if (service == null) return new ParcelUuid[0];
            return service.getUuids();
        }

        public String getName() {
            if ((Binder.getCallingUid() != Process.SYSTEM_UID) &&
                (!Utils.checkCaller())) {
                Log.w(TAG, "getName() - Not allowed for non-active user and non system user");
                return null;
            }

            AdapterService service = getService();
            if (service == null) return null;
            return service.getName();
        }

        public boolean setName(String name) {
            if (!Utils.checkCaller()) {
                Log.w(TAG, "setName() - Not allowed for non-active user");
                return false;
            }

            AdapterService service = getService();
            if (service == null) return false;
            return service.setName(name);
        }

        public int getScanMode() {
            if (!Utils.checkCallerAllowManagedProfiles(mService)) {
                Log.w(TAG, "getScanMode() - Not allowed for non-active user");
                return BluetoothAdapter.SCAN_MODE_NONE;
            }

            AdapterService service = getService();
            if (service == null) return BluetoothAdapter.SCAN_MODE_NONE;
            return service.getScanMode();
        }

        public boolean setScanMode(int mode, int duration) {
            if (!Utils.checkCaller()) {
                Log.w(TAG, "setScanMode() - Not allowed for non-active user");
                return false;
            }

            AdapterService service = getService();
            if (service == null) return false;
            return service.setScanMode(mode,duration);
        }

        public int getDiscoverableTimeout() {
            if (!Utils.checkCaller()) {
                Log.w(TAG, "getDiscoverableTimeout() - Not allowed for non-active user");
                return 0;
            }

            AdapterService service = getService();
            if (service == null) return 0;
            return service.getDiscoverableTimeout();
        }

        public boolean setDiscoverableTimeout(int timeout) {
            if (!Utils.checkCaller()) {
                Log.w(TAG, "setDiscoverableTimeout() - Not allowed for non-active user");
                return false;
            }

            AdapterService service = getService();
            if (service == null) return false;
            return service.setDiscoverableTimeout(timeout);
        }

        public boolean startDiscovery() {
            if (!Utils.checkCaller()) {
                Log.w(TAG, "startDiscovery() - Not allowed for non-active user");
                return false;
            }

            AdapterService service = getService();
            if (service == null) return false;
            return service.startDiscovery();
        }

        public boolean cancelDiscovery() {
            if (!Utils.checkCaller()) {
                Log.w(TAG, "cancelDiscovery() - Not allowed for non-active user");
                return false;
            }

            AdapterService service = getService();
            if (service == null) return false;
            return service.cancelDiscovery();
        }
        public boolean isDiscovering() {
            if (!Utils.checkCallerAllowManagedProfiles(mService)) {
                Log.w(TAG, "isDiscovering() - Not allowed for non-active user");
                return false;
            }

            AdapterService service = getService();
            if (service == null) return false;
            return service.isDiscovering();
        }

        public BluetoothDevice[] getBondedDevices() {
            // don't check caller, may be called from system UI
            AdapterService service = getService();
            if (service == null) return new BluetoothDevice[0];
            return service.getBondedDevices();
        }

        public int getAdapterConnectionState() {
            // don't check caller, may be called from system UI
            AdapterService service = getService();
            if (service == null) return BluetoothAdapter.STATE_DISCONNECTED;
            return service.getAdapterConnectionState();
        }

        public int getProfileConnectionState(int profile) {
            if (!Utils.checkCallerAllowManagedProfiles(mService)) {
                Log.w(TAG, "getProfileConnectionState- Not allowed for non-active user");
                return BluetoothProfile.STATE_DISCONNECTED;
            }

            AdapterService service = getService();
            if (service == null) return BluetoothProfile.STATE_DISCONNECTED;
            return service.getProfileConnectionState(profile);
        }

        public boolean createBond(BluetoothDevice device, int transport) {
            if (!Utils.checkCaller()) {
                Log.w(TAG, "createBond() - Not allowed for non-active user");
                return false;
            }

            AdapterService service = getService();
            if (service == null) return false;
            return service.createBond(device, transport);
        }

        public boolean cancelBondProcess(BluetoothDevice device) {
            if (!Utils.checkCaller()) {
                Log.w(TAG, "cancelBondProcess() - Not allowed for non-active user");
                return false;
            }

            AdapterService service = getService();
            if (service == null) return false;
            return service.cancelBondProcess(device);
        }

        public boolean removeBond(BluetoothDevice device) {
            if (!Utils.checkCaller()) {
                Log.w(TAG, "removeBond() - Not allowed for non-active user");
                return false;
            }

            AdapterService service = getService();
            if (service == null) return false;
            return service.removeBond(device);
        }

        public int getBondState(BluetoothDevice device) {
            // don't check caller, may be called from system UI
            AdapterService service = getService();
            if (service == null) return BluetoothDevice.BOND_NONE;
            return service.getBondState(device);
        }

        public int getConnectionState(BluetoothDevice device) {
            AdapterService service = getService();
            if (service == null) return 0;
            return service.getConnectionState(device);
        }

        public String getRemoteName(BluetoothDevice device) {
            if (!Utils.checkCallerAllowManagedProfiles(mService)) {
                Log.w(TAG, "getRemoteName() - Not allowed for non-active user");
                return null;
            }

            AdapterService service = getService();
            if (service == null) return null;
            return service.getRemoteName(device);
        }

        public int getRemoteType(BluetoothDevice device) {
            if (!Utils.checkCallerAllowManagedProfiles(mService)) {
                Log.w(TAG, "getRemoteType() - Not allowed for non-active user");
                return BluetoothDevice.DEVICE_TYPE_UNKNOWN;
            }

            AdapterService service = getService();
            if (service == null) return BluetoothDevice.DEVICE_TYPE_UNKNOWN;
            return service.getRemoteType(device);
        }

        public String getRemoteAlias(BluetoothDevice device) {
            if (!Utils.checkCallerAllowManagedProfiles(mService)) {
                Log.w(TAG, "getRemoteAlias() - Not allowed for non-active user");
                return null;
            }

            AdapterService service = getService();
            if (service == null) return null;
            return service.getRemoteAlias(device);
        }

        public boolean setRemoteAlias(BluetoothDevice device, String name) {
            if (!Utils.checkCaller()) {
                Log.w(TAG, "setRemoteAlias() - Not allowed for non-active user");
                return false;
            }

            AdapterService service = getService();
            if (service == null) return false;
            return service.setRemoteAlias(device, name);
        }

        public boolean getRemoteTrust(BluetoothDevice device) {
            Log.d(TAG,"getRemoteTrust");
            if (!Utils.checkCaller()) {
                Log.w(TAG,"getRemoteTrust(): not allowed for non-active user");
                return false;
            }

            AdapterService service = getService();
            if (service == null) return false;
            return service.getRemoteTrust(device);
        }


        public boolean setRemoteTrust(BluetoothDevice device, boolean trustValue) {
            Log.d(TAG,"setRemoteTrust to "+ trustValue);
            if (!Utils.checkCaller()) {
                Log.w(TAG,"setRemoteTrust(): not allowed for non-active user");
                return false;
            }

            AdapterService service = getService();
            if (service == null) return false;
            return service.setRemoteTrust(device, trustValue);
        }

        public int getRemoteClass(BluetoothDevice device) {
            if (!Utils.checkCallerAllowManagedProfiles(mService)) {
                Log.w(TAG, "getRemoteClass() - Not allowed for non-active user");
                return 0;
            }

            AdapterService service = getService();
            if (service == null) return 0;
            return service.getRemoteClass(device);
        }

        public ParcelUuid[] getRemoteUuids(BluetoothDevice device) {
            if (!Utils.checkCallerAllowManagedProfiles(mService)) {
                Log.w(TAG, "getRemoteUuids() - Not allowed for non-active user");
                return new ParcelUuid[0];
            }

            AdapterService service = getService();
            if (service == null) return new ParcelUuid[0];
            return service.getRemoteUuids(device);
        }

        public boolean fetchRemoteUuids(BluetoothDevice device) {
            if (!Utils.checkCallerAllowManagedProfiles(mService)) {
                Log.w(TAG, "fetchRemoteUuids() - Not allowed for non-active user");
                return false;
            }

            AdapterService service = getService();
            if (service == null) return false;
            return service.fetchRemoteUuids(device);
        }

        public boolean fetchRemoteMasInstances(BluetoothDevice device) {
            if (!Utils.checkCaller()) {
                Log.w(TAG,"fetchMasInstances(): not allowed for non-active user");
                return false;
            }

            AdapterService service = getService();
            if (service == null) return false;
            return service.fetchRemoteMasInstances(device);
        }

        public boolean setPin(BluetoothDevice device, boolean accept, int len, byte[] pinCode) {
            if (!Utils.checkCaller()) {
                Log.w(TAG, "setPin() - Not allowed for non-active user");
                return false;
            }

            AdapterService service = getService();
            if (service == null) return false;
            return service.setPin(device, accept, len, pinCode);
        }

        public boolean setPasskey(BluetoothDevice device, boolean accept, int len, byte[] passkey) {
            if (!Utils.checkCaller()) {
                Log.w(TAG, "setPasskey() - Not allowed for non-active user");
                return false;
            }

            AdapterService service = getService();
            if (service == null) return false;
            return service.setPasskey(device, accept, len, passkey);
        }

        public boolean setPairingConfirmation(BluetoothDevice device, boolean accept) {
            if (!Utils.checkCaller()) {
                Log.w(TAG, "setPairingConfirmation() - Not allowed for non-active user");
                return false;
            }

            AdapterService service = getService();
            if (service == null) return false;
            return service.setPairingConfirmation(device, accept);
        }

        public int getPhonebookAccessPermission(BluetoothDevice device) {
            if (!Utils.checkCaller()) {
                Log.w(TAG, "getPhonebookAccessPermission() - Not allowed for non-active user");
                return BluetoothDevice.ACCESS_UNKNOWN;
            }

            AdapterService service = getService();
            if (service == null) return BluetoothDevice.ACCESS_UNKNOWN;
            return service.getPhonebookAccessPermission(device);
        }

        public boolean setPhonebookAccessPermission(BluetoothDevice device, int value) {
            if (!Utils.checkCaller()) {
                Log.w(TAG, "setPhonebookAccessPermission() - Not allowed for non-active user");
                return false;
            }

            AdapterService service = getService();
            if (service == null) return false;
            return service.setPhonebookAccessPermission(device, value);
        }

        public int getMessageAccessPermission(BluetoothDevice device) {
            if (!Utils.checkCaller()) {
                Log.w(TAG, "getMessageAccessPermission() - Not allowed for non-active user");
                return BluetoothDevice.ACCESS_UNKNOWN;
            }

            AdapterService service = getService();
            if (service == null) return BluetoothDevice.ACCESS_UNKNOWN;
            return service.getMessageAccessPermission(device);
        }

        public boolean setMessageAccessPermission(BluetoothDevice device, int value) {
            if (!Utils.checkCaller()) {
                Log.w(TAG, "setMessageAccessPermission() - Not allowed for non-active user");
                return false;
            }

            AdapterService service = getService();
            if (service == null) return false;
            return service.setMessageAccessPermission(device, value);
        }

        public void sendConnectionStateChange(BluetoothDevice
                device, int profile, int state, int prevState) {
            AdapterService service = getService();
            if (service == null) return;
            service.sendConnectionStateChange(device, profile, state, prevState);
        }

        public ParcelFileDescriptor connectSocket(BluetoothDevice device, int type,
                                                  ParcelUuid uuid, int port, int flag) {
            if (!Utils.checkCallerAllowManagedProfiles(mService)) {
                Log.w(TAG, "connectSocket() - Not allowed for non-active user");
                return null;
            }

            AdapterService service = getService();
            if (service == null) return null;
            return service.connectSocket(device, type, uuid, port, flag);
        }

        public ParcelFileDescriptor createSocketChannel(int type, String serviceName,
                                                        ParcelUuid uuid, int port, int flag) {
            if (!Utils.checkCallerAllowManagedProfiles(mService)) {
                Log.w(TAG, "createSocketChannel() - Not allowed for non-active user");
                return null;
            }

            AdapterService service = getService();
            if (service == null) return null;
            return service.createSocketChannel(type, serviceName, uuid, port, flag);
        }

        public int setSocketOpt(int type, int channel, int optionName, byte [] optionVal,
                                                    int optionLen) {
            if (!Utils.checkCaller()) {
                Log.w(TAG,"setSocketOpt(): not allowed for non-active user");
                return -1;
            }

            AdapterService service = getService();
            if (service == null) return -1;
            return service.setSocketOpt(type, channel, optionName, optionVal, optionLen);
        }

        public int getSocketOpt(int type, int channel, int optionName, byte [] optionVal) {
            if (!Utils.checkCaller()) {
                Log.w(TAG,"getSocketOpt(): not allowed for non-active user");
                return -1;
            }

            AdapterService service = getService();
            if (service == null) return -1;
            return service.getSocketOpt(type, channel, optionName, optionVal);
        }

        public BluetoothRemoteDiRecord getRemoteDiRecord(BluetoothDevice device) {
            if (!Utils.checkCaller()) {
                Log.w(TAG,"getRemoteDiRecord: not allowed for non-active user");
                return null;
            }
            AdapterService service = getService();
            if (service == null) return null;
            return service.getRemoteDiRecord(device);
        }


        public boolean configHciSnoopLog(boolean enable) {
            if (Binder.getCallingUid() != Process.SYSTEM_UID) {
                EventLog.writeEvent(0x534e4554 /* SNET */, "Bluetooth", Binder.getCallingUid(),
                        "configHciSnoopLog() - Not allowed for non-active user b/18643224");
                return false;
            }

            AdapterService service = getService();
            if (service == null) return false;
            return service.configHciSnoopLog(enable);
        }

        public void registerCallback(IBluetoothCallback cb) {
            AdapterService service = getService();
            if (service == null) return ;
            service.registerCallback(cb);
         }

         public void unregisterCallback(IBluetoothCallback cb) {
             AdapterService service = getService();
             if (service == null) return ;
             service.unregisterCallback(cb);
         }

         public boolean isMultiAdvertisementSupported() {
             AdapterService service = getService();
             if (service == null) return false;
             return service.isMultiAdvertisementSupported();
         }

         public boolean isPeripheralModeSupported() {
             AdapterService service = getService();
             if (service == null) return false;
             return service.isPeripheralModeSupported();
         }

         public boolean isOffloadedFilteringSupported() {
             AdapterService service = getService();
             if (service == null) return false;
             int val = service.getNumOfOffloadedScanFilterSupported();
             return (val >= MIN_OFFLOADED_FILTERS);
         }

         public boolean isOffloadedScanBatchingSupported() {
             AdapterService service = getService();
             if (service == null) return false;
             int val = service.getOffloadedScanResultStorage();
             return (val >= MIN_OFFLOADED_SCAN_STORAGE_BYTES);
         }

         public boolean isActivityAndEnergyReportingSupported() {
             AdapterService service = getService();
             if (service == null) return false;
             return service.isActivityAndEnergyReportingSupported();
         }

         public void getActivityEnergyInfoFromController() {
             AdapterService service = getService();
             if (service == null) return;
             service.getActivityEnergyInfoFromController();
         }

         public BluetoothActivityEnergyInfo reportActivityInfo() {
             AdapterService service = getService();
             if (service == null) return null;
             return service.reportActivityInfo();
         }

         public String dump() {
            AdapterService service = getService();
            if (service == null) {
                return "AdapterService is null";
            }
            return service.dump();
         }
    };


    //----API Methods--------
     boolean isEnabled() {
        enforceCallingOrSelfPermission(BLUETOOTH_PERM, "Need BLUETOOTH permission");

        return mAdapterProperties.getState() == BluetoothAdapter.STATE_ON;
    }

     int getState() {
        enforceCallingOrSelfPermission(BLUETOOTH_PERM, "Need BLUETOOTH permission");

        if (mAdapterProperties == null){
            return  BluetoothAdapter.STATE_OFF;
        }
        else {
            debugLog("getState() - mAdapterProperties: " + mAdapterProperties);
            return mAdapterProperties.getState();
        }
    }

     boolean enable() {
        return enable (false);
    }

      public boolean enableNoAutoConnect() {
         return enable (true);
     }

     public synchronized boolean enable(boolean quietMode) {
         enforceCallingOrSelfPermission(BLUETOOTH_ADMIN_PERM,
                                        "Need BLUETOOTH ADMIN permission");
         debugLog("enable() - Enable called with quiet mode status =  " + mQuietmode);
         mQuietmode  = quietMode;
         Message m =
                 mAdapterStateMachine.obtainMessage(AdapterState.USER_TURN_ON);
         mAdapterStateMachine.sendMessage(m);
         return true;
     }

     boolean disable() {
        enforceCallingOrSelfPermission(BLUETOOTH_ADMIN_PERM,
                                       "Need BLUETOOTH ADMIN permission");

        debugLog("disable() called...");
        Message m =
                mAdapterStateMachine.obtainMessage(AdapterState.USER_TURN_OFF);
        mAdapterStateMachine.sendMessage(m);
        return true;
    }

     String getAddress() {
        enforceCallingOrSelfPermission(BLUETOOTH_PERM, "Need BLUETOOTH permission");

        String addrString = null;
        byte[] address = mAdapterProperties.getAddress();
        return Utils.getAddressStringFromByte(address);
    }

     ParcelUuid[] getUuids() {
        enforceCallingOrSelfPermission(BLUETOOTH_PERM, "Need BLUETOOTH permission");

        return mAdapterProperties.getUuids();
    }

     String getName() {
        enforceCallingOrSelfPermission(BLUETOOTH_PERM,
                                       "Need BLUETOOTH permission");

        try {
            return mAdapterProperties.getName();
        } catch (Throwable t) {
            debugLog("getName() - Unexpected exception (" + t + ")");
        }
        return null;
    }

     boolean setName(String name) {
        enforceCallingOrSelfPermission(BLUETOOTH_ADMIN_PERM,
                                       "Need BLUETOOTH ADMIN permission");

        return mAdapterProperties.setName(name);
    }

     int getScanMode() {
        enforceCallingOrSelfPermission(BLUETOOTH_PERM, "Need BLUETOOTH permission");

        return mAdapterProperties.getScanMode();
    }

     boolean setScanMode(int mode, int duration) {
        enforceCallingOrSelfPermission(BLUETOOTH_PERM, "Need BLUETOOTH permission");

        setDiscoverableTimeout(duration);

        int newMode = convertScanModeToHal(mode);
        return mAdapterProperties.setScanMode(newMode);
    }

     int getDiscoverableTimeout() {
        enforceCallingOrSelfPermission(BLUETOOTH_PERM, "Need BLUETOOTH permission");

        return mAdapterProperties.getDiscoverableTimeout();
    }

     boolean setDiscoverableTimeout(int timeout) {
        enforceCallingOrSelfPermission(BLUETOOTH_PERM, "Need BLUETOOTH permission");

        return mAdapterProperties.setDiscoverableTimeout(timeout);
    }

     boolean startDiscovery() {
        enforceCallingOrSelfPermission(BLUETOOTH_ADMIN_PERM,
                                       "Need BLUETOOTH ADMIN permission");

        return startDiscoveryNative();
    }

     boolean cancelDiscovery() {
        enforceCallingOrSelfPermission(BLUETOOTH_ADMIN_PERM,
                                       "Need BLUETOOTH ADMIN permission");

        return cancelDiscoveryNative();
    }

     boolean isDiscovering() {
        enforceCallingOrSelfPermission(BLUETOOTH_PERM, "Need BLUETOOTH permission");

        return mAdapterProperties.isDiscovering();
    }

     BluetoothDevice[] getBondedDevices() {
        enforceCallingOrSelfPermission(BLUETOOTH_PERM, "Need BLUETOOTH permission");
        return mAdapterProperties.getBondedDevices();
    }

     int getAdapterConnectionState() {
        enforceCallingOrSelfPermission(BLUETOOTH_PERM, "Need BLUETOOTH permission");
        return mAdapterProperties.getConnectionState();
    }

     int getProfileConnectionState(int profile) {
        enforceCallingOrSelfPermission(BLUETOOTH_PERM, "Need BLUETOOTH permission");

        return mAdapterProperties.getProfileConnectionState(profile);
    }

     boolean createBond(BluetoothDevice device, int transport) {
        enforceCallingOrSelfPermission(BLUETOOTH_ADMIN_PERM,
            "Need BLUETOOTH ADMIN permission");
        DeviceProperties deviceProp = mRemoteDevices.getDeviceProperties(device);
        if (deviceProp != null && deviceProp.getBondState() != BluetoothDevice.BOND_NONE) {
            return false;
        }

        // Pairing is unreliable while scanning, so cancel discovery
        // Note, remove this when native stack improves
        cancelDiscoveryNative();

        Message msg = mBondStateMachine.obtainMessage(BondStateMachine.CREATE_BOND);
        msg.obj = device;
        msg.arg1 = transport;
        mBondStateMachine.sendMessage(msg);
        return true;
    }

      public boolean isQuietModeEnabled() {
          debugLog("isQuetModeEnabled() - Enabled = " + mQuietmode);
          return mQuietmode;
     }

    // Delaying Auto Connect to make sure that all clients
    // are up and running, specially BluetoothHeadset.
    public void autoConnect() {
        if (DBG) debugLog( "delay auto connect by 500 ms");
        if ((mHandler.hasMessages(MESSAGE_AUTO_CONNECT_PROFILES) == false) &&
            (isQuietModeEnabled()== false)) {
            Message m = mHandler.obtainMessage(MESSAGE_AUTO_CONNECT_PROFILES);
            mHandler.sendMessageDelayed(m,AUTO_CONNECT_PROFILES_TIMEOUT);
        }
    }

    private void autoConnectProfilesDelayed(){
        if (getState() != BluetoothAdapter.STATE_ON){
            errorLog("BT is not ON. Exiting autoConnect");
            return;
        }
        if (isQuietModeEnabled() == false) {
            if (DBG) debugLog( "Initiate auto connection on BT on...");
            autoConnectHeadset();
            autoConnectA2dp();
            autoConnectA2dpSink();
        }
        else {
            if (DBG) debugLog( "BT is in Quiet mode. Not initiating  auto connections");
        }
    }

     private void cancelDiscoveryforautoConnect(){
        if (mAdapterProperties.isDiscovering() == true) {
            cancelDiscovery();
        }
    }

     private void autoConnectHeadset(){
        HeadsetService  hsService = HeadsetService.getHeadsetService();

        BluetoothDevice bondedDevices[] = getBondedDevices();
        if ((bondedDevices == null) ||(hsService == null)) {
            return;
        }
        for (BluetoothDevice device : bondedDevices) {
            if (hsService.getPriority(device) == BluetoothProfile.PRIORITY_AUTO_CONNECT ){
                cancelDiscoveryforautoConnect();
                debugLog("autoConnectHeadset() - Connecting HFP with " + device.toString());
                hsService.connect(device);
            }
        }
    }

     private void autoConnectA2dp(){
        A2dpService a2dpSservice = A2dpService.getA2dpService();
        BluetoothDevice bondedDevices[] = getBondedDevices();
        if ((bondedDevices == null) ||(a2dpSservice == null)) {
            return;
        }
        for (BluetoothDevice device : bondedDevices) {
            if (a2dpSservice.getPriority(device) == BluetoothProfile.PRIORITY_AUTO_CONNECT ){
                cancelDiscoveryforautoConnect();
                debugLog("autoConnectA2dp() - Connecting A2DP with " + device.toString());
                a2dpSservice.connect(device);
            }
        }
    }

     private void autoConnectA2dpSink(){
         A2dpSinkService a2dpSinkService = A2dpSinkService.getA2dpSinkService();
         BluetoothDevice bondedDevices[] = getBondedDevices();
         if ((bondedDevices == null) ||(a2dpSinkService == null)) {
             return;
         }
         for (BluetoothDevice device : bondedDevices) {
             if (a2dpSinkService.getPriority(device) == BluetoothProfile.PRIORITY_AUTO_CONNECT ){
                 cancelDiscoveryforautoConnect();
                 a2dpSinkService.connect(device);
             }
         }
     }

     public void connectOtherProfile(BluetoothDevice device, int firstProfileStatus){
        String deviceAddress = device.getAddress();
        boolean isConnectionTimeoutDelayed = false;

        for (int i = 0; i < delayConnectTimeoutDevice.length;i++) {
            if (deviceAddress.indexOf(delayConnectTimeoutDevice[i]) == 0) {
                isConnectionTimeoutDelayed = true;
            }
        }
        if (mHandler.hasMessages(MESSAGE_CONNECT_OTHER_PROFILES, device) == false) {
            ParcelUuid[] featureUuids = device.getUuids();
            // Some Carkits disconnect just after pairing,Initiate SDP for missing UUID's support
            if ((!(BluetoothUuid.containsAnyUuid(featureUuids, A2DP_SOURCE_SINK_UUIDS))) ||
                    (!(BluetoothUuid.isUuidPresent(featureUuids, BluetoothUuid.Handsfree)))) {
                Log.v(TAG,"Initiate SDP for Missing UUID's support in remote");
                device.fetchUuidsWithSdp();
            }
            Message m = mHandler.obtainMessage(MESSAGE_CONNECT_OTHER_PROFILES);
            m.obj = device;
            m.arg1 = (int)firstProfileStatus;
            if (isConnectionTimeoutDelayed) {
                mHandler.sendMessageDelayed(m,CONNECT_OTHER_PROFILES_TIMEOUT_DEYALED);
            }
            else {
                mHandler.sendMessageDelayed(m,CONNECT_OTHER_PROFILES_TIMEOUT);
            }
        }
    }

     private void processConnectOtherProfiles (BluetoothDevice device, int firstProfileStatus){
        // initiate connection for missing profile on device
        Log.i(TAG,"device is " + device);
        if (getState()!= BluetoothAdapter.STATE_ON){
            return;
        }
        HeadsetService  hsService = HeadsetService.getHeadsetService();
        A2dpService a2dpService = A2dpService.getA2dpService();

        // if any of the profile service is  null, second profile connection not required
        if ((hsService == null) ||(a2dpService == null )){
            return;
        }
        boolean hsConnected = false;
        boolean a2dpConnected =  false;
        List<BluetoothDevice> a2dpConnDevList= a2dpService.getConnectedDevices();
        List<BluetoothDevice> hfConnDevList= hsService.getConnectedDevices();
        // Check if the device is in disconnected state and if so return
        // We ned to connect other profile only if one of the profile is still in connected state
        // This is required to avoide a race condition in which profiles would
        // automaticlly connect if the disconnection is initiated within 6 seconds of connection
        //First profile connection being rejected is an exception
        if((hfConnDevList.isEmpty() && a2dpConnDevList.isEmpty())&&
            (PROFILE_CONN_CONNECTED  == firstProfileStatus)){
            return;
        }
        if(!a2dpConnDevList.isEmpty()) {
            for (BluetoothDevice a2dpDevice : a2dpConnDevList)
            {
                if(a2dpDevice.equals(device))
                {
                    a2dpConnected = true;
                }
            }
        }
        if(!hfConnDevList.isEmpty()) {
            for (BluetoothDevice hsDevice : hfConnDevList)
            {
                if(hsDevice.equals(device))
                {
                    hsConnected = true;
                }
            }
        }
       // This change makes sure that we try to re-connect
       // the profile if its connection failed and priority
       // for desired profile is ON.
        Log.i(TAG, "HF connected for device : " + device + " " + hfConnDevList.contains(device));
        Log.i(TAG, "A2DP connected for device : " + device + " " + a2dpConnDevList.contains(device));
        if((hfConnDevList.isEmpty() || !(hfConnDevList.contains(device))) &&
            (hsService.getPriority(device) >= BluetoothProfile.PRIORITY_ON) &&
            (a2dpConnected || (a2dpService.getPriority(device) == BluetoothProfile.PRIORITY_OFF))) {
            int maxHfpConnectionSysProp =
                    SystemProperties.getInt("persist.bt.max.hs.connections", 1);

            if (!hfConnDevList.isEmpty() && maxHfpConnectionSysProp == 1) {
                Log.v(TAG,"HFP is already connected, ignore");
                return;
            }

            // proceed connection only if a2dp is connected to this device
            // add here as if is already overloaded
            if (a2dpConnDevList.contains(device) ||
                (hsService.getPriority(device) >= BluetoothProfile.PRIORITY_ON)) {
                hsService.connect(device);
            } else {
                Log.d(TAG, "do not initiate connect as A2dp is not connected");
            }
        }
        else if((a2dpConnDevList.isEmpty()) &&
            (a2dpService.getPriority(device) >= BluetoothProfile.PRIORITY_ON) &&
            (hsConnected || (hsService.getPriority(device) == BluetoothProfile.PRIORITY_OFF))) {

            // proceed connection only if HFP is connected to this device
            // add here as if is already overloaded
            if (hfConnDevList.contains(device) ||
                (a2dpService.getPriority(device) >= BluetoothProfile.PRIORITY_ON)) {
                a2dpService.connect(device);
            } else {
                Log.v(TAG,"do not initiate connect as HFP is not connected");
            }
        }
    }

     private void adjustOtherHeadsetPriorities(HeadsetService  hsService,
            List<BluetoothDevice> connectedDeviceList) {
        for (BluetoothDevice device : getBondedDevices()) {
           if (hsService.getPriority(device) >= BluetoothProfile.PRIORITY_AUTO_CONNECT &&
               !connectedDeviceList.contains(device)) {
               hsService.setPriority(device, BluetoothProfile.PRIORITY_ON);
           }
        }
     }

     private void adjustOtherSinkPriorities(A2dpService a2dpService,
            List<BluetoothDevice> connectedDeviceList) {
         for (BluetoothDevice device : getBondedDevices()) {
             if (a2dpService.getPriority(device) >= BluetoothProfile.PRIORITY_AUTO_CONNECT &&
                 !connectedDeviceList.contains(device)) {
                 a2dpService.setPriority(device, BluetoothProfile.PRIORITY_ON);
             }
         }
     }

     private void adjustOtherSrcPriorities(A2dpSinkService a2dpSinkService,
                                               BluetoothDevice connectedDevice) {
         for (BluetoothDevice device : getBondedDevices()) {
             if (a2dpSinkService.getPriority(device) >= BluetoothProfile.PRIORITY_AUTO_CONNECT &&
                  !device.equals(connectedDevice)) {
                a2dpSinkService.setPriority(device, BluetoothProfile.PRIORITY_ON);
            }
         }
     }

     void setProfileAutoConnectionPriority (BluetoothDevice device, int profileId){
         if (profileId == BluetoothProfile.HEADSET) {
             HeadsetService  hsService = HeadsetService.getHeadsetService();
             if ((hsService != null) &&
                (BluetoothProfile.PRIORITY_AUTO_CONNECT != hsService.getPriority(device))){
                 List<BluetoothDevice> deviceList = hsService.getConnectedDevices();
                 adjustOtherHeadsetPriorities(hsService, deviceList);
                 hsService.setPriority(device,BluetoothProfile.PRIORITY_AUTO_CONNECT);
             }
         }
         else if (profileId ==  BluetoothProfile.A2DP) {
             A2dpService a2dpService = A2dpService.getA2dpService();
             if ((a2dpService != null) &&
                (BluetoothProfile.PRIORITY_AUTO_CONNECT != a2dpService.getPriority(device))){
                 List<BluetoothDevice> deviceList = a2dpService.getConnectedDevices();
                 adjustOtherSinkPriorities(a2dpService, deviceList);
                 a2dpService.setPriority(device,BluetoothProfile.PRIORITY_AUTO_CONNECT);
             }
         }
         else if (profileId ==  BluetoothProfile.A2DP_SINK) {
             A2dpSinkService a2dpSinkService = A2dpSinkService.getA2dpSinkService();
             if ((a2dpSinkService != null) &&
                (BluetoothProfile.PRIORITY_AUTO_CONNECT != a2dpSinkService.getPriority(device))){
                 adjustOtherSrcPriorities(a2dpSinkService, device);
                 a2dpSinkService.setPriority(device,BluetoothProfile.PRIORITY_AUTO_CONNECT);
             }
         }
    }

     boolean cancelBondProcess(BluetoothDevice device) {
        enforceCallingOrSelfPermission(BLUETOOTH_ADMIN_PERM, "Need BLUETOOTH ADMIN permission");
        byte[] addr = Utils.getBytesFromAddress(device.getAddress());
        return cancelBondNative(addr);
    }

     boolean removeBond(BluetoothDevice device) {
        enforceCallingOrSelfPermission(BLUETOOTH_ADMIN_PERM, "Need BLUETOOTH ADMIN permission");
        DeviceProperties deviceProp = mRemoteDevices.getDeviceProperties(device);
        if (deviceProp == null || deviceProp.getBondState() != BluetoothDevice.BOND_BONDED) {
            return false;
        }
        Message msg = mBondStateMachine.obtainMessage(BondStateMachine.REMOVE_BOND);
        msg.obj = device;
        mBondStateMachine.sendMessage(msg);
        return true;
    }

     int getBondState(BluetoothDevice device) {
        enforceCallingOrSelfPermission(BLUETOOTH_PERM, "Need BLUETOOTH permission");
        DeviceProperties deviceProp = mRemoteDevices.getDeviceProperties(device);
        if (deviceProp == null) {
            return BluetoothDevice.BOND_NONE;
        }
        return deviceProp.getBondState();
    }

    int getConnectionState(BluetoothDevice device) {
        enforceCallingOrSelfPermission(BLUETOOTH_PERM, "Need BLUETOOTH permission");
        byte[] addr = Utils.getBytesFromAddress(device.getAddress());
        return getConnectionStateNative(addr);
    }

     String getRemoteName(BluetoothDevice device) {
        enforceCallingOrSelfPermission(BLUETOOTH_PERM, "Need BLUETOOTH permission");
        DeviceProperties deviceProp = mRemoteDevices.getDeviceProperties(device);
        if (deviceProp == null) return null;
        return deviceProp.getName();
    }

     int getRemoteType(BluetoothDevice device) {
        enforceCallingOrSelfPermission(BLUETOOTH_PERM, "Need BLUETOOTH permission");
        DeviceProperties deviceProp = mRemoteDevices.getDeviceProperties(device);
        if (deviceProp == null) return BluetoothDevice.DEVICE_TYPE_UNKNOWN;
        return deviceProp.getDeviceType();
    }

     String getRemoteAlias(BluetoothDevice device) {
        enforceCallingOrSelfPermission(BLUETOOTH_PERM, "Need BLUETOOTH permission");
        DeviceProperties deviceProp = mRemoteDevices.getDeviceProperties(device);
        if (deviceProp == null) return null;
        return deviceProp.getAlias();
    }

     boolean setRemoteAlias(BluetoothDevice device, String name) {
        enforceCallingOrSelfPermission(BLUETOOTH_PERM, "Need BLUETOOTH permission");
        DeviceProperties deviceProp = mRemoteDevices.getDeviceProperties(device);
        if (deviceProp == null) return false;
        deviceProp.setAlias(name);
        return true;
    }

    boolean getRemoteTrust(BluetoothDevice device) {
        enforceCallingOrSelfPermission(BLUETOOTH_PERM, "Need BLUETOOTH permission");
        DeviceProperties deviceProp = mRemoteDevices.getDeviceProperties(device);
        if (deviceProp == null) return false;
        return deviceProp.getTrust();
    }

    boolean setRemoteTrust(BluetoothDevice device, boolean trustValue) {
        enforceCallingOrSelfPermission(BLUETOOTH_PERM, "Need BLUETOOTH permission");
        DeviceProperties deviceProp = mRemoteDevices.getDeviceProperties(device);
        if (deviceProp == null) return false;
        deviceProp.setTrust(trustValue);
        return true;
    }

     int getRemoteClass(BluetoothDevice device) {
        enforceCallingOrSelfPermission(BLUETOOTH_PERM, "Need BLUETOOTH permission");
        DeviceProperties deviceProp = mRemoteDevices.getDeviceProperties(device);
        if (deviceProp == null) return 0;

        return deviceProp.getBluetoothClass();
    }

     ParcelUuid[] getRemoteUuids(BluetoothDevice device) {
        enforceCallingOrSelfPermission(BLUETOOTH_PERM, "Need BLUETOOTH permission");
        DeviceProperties deviceProp = mRemoteDevices.getDeviceProperties(device);
        if (deviceProp == null) return null;
        return deviceProp.getUuids();
    }

     boolean fetchRemoteUuids(BluetoothDevice device) {
        enforceCallingOrSelfPermission(BLUETOOTH_PERM, "Need BLUETOOTH permission");
        mRemoteDevices.fetchUuids(device);
        return true;
    }

      boolean fetchRemoteMasInstances(BluetoothDevice device) {
         enforceCallingOrSelfPermission(RECEIVE_MAP_PERM, "Need RECEIVE BLUETOOTH MAP permission");
         mRemoteDevices.fetchMasInstances(device);
         return true;
     }

     boolean setPin(BluetoothDevice device, boolean accept, int len, byte[] pinCode) {
        enforceCallingOrSelfPermission(BLUETOOTH_ADMIN_PERM,
                                       "Need BLUETOOTH ADMIN permission");
        DeviceProperties deviceProp = mRemoteDevices.getDeviceProperties(device);
        if (deviceProp == null || deviceProp.getBondState() != BluetoothDevice.BOND_BONDING) {
            return false;
        }

        byte[] addr = Utils.getBytesFromAddress(device.getAddress());
        return pinReplyNative(addr, accept, len, pinCode);
    }

     boolean setPasskey(BluetoothDevice device, boolean accept, int len, byte[] passkey) {
        enforceCallingOrSelfPermission(BLUETOOTH_PERM, "Need BLUETOOTH permission");
        DeviceProperties deviceProp = mRemoteDevices.getDeviceProperties(device);
        if (deviceProp == null || deviceProp.getBondState() != BluetoothDevice.BOND_BONDING) {
            return false;
        }

        byte[] addr = Utils.getBytesFromAddress(device.getAddress());
        return sspReplyNative(addr, AbstractionLayer.BT_SSP_VARIANT_PASSKEY_ENTRY, accept,
                Utils.byteArrayToInt(passkey));
    }

     boolean setPairingConfirmation(BluetoothDevice device, boolean accept) {
        enforceCallingOrSelfPermission(BLUETOOTH_ADMIN_PERM,
                                       "Need BLUETOOTH ADMIN permission");
        DeviceProperties deviceProp = mRemoteDevices.getDeviceProperties(device);
        if (deviceProp == null || deviceProp.getBondState() != BluetoothDevice.BOND_BONDING) {
            return false;
        }

        byte[] addr = Utils.getBytesFromAddress(device.getAddress());
        return sspReplyNative(addr, AbstractionLayer.BT_SSP_VARIANT_PASSKEY_CONFIRMATION,
                accept, 0);
    }

    int getPhonebookAccessPermission(BluetoothDevice device) {
        enforceCallingOrSelfPermission(BLUETOOTH_PERM, "Need BLUETOOTH permission");
        SharedPreferences pref = getSharedPreferences(PHONEBOOK_ACCESS_PERMISSION_PREFERENCE_FILE,
                Context.MODE_PRIVATE);
        if (!pref.contains(device.getAddress())) {
            return BluetoothDevice.ACCESS_UNKNOWN;
        }
        return pref.getInt(device.getAddress(), BluetoothDevice.ACCESS_UNKNOWN);
    }

    boolean setPhonebookAccessPermission(BluetoothDevice device, int value) {
        enforceCallingOrSelfPermission(BLUETOOTH_PRIVILEGED,
                                       "Need BLUETOOTH PRIVILEGED permission");
        SharedPreferences pref = getSharedPreferences(PHONEBOOK_ACCESS_PERMISSION_PREFERENCE_FILE,
                Context.MODE_PRIVATE);
        SharedPreferences.Editor editor = pref.edit();
        if (value == BluetoothDevice.ACCESS_UNKNOWN) {
            editor.remove(device.getAddress());
        } else {
            editor.putInt(device.getAddress(), value);
        }
        return editor.commit();
    }

    int getMessageAccessPermission(BluetoothDevice device) {
        enforceCallingOrSelfPermission(BLUETOOTH_PERM, "Need BLUETOOTH permission");
        SharedPreferences pref = getSharedPreferences(MESSAGE_ACCESS_PERMISSION_PREFERENCE_FILE,
                Context.MODE_PRIVATE);
        if (!pref.contains(device.getAddress())) {
            return BluetoothDevice.ACCESS_UNKNOWN;
        }
        return pref.getBoolean(device.getAddress(), false)
                ? BluetoothDevice.ACCESS_ALLOWED : BluetoothDevice.ACCESS_REJECTED;
    }

    boolean setMessageAccessPermission(BluetoothDevice device, int value) {
        enforceCallingOrSelfPermission(BLUETOOTH_PRIVILEGED,
                                       "Need BLUETOOTH PRIVILEGED permission");
        SharedPreferences pref = getSharedPreferences(MESSAGE_ACCESS_PERMISSION_PREFERENCE_FILE,
                Context.MODE_PRIVATE);
        SharedPreferences.Editor editor = pref.edit();
        if (value == BluetoothDevice.ACCESS_UNKNOWN) {
            editor.remove(device.getAddress());
        } else {
            editor.putBoolean(device.getAddress(), value == BluetoothDevice.ACCESS_ALLOWED);
        }
        return editor.commit();
    }

     void sendConnectionStateChange(BluetoothDevice
            device, int profile, int state, int prevState) {
        // TODO(BT) permission check?
        // Since this is a binder call check if Bluetooth is on still
        if (getState() == BluetoothAdapter.STATE_OFF) return;

        mAdapterProperties.sendConnectionStateChange(device, profile, state, prevState);

    }

    BluetoothRemoteDiRecord getRemoteDiRecord(BluetoothDevice device) {
        enforceCallingOrSelfPermission(BLUETOOTH_PERM, "Need BLUETOOTH permission");
        DeviceProperties deviceProp = mRemoteDevices.getDeviceProperties(device);
        if (deviceProp == null) return null;
        return deviceProp.getRemoteDiRecord();
    }

     ParcelFileDescriptor connectSocket(BluetoothDevice device, int type,
                                              ParcelUuid uuid, int port, int flag) {
        enforceCallingOrSelfPermission(BLUETOOTH_PERM, "Need BLUETOOTH permission");
        int fd = connectSocketNative(Utils.getBytesFromAddress(device.getAddress()),
                   type, Utils.uuidToByteArray(uuid), port, flag);
        if (fd < 0) {
            errorLog("Failed to connect socket");
            return null;
        }
        return ParcelFileDescriptor.adoptFd(fd);
    }

     ParcelFileDescriptor createSocketChannel(int type, String serviceName,
                                                    ParcelUuid uuid, int port, int flag) {
        enforceCallingOrSelfPermission(BLUETOOTH_PERM, "Need BLUETOOTH permission");
        int fd =  createSocketChannelNative(type, serviceName,
                                 Utils.uuidToByteArray(uuid), port, flag);
        if (fd < 0) {
            errorLog("Failed to create socket channel");
            return null;
        }
        return ParcelFileDescriptor.adoptFd(fd);
    }

     int setSocketOpt(int type, int channel, int optionName, byte [] optionVal,
             int optionLen) {
        enforceCallingOrSelfPermission(BLUETOOTH_PERM, "Need BLUETOOTH permission");

        return setSocketOptNative(type, channel, optionName, optionVal, optionLen);
     }

     int getSocketOpt(int type, int channel, int optionName, byte [] optionVal) {
        enforceCallingOrSelfPermission(BLUETOOTH_PERM, "Need BLUETOOTH permission");

        return getSocketOptNative(type, channel, optionName, optionVal);
     }

    boolean configHciSnoopLog(boolean enable) {
        enforceCallingOrSelfPermission(BLUETOOTH_PERM, "Need BLUETOOTH permission");
        return configHciSnoopLogNative(enable);
    }

     void registerCallback(IBluetoothCallback cb) {
         mCallbacks.register(cb);
      }

      void unregisterCallback(IBluetoothCallback cb) {
         mCallbacks.unregister(cb);
      }

    public int getNumOfAdvertisementInstancesSupported() {
        enforceCallingOrSelfPermission(BLUETOOTH_PERM, "Need BLUETOOTH permission");
        return mAdapterProperties.getNumOfAdvertisementInstancesSupported();
    }

    public boolean isMultiAdvertisementSupported() {
        enforceCallingOrSelfPermission(BLUETOOTH_PERM, "Need BLUETOOTH permission");
        return getNumOfAdvertisementInstancesSupported() >= MIN_ADVT_INSTANCES_FOR_MA;
    }

    public boolean isRpaOffloadSupported() {
        enforceCallingOrSelfPermission(BLUETOOTH_PERM, "Need BLUETOOTH permission");
        return mAdapterProperties.isRpaOffloadSupported();
    }

    public int getNumOfOffloadedIrkSupported() {
        enforceCallingOrSelfPermission(BLUETOOTH_PERM, "Need BLUETOOTH permission");
        return mAdapterProperties.getNumOfOffloadedIrkSupported();
    }

    public int getNumOfOffloadedScanFilterSupported() {
        enforceCallingOrSelfPermission(BLUETOOTH_PERM, "Need BLUETOOTH permission");
        return mAdapterProperties.getNumOfOffloadedScanFilterSupported();
    }

    public boolean isPeripheralModeSupported() {
        return getResources().getBoolean(R.bool.config_bluetooth_le_peripheral_mode_supported);
    }

    public int getOffloadedScanResultStorage() {
        enforceCallingOrSelfPermission(BLUETOOTH_PERM, "Need BLUETOOTH permission");
        return mAdapterProperties.getOffloadedScanResultStorage();
    }

    private boolean isActivityAndEnergyReportingSupported() {
          enforceCallingOrSelfPermission(BLUETOOTH_PRIVILEGED, "Need BLUETOOTH permission");
          return mAdapterProperties.isActivityAndEnergyReportingSupported();
    }

    private void getActivityEnergyInfoFromController() {
        enforceCallingOrSelfPermission(BLUETOOTH_PRIVILEGED, "Need BLUETOOTH permission");
        if (isActivityAndEnergyReportingSupported()) {
            readEnergyInfo();
        }
    }

    private BluetoothActivityEnergyInfo reportActivityInfo() {
        enforceCallingOrSelfPermission(BLUETOOTH_PRIVILEGED, "Need BLUETOOTH permission");
        BluetoothActivityEnergyInfo info =
            new BluetoothActivityEnergyInfo(mStackReportedState, mTxTimeTotalMs,
                    mRxTimeTotalMs, mIdleTimeTotalMs, mEnergyUsedTotalVoltAmpSecMicro);
        // Read on clear values; a record of data is created with
        // timstamp and new samples are collected until read again
        mStackReportedState = 0;
        mTxTimeTotalMs = 0;
        mRxTimeTotalMs = 0;
        mIdleTimeTotalMs = 0;
        mEnergyUsedTotalVoltAmpSecMicro = 0;
        return info;
    }

    private String dump() {
        StringBuilder sb = new StringBuilder();
        synchronized (mProfiles) {
            for (ProfileService profile : mProfiles) {
                profile.dump(sb);
            }
        }
        return sb.toString();
    }

    private static int convertScanModeToHal(int mode) {
        switch (mode) {
            case BluetoothAdapter.SCAN_MODE_NONE:
                return AbstractionLayer.BT_SCAN_MODE_NONE;
            case BluetoothAdapter.SCAN_MODE_CONNECTABLE:
                return AbstractionLayer.BT_SCAN_MODE_CONNECTABLE;
            case BluetoothAdapter.SCAN_MODE_CONNECTABLE_DISCOVERABLE:
                return AbstractionLayer.BT_SCAN_MODE_CONNECTABLE_DISCOVERABLE;
        }
       // errorLog("Incorrect scan mode in convertScanModeToHal");
        return -1;
    }

    static int convertScanModeFromHal(int mode) {
        switch (mode) {
            case AbstractionLayer.BT_SCAN_MODE_NONE:
                return BluetoothAdapter.SCAN_MODE_NONE;
            case AbstractionLayer.BT_SCAN_MODE_CONNECTABLE:
                return BluetoothAdapter.SCAN_MODE_CONNECTABLE;
            case AbstractionLayer.BT_SCAN_MODE_CONNECTABLE_DISCOVERABLE:
                return BluetoothAdapter.SCAN_MODE_CONNECTABLE_DISCOVERABLE;
        }
        //errorLog("Incorrect scan mode in convertScanModeFromHal");
        return -1;
    }

    // This function is called from JNI. It allows native code to set a single wake
    // alarm.
    private boolean setWakeAlarm(long delayMillis, boolean shouldWake) {
        Message m = mHandler.obtainMessage(MESSAGE_SET_WAKE_ALARM);
        m.obj = new Long(delayMillis);
        // alarm type
        m.arg1 = shouldWake ? AlarmManager.ELAPSED_REALTIME_WAKEUP
            : AlarmManager.ELAPSED_REALTIME;
        mHandler.sendMessage(m);

        return true;
    }

    // If an alarm is already pending and a new request comes in, the alarm
    // will be rescheduled (i.e. the previously set alarm will be cancelled).
    private void processSetWakeAlarm(long delayMillis, int alarmType) {
        if (mPendingAlarm != null) {
            mAlarmManager.cancel(mPendingAlarm);
        }

        long wakeupTime = SystemClock.elapsedRealtime() + delayMillis;

        Intent intent = new Intent(ACTION_ALARM_WAKEUP);
        mPendingAlarm = PendingIntent.getBroadcast(this, 0, intent, PendingIntent.FLAG_ONE_SHOT);
        mAlarmManager.setExact(alarmType, wakeupTime, mPendingAlarm);
    }

    // This function is called from JNI. It allows native code to acquire a single wake lock.
    // If the wake lock is already held, this function returns success. Although this function
    // only supports acquiring a single wake lock at a time right now, it will eventually be
    // extended to allow acquiring an arbitrary number of wake locks. The current interface
    // takes |lockName| as a parameter in anticipation of that implementation.
    private boolean acquireWakeLock(String lockName) {
        if (mWakeLock != null) {
            if (!lockName.equals(mWakeLockName)) {
                errorLog("Multiple wake lock acquisition attempted; aborting: " + lockName);
                return false;
            }

            // We're already holding the desired wake lock so return success.
            if (mWakeLock.isHeld()) {
                return true;
            }
        }

        mWakeLockName = lockName;
        mWakeLock = mPowerManager.newWakeLock(PowerManager.PARTIAL_WAKE_LOCK, lockName);
        mWakeLock.acquire();
        return true;
    }

    // This function is called from JNI. It allows native code to release a wake lock acquired
    // by |acquireWakeLock|. If the wake lock is not held, this function returns failure.
    // Note that the release() call is also invoked by {@link #cleanup()} so a synchronization is
    // needed here. See the comment for |acquireWakeLock| for an explanation of the interface.
    private boolean releaseWakeLock(String lockName) {
        synchronized (this) {
            if (mWakeLock == null) {
                errorLog("Repeated wake lock release; aborting release: " + lockName);
                return false;
            }

            mWakeLock.release();
            mWakeLock = null;
            mWakeLockName = null;
        }
        return true;
    }

    private void energyInfoCallback (int status, int ctrl_state,
        long tx_time, long rx_time, long idle_time, long energy_used)
        throws RemoteException {
        // ToDo: Update only status is valid
        if (ctrl_state >= BluetoothActivityEnergyInfo.BT_STACK_STATE_INVALID &&
                ctrl_state <= BluetoothActivityEnergyInfo.BT_STACK_STATE_STATE_IDLE) {
            mStackReportedState = ctrl_state;
            mTxTimeTotalMs += tx_time;
            mRxTimeTotalMs += rx_time;
            mIdleTimeTotalMs += idle_time;
            // Energy is product of mA, V and ms
            mEnergyUsedTotalVoltAmpSecMicro += energy_used;
        }

        if (DBG) {
            Log.d(TAG, "energyInfoCallback  " + "status = " + status +
            "tx_time = " + tx_time + "rx_time = " + rx_time +
            "idle_time = " + idle_time + "energy_used = " + energy_used +
            "ctrl_state = " + ctrl_state);
        }
    }

    private void debugLog(String msg) {
        if (DBG) Log.d(TAG +"(" +hashCode()+")", msg);
    }

    private void errorLog(String msg) {
        Log.e(TAG +"(" +hashCode()+")", msg);
    }

    private final BroadcastReceiver mAlarmBroadcastReceiver = new BroadcastReceiver() {
        @Override
        public void onReceive(Context context, Intent intent) {
            mHandler.sendMessage(mHandler.obtainMessage(MESSAGE_RELEASE_WAKE_ALARM));
        }
    };

    private native static void classInitNative();
    private native boolean initNative();
    private native void cleanupNative();
    /*package*/ native void ssrcleanupNative(boolean cleanup);
    /*package*/ native boolean enableNative();
    /*package*/ native boolean disableNative();
    /*package*/ native boolean setAdapterPropertyNative(int type, byte[] val);
    /*package*/ native boolean getAdapterPropertiesNative();
    /*package*/ native boolean getAdapterPropertyNative(int type);
    /*package*/ native boolean setAdapterPropertyNative(int type);
    /*package*/ native boolean
        setDevicePropertyNative(byte[] address, int type, byte[] val);
    /*package*/ native boolean getDevicePropertyNative(byte[] address, int type);

    /*package*/ native boolean createBondNative(byte[] address, int transport);
    /*package*/ native boolean removeBondNative(byte[] address);
    /*package*/ native boolean cancelBondNative(byte[] address);

    /*package*/ native int getConnectionStateNative(byte[] address);

    private native boolean startDiscoveryNative();
    private native boolean cancelDiscoveryNative();

    private native boolean pinReplyNative(byte[] address, boolean accept, int len, byte[] pin);
    private native boolean sspReplyNative(byte[] address, int type, boolean
            accept, int passkey);

    /*package*/ native boolean getRemoteServicesNative(byte[] address);
    /*package*/ native boolean getRemoteMasInstancesNative(byte[] address);

    private native int readEnergyInfo();
    // TODO(BT) move this to ../btsock dir
    private native int connectSocketNative(byte[] address, int type,
                                           byte[] uuid, int port, int flag);
    private native int createSocketChannelNative(int type, String serviceName,
                                                 byte[] uuid, int port, int flag);

    private native int setSocketOptNative(int fd, int type, int optionName,
                                byte [] optionVal, int optionLen);

    private native int  getSocketOptNative(int fd, int type, int optionName,
                                byte [] optionVal);

    /*package*/ native boolean configHciSnoopLogNative(boolean enable);

    private native void alarmFiredNative();

    protected void finalize() {
        cleanup();
        if (TRACE_REF) {
            synchronized (AdapterService.class) {
                sRefCount--;
                debugLog("finalize() - REFCOUNT: FINALIZED. INSTANCE_COUNT= " + sRefCount);
            }
        }
    }

    @SuppressWarnings("rawtypes")
    private synchronized void checkA2dpState() {
        final Class a2dp_src[]  =  { A2dpService.class };
        final Class a2dp_sink[] = { A2dpSinkService.class };

        boolean isA2dpSinkEnabled = SystemProperties.getBoolean("persist.service.bt.a2dp.sink", false);
        Log.d(TAG, "checkA2dpState: isA2dpSinkEnabled = " + isA2dpSinkEnabled);

        if (isA2dpSinkEnabled) {
            mDisabledProfiles.add(A2dpService.class.getName());
            mDisabledProfiles.remove(A2dpSinkService.class.getName());
        } else {
            mDisabledProfiles.remove(A2dpService.class.getName());
            mDisabledProfiles.add(A2dpSinkService.class.getName());
        }

        if (mAdapterStateMachine.isTurningOn() || mAdapterStateMachine.isTurningOff()) {
            Log.e(TAG, "checkA2dpState: returning");
            return;
        }

        if (isA2dpSinkEnabled) {
            setProfileServiceState(a2dp_src, BluetoothAdapter.STATE_OFF);
            setProfileServiceState(a2dp_sink, BluetoothAdapter.STATE_ON);
        } else {
            setProfileServiceState(a2dp_sink, BluetoothAdapter.STATE_OFF);
            setProfileServiceState(a2dp_src, BluetoothAdapter.STATE_ON);
        }
    }

    @SuppressWarnings("rawtypes")
    private synchronized void checkHidState() {
        final Class hh[] = { HidService.class };
        final Class hd[] = { HidDevService.class };

        boolean isHidDev = SystemProperties.getBoolean("persist.service.bdroid.hid.dev", false);
        Log.d(TAG, "checkHidState: isHidDev = " + isHidDev);

        if (isHidDev) {
            mDisabledProfiles.add(HidService.class.getName());
            mDisabledProfiles.remove(HidDevService.class.getName());
        } else {
            mDisabledProfiles.remove(HidService.class.getName());
            mDisabledProfiles.add(HidDevService.class.getName());
        }

        if (mAdapterStateMachine.isTurningOn() || mAdapterStateMachine.isTurningOff()) {
            Log.e(TAG, "checkHidState: returning");
            return;
        }

        if (isHidDev) {
            setProfileServiceState(hh, BluetoothAdapter.STATE_OFF);
            setProfileServiceState(hd, BluetoothAdapter.STATE_ON);
        } else {
            setProfileServiceState(hd, BluetoothAdapter.STATE_OFF);
            setProfileServiceState(hh, BluetoothAdapter.STATE_ON);
        }
    }

    @SuppressWarnings("rawtypes")
    private synchronized void checkHfpState() {
        final Class hfp_ag[] = { HeadsetService.class };
        final Class hfp_hs[] = { HeadsetClientService.class };

        boolean isHfpClientEnabled = SystemProperties.getBoolean("persist.service.bt.hfp.client",
                false);
        Log.d(TAG, "checkHfpState: isHfpClientEnabled = " + isHfpClientEnabled);

        if (isHfpClientEnabled) {
            mDisabledProfiles.add(HeadsetService.class.getName());
            mDisabledProfiles.remove(HeadsetClientService.class.getName());
        } else {
            mDisabledProfiles.remove(HeadsetService.class.getName());
            mDisabledProfiles.add(HeadsetClientService.class.getName());
        }

        if (mAdapterStateMachine.isTurningOn() || mAdapterStateMachine.isTurningOff()) {
            Log.e(TAG, "checkHfpState: returning");
            return;
        }

        if (isHfpClientEnabled) {
            setProfileServiceState(hfp_ag, BluetoothAdapter.STATE_OFF);
            setProfileServiceState(hfp_hs, BluetoothAdapter.STATE_ON);
        } else {
            setProfileServiceState(hfp_hs, BluetoothAdapter.STATE_OFF);
            setProfileServiceState(hfp_ag, BluetoothAdapter.STATE_ON);
        }
    }
}<|MERGE_RESOLUTION|>--- conflicted
+++ resolved
@@ -589,13 +589,11 @@
                     processConnectOtherProfiles((BluetoothDevice) msg.obj,msg.arg1);
                 }
                     break;
-<<<<<<< HEAD
                 case MESSAGE_AUTO_CONNECT_PROFILES: {
                     if (DBG) debugLog( "MESSAGE_AUTO_CONNECT_PROFILES");
                     autoConnectProfilesDelayed();
                     break;
                 }
-=======
                 case MESSAGE_SET_WAKE_ALARM: {
                     debugLog( "handleMessage() - MESSAGE_SET_WAKE_ALARM");
                     processSetWakeAlarm((Long) msg.obj, msg.arg1);
@@ -607,7 +605,6 @@
                     alarmFiredNative();
                 }
                     break;
->>>>>>> 2ab3133a
             }
         }
     };
