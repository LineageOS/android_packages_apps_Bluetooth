--- conflicted
+++ resolved
@@ -2536,12 +2536,8 @@
     private native static void classInitNative();
     private native boolean initNative();
     private native void cleanupNative();
-<<<<<<< HEAD
     /*package*/ native void ssrcleanupNative(boolean cleanup);
-    /*package*/ native boolean enableNative();
-=======
     /*package*/ native boolean enableNative(boolean startRestricted);
->>>>>>> 122feb9a
     /*package*/ native boolean disableNative();
     /*package*/ native boolean setAdapterPropertyNative(int type, byte[] val);
     /*package*/ native boolean getAdapterPropertiesNative();
