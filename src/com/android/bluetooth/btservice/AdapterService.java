/*
 * Copyright (C) 2012 The Android Open Source Project
 *
 * Licensed under the Apache License, Version 2.0 (the "License");
 * you may not use this file except in compliance with the License.
 * You may obtain a copy of the License at
 *
 *      http://www.apache.org/licenses/LICENSE-2.0
 *
 * Unless required by applicable law or agreed to in writing, software
 * distributed under the License is distributed on an "AS IS" BASIS,
 * WITHOUT WARRANTIES OR CONDITIONS OF ANY KIND, either express or implied.
 * See the License for the specific language governing permissions and
 * limitations under the License.
 */

/**
 * @hide
 */

package com.android.bluetooth.btservice;

import android.app.AlarmManager;
import android.app.PendingIntent;
import android.app.Service;
import android.bluetooth.BluetoothAdapter;
import android.bluetooth.BluetoothDevice;
import android.bluetooth.BluetoothProfile;
import android.bluetooth.BluetoothUuid;
import android.bluetooth.IBluetooth;
import android.bluetooth.IBluetoothCallback;
import android.bluetooth.BluetoothActivityEnergyInfo;
import android.bluetooth.OobData;
import android.bluetooth.UidTraffic;
import android.content.BroadcastReceiver;
import android.content.Context;
import android.content.Intent;
import android.content.IntentFilter;
import android.content.SharedPreferences;
import android.os.BatteryStats;
import android.os.Binder;
import android.os.Bundle;
import android.os.Handler;
import android.os.IBinder;
import android.os.Message;
import android.os.ParcelFileDescriptor;
import android.os.ParcelUuid;
import android.os.PowerManager;
import android.os.Process;
import android.os.RemoteCallbackList;
import android.os.RemoteException;
import android.os.ResultReceiver;
import android.os.SystemClock;
import android.provider.Settings;
import android.text.TextUtils;
import android.util.Base64;
import android.util.EventLog;
import android.util.Log;

import android.util.Slog;
import android.util.SparseArray;
import com.android.bluetooth.a2dp.A2dpService;
import com.android.bluetooth.a2dpsink.A2dpSinkService;
import com.android.bluetooth.hid.HidService;
import com.android.bluetooth.hfp.HeadsetService;
import com.android.bluetooth.hfpclient.HeadsetClientService;
import com.android.bluetooth.pbapclient.PbapClientService;
import com.android.bluetooth.sdp.SdpManager;
import com.android.internal.R;
import com.android.bluetooth.Utils;
import com.android.bluetooth.btservice.RemoteDevices.DeviceProperties;

import java.io.FileDescriptor;
import java.io.FileOutputStream;
import java.io.IOException;
import java.io.PrintWriter;
import java.nio.charset.StandardCharsets;
import java.util.ArrayList;
import java.util.Arrays;
import java.util.HashMap;
import java.util.Map;
import java.util.Iterator;
import java.util.List;

import android.os.ServiceManager;
import com.android.internal.app.IBatteryStats;

import android.os.SystemProperties;

public class AdapterService extends Service {
    private static final String TAG = "BluetoothAdapterService";
    private static final boolean DBG = true;
    private static final boolean VERBOSE = false;
    private static final boolean TRACE_REF = false;
    private static final int MIN_ADVT_INSTANCES_FOR_MA = 5;
    private static final int MIN_OFFLOADED_FILTERS = 10;
    private static final int MIN_OFFLOADED_SCAN_STORAGE_BYTES = 1024;
    private static final String delayConnectTimeoutDevice[] = {"00:23:3D"}; // volkswagen carkit
    //For Debugging only
    private static int sRefCount = 0;
    private long mBluetoothStartTime = 0;
    private static int mScanmode;

    private final Object mEnergyInfoLock = new Object();
    private int mStackReportedState;
    private long mTxTimeTotalMs;
    private long mRxTimeTotalMs;
    private long mIdleTimeTotalMs;
    private long mEnergyUsedTotalVoltAmpSecMicro;
    private SparseArray<UidTraffic> mUidTraffic = new SparseArray<>();

    private final ArrayList<ProfileService> mProfiles = new ArrayList<ProfileService>();

    public static final String ACTION_LOAD_ADAPTER_PROPERTIES =
        "com.android.bluetooth.btservice.action.LOAD_ADAPTER_PROPERTIES";
    public static final String ACTION_SERVICE_STATE_CHANGED =
        "com.android.bluetooth.btservice.action.STATE_CHANGED";
    public static final String EXTRA_ACTION="action";
    public static final int PROFILE_CONN_CONNECTED  = 1;
    public static final int PROFILE_CONN_REJECTED  = 2;

    private static final String ACTION_ALARM_WAKEUP =
        "com.android.bluetooth.btservice.action.ALARM_WAKEUP";

    public static final String BLUETOOTH_ADMIN_PERM =
        android.Manifest.permission.BLUETOOTH_ADMIN;

    static final ParcelUuid[] A2DP_SOURCE_SINK_UUIDS = {
        BluetoothUuid.AudioSource,
        BluetoothUuid.AudioSink
    };

    public static final String BLUETOOTH_PRIVILEGED =
                android.Manifest.permission.BLUETOOTH_PRIVILEGED;
    static final String BLUETOOTH_PERM = android.Manifest.permission.BLUETOOTH;
    static final String RECEIVE_MAP_PERM = android.Manifest.permission.RECEIVE_BLUETOOTH_MAP;

    private static final String PHONEBOOK_ACCESS_PERMISSION_PREFERENCE_FILE =
            "phonebook_access_permission";
    private static final String MESSAGE_ACCESS_PERMISSION_PREFERENCE_FILE =
            "message_access_permission";
    private static final String SIM_ACCESS_PERMISSION_PREFERENCE_FILE =
            "sim_access_permission";

    private static final int ADAPTER_SERVICE_TYPE=Service.START_STICKY;

    private static final String[] DEVICE_TYPE_NAMES = new String[] {
      "???",
      "BR/EDR",
      "LE",
      "DUAL"
    };

    private static final int CONTROLLER_ENERGY_UPDATE_TIMEOUT_MILLIS = 30;

    static {
        System.load("/system/lib/libbluetooth_jni.so");
        classInitNative();
    }

    private static AdapterService sAdapterService;
    public static synchronized AdapterService getAdapterService(){
        if (sAdapterService != null && !sAdapterService.mCleaningUp) {
            Log.d(TAG, "getAdapterService() - returning " + sAdapterService);
            return sAdapterService;
        }
        if (DBG)  {
            if (sAdapterService == null) {
                Log.d(TAG, "getAdapterService() - Service not available");
            } else if (sAdapterService.mCleaningUp) {
                Log.d(TAG,"getAdapterService() - Service is cleaning up");
            }
        }
        return null;
    }

    private static synchronized void setAdapterService(AdapterService instance) {
        if (instance != null && !instance.mCleaningUp) {
            if (DBG) Log.d(TAG, "setAdapterService() - set to: " + sAdapterService);
            sAdapterService = instance;
        } else {
            if (DBG)  {
                if (sAdapterService == null) {
                    Log.d(TAG, "setAdapterService() - Service not available");
                } else if (sAdapterService.mCleaningUp) {
                    Log.d(TAG,"setAdapterService() - Service is cleaning up");
                }
            }
        }
    }

    private static synchronized void clearAdapterService() {
        sAdapterService = null;
    }

    private AdapterProperties mAdapterProperties;
    private AdapterState mAdapterStateMachine;
    private Vendor mVendor;
    private BondStateMachine mBondStateMachine;
    private JniCallbacks mJniCallbacks;
    private RemoteDevices mRemoteDevices;

    /* TODO: Consider to remove the search API from this class, if changed to use call-back */
    private SdpManager mSdpManager = null;

    private boolean mProfilesStarted;
    private boolean mNativeAvailable;
    private boolean mCleaningUp;
    private HashMap<String,Integer> mProfileServicesState = new HashMap<String,Integer>();
    //Only BluetoothManagerService should be registered
    private RemoteCallbackList<IBluetoothCallback> mCallbacks;
    private int mCurrentRequestId;
    private boolean mQuietmode = false;

    private AlarmManager mAlarmManager;
    private PendingIntent mPendingAlarm;
    private IBatteryStats mBatteryStats;
    private PowerManager mPowerManager;
    private PowerManager.WakeLock mWakeLock;
    private String mWakeLockName;

    private ProfileObserver mProfileObserver;

    public AdapterService() {
        super();
        if (TRACE_REF) {
            synchronized (AdapterService.class) {
                sRefCount++;
                mScanmode = BluetoothAdapter.SCAN_MODE_CONNECTABLE;
                debugLog("AdapterService() - REFCOUNT: CREATED. INSTANCE_COUNT" + sRefCount);
            }
        }

        // This is initialized at the beginning in order to prevent
        // NullPointerException from happening if AdapterService
        // functions are called before BLE is turned on due to
        // |mRemoteDevices| being null.
        mRemoteDevices = new RemoteDevices(this);
    }

    public void onProfileConnectionStateChanged(BluetoothDevice device, int profileId, int newState, int prevState) {
        Message m = mHandler.obtainMessage(MESSAGE_PROFILE_CONNECTION_STATE_CHANGED);
        m.obj = device;
        m.arg1 = profileId;
        m.arg2 = newState;
        Bundle b = new Bundle(1);
        b.putInt("prevState", prevState);
        m.setData(b);
        mHandler.sendMessage(m);
    }

    public void initProfilePriorities(BluetoothDevice device, ParcelUuid[] mUuids) {
        if(mUuids == null) return;
        Message m = mHandler.obtainMessage(MESSAGE_PROFILE_INIT_PRIORITIES);
        m.obj = device;
        m.arg1 = mUuids.length;
        Bundle b = new Bundle(1);
        for(int i=0; i<mUuids.length; i++) {
            b.putParcelable("uuids" + i, mUuids[i]);
        }
        m.setData(b);
        mHandler.sendMessage(m);
    }

    private void processInitProfilePriorities (BluetoothDevice device, ParcelUuid[] uuids){
        HidService hidService = HidService.getHidService();
        A2dpService a2dpService = A2dpService.getA2dpService();
        A2dpSinkService a2dpSinkService = A2dpSinkService.getA2dpSinkService();
        HeadsetService headsetService = HeadsetService.getHeadsetService();
        HeadsetClientService headsetClientService = HeadsetClientService.getHeadsetClientService();
        PbapClientService pbapClientService = PbapClientService.getPbapClientService();

        // Set profile priorities only for the profiles discovered on the remote device.
        // This avoids needless auto-connect attempts to profiles non-existent on the remote device
        if ((hidService != null) &&
            (BluetoothUuid.isUuidPresent(uuids, BluetoothUuid.Hid) ||
             BluetoothUuid.isUuidPresent(uuids, BluetoothUuid.Hogp)) &&
            (hidService.getPriority(device) == BluetoothProfile.PRIORITY_UNDEFINED)){
            hidService.setPriority(device,BluetoothProfile.PRIORITY_ON);
        }

        // If we do not have a stored priority for HFP/A2DP (all roles) then default to on.
        if ((headsetService != null) &&
            ((BluetoothUuid.isUuidPresent(uuids, BluetoothUuid.HSP) ||
                    BluetoothUuid.isUuidPresent(uuids, BluetoothUuid.Handsfree)) &&
            (headsetService.getPriority(device) == BluetoothProfile.PRIORITY_UNDEFINED))) {
            headsetService.setPriority(device,BluetoothProfile.PRIORITY_ON);
        }

        if ((a2dpService != null) &&
            (BluetoothUuid.isUuidPresent(uuids, BluetoothUuid.AudioSink) ||
            BluetoothUuid.isUuidPresent(uuids, BluetoothUuid.AdvAudioDist)) &&
            (a2dpService.getPriority(device) == BluetoothProfile.PRIORITY_UNDEFINED)){
            a2dpService.setPriority(device,BluetoothProfile.PRIORITY_ON);
        }

        if ((headsetClientService != null) &&
            ((BluetoothUuid.isUuidPresent(uuids, BluetoothUuid.Handsfree_AG) ||
              BluetoothUuid.isUuidPresent(uuids, BluetoothUuid.HSP_AG)) &&
             (headsetClientService.getPriority(device) == BluetoothProfile.PRIORITY_UNDEFINED))) {
            headsetClientService.setPriority(device, BluetoothProfile.PRIORITY_ON);
        }

        if ((a2dpSinkService != null) &&
            (BluetoothUuid.isUuidPresent(uuids, BluetoothUuid.AudioSource) &&
             (a2dpSinkService.getPriority(device) == BluetoothProfile.PRIORITY_UNDEFINED))) {
            a2dpSinkService.setPriority(device, BluetoothProfile.PRIORITY_ON);
        }

        if ((pbapClientService != null) &&
            (BluetoothUuid.isUuidPresent(uuids, BluetoothUuid.PBAP_PSE) &&
             (pbapClientService.getPriority(device) == BluetoothProfile.PRIORITY_UNDEFINED))) {
            pbapClientService.setPriority(device, BluetoothProfile.PRIORITY_ON);
        }
    }

    private void processProfileStateChanged(BluetoothDevice device, int profileId, int newState, int prevState) {
        // Profiles relevant to phones.
        if (((profileId == BluetoothProfile.A2DP) || (profileId == BluetoothProfile.HEADSET)) &&
             (newState == BluetoothProfile.STATE_CONNECTED)){
            debugLog( "Profile connected. Schedule missing profile connection if any");
            connectOtherProfile(device, PROFILE_CONN_CONNECTED);
            setProfileAutoConnectionPriority(device, profileId);
        }

        // Profiles relevant to Car Kitts.
        if (((profileId == BluetoothProfile.A2DP_SINK) ||
             (profileId == BluetoothProfile.HEADSET_CLIENT)) &&
            (newState == BluetoothProfile.STATE_CONNECTED)) {
            debugLog( "Profile connected. Schedule missing profile connection if any");
            connectOtherClientProfile(device, PROFILE_CONN_CONNECTED);
            setProfileAutoConnectionPriority(device, profileId);
        }

        IBluetooth.Stub binder = mBinder;
        if (binder != null) {
            try {
                binder.sendConnectionStateChange(device, profileId, newState,prevState);
            } catch (RemoteException re) {
                errorLog("" + re);
            }
        }
    }

    public void addProfile(ProfileService profile) {
        synchronized (mProfiles) {
            if (!mProfiles.contains(profile)) {
                mProfiles.add(profile);
            }
        }
    }

    public void removeProfile(ProfileService profile) {
        synchronized (mProfiles) {
            mProfiles.remove(profile);
        }
    }

    public void onProfileServiceStateChanged(String serviceName, int state) {
        Message m = mHandler.obtainMessage(MESSAGE_PROFILE_SERVICE_STATE_CHANGED);
        m.obj=serviceName;
        m.arg1 = state;
        mHandler.sendMessage(m);
    }

    private void processProfileServiceStateChanged(String serviceName, int state) {
        boolean doUpdate=false;
        boolean isBleTurningOn;
        boolean isBleTurningOff;
        boolean isTurningOn;
        boolean isTurningOff;

        synchronized (mProfileServicesState) {
            Integer prevState = mProfileServicesState.get(serviceName);
            if (prevState != null && prevState != state) {
                mProfileServicesState.put(serviceName,state);
                doUpdate=true;
            }
        }
        Log.w(TAG, "onProfileServiceStateChange() serviceName=" + serviceName
            + ", state=" + state +", doUpdate=" + doUpdate);

        if (!doUpdate) {
            return;
        }

        synchronized (mAdapterStateMachine) {
            isTurningOff = mAdapterStateMachine.isTurningOff();
            isTurningOn = mAdapterStateMachine.isTurningOn();
            isBleTurningOn = mAdapterStateMachine.isBleTurningOn();
            isBleTurningOff = mAdapterStateMachine.isBleTurningOff();
        }

        debugLog("processProfileServiceStateChanged() - serviceName=" + serviceName +
                 " isTurningOn=" + isTurningOn + " isTurningOff=" + isTurningOff +
                 " isBleTurningOn=" + isBleTurningOn + " isBleTurningOff=" + isBleTurningOff);

        if (isBleTurningOn) {
            if (serviceName.equals("com.android.bluetooth.gatt.GattService")) {
                debugLog("GattService is started");
                mAdapterStateMachine.sendMessage(mAdapterStateMachine.obtainMessage(AdapterState.BLE_STARTED));
                return;
            }

        } else if(isBleTurningOff) {
            if (serviceName.equals("com.android.bluetooth.gatt.GattService")) {
                debugLog("GattService stopped");
                mAdapterStateMachine.sendMessage(mAdapterStateMachine.obtainMessage(AdapterState.BLE_STOPPED));
                return;
            }

        } else if (isTurningOff) {
            //On to BLE_ON
            //Process stop or disable pending
            //Check if all services are stopped if so, do cleanup
            synchronized (mProfileServicesState) {
                Iterator<Map.Entry<String,Integer>> i = mProfileServicesState.entrySet().iterator();
                while (i.hasNext()) {
                    Map.Entry<String,Integer> entry = i.next();
                    debugLog("Service: " + entry.getKey());
                    if (entry.getKey().equals("com.android.bluetooth.gatt.GattService")) {
                        debugLog("Skip GATT service - already started before");
                        continue;
                    }
                    if (BluetoothAdapter.STATE_OFF != entry.getValue()) {
                        Log.w(TAG,"onProfileServiceStateChange() - Profile still running: "
                            + entry.getKey());
                        return;
                    }
                }
            }
            Log.w(TAG,"onProfileServiceStateChange() - All profile services stopped...");
            //Send message to state machine
            mProfilesStarted=false;
            mAdapterStateMachine.sendMessage(mAdapterStateMachine.obtainMessage(AdapterState.BREDR_STOPPED));

        } else if (isTurningOn) {
            updateInteropDatabase();

            //Process start pending
            //Check if all services are started if so, update state
            synchronized (mProfileServicesState) {
                Iterator<Map.Entry<String,Integer>> i = mProfileServicesState.entrySet().iterator();
                while (i.hasNext()) {
                    Map.Entry<String,Integer> entry = i.next();
                    debugLog("Service: " + entry.getKey());
                    if (entry.getKey().equals("com.android.bluetooth.gatt.GattService")) {
                        Log.w(TAG, "Skip GATT service - already started before");
                        continue;
                    }
                    if (BluetoothAdapter.STATE_ON != entry.getValue()) {
                        Log.w(TAG, "onProfileServiceStateChange() - Profile still not running:"
                              + entry.getKey());
                        return;
                    }
                }
            }
            Log.w(TAG,"onProfileServiceStateChange() - All profile services started.");
            mProfilesStarted=true;
            //Send message to state machine
            mAdapterStateMachine.sendMessage(mAdapterStateMachine.obtainMessage(AdapterState.BREDR_STARTED));
        }
    }

    private void updateInteropDatabase() {
        interopDatabaseClearNative();

        String interop_string = Settings.Global.getString(getContentResolver(),
                                            Settings.Global.BLUETOOTH_INTEROPERABILITY_LIST);
        if (interop_string == null) return;
        Log.d(TAG, "updateInteropDatabase: [" + interop_string + "]");

        String[] entries = interop_string.split(";");
        for (String entry : entries) {
            String[] tokens = entry.split(",");
            if (tokens.length != 2) continue;

            // Get feature
            int feature = 0;
            try {
                feature = Integer.parseInt(tokens[1]);
            } catch (NumberFormatException e) {
                Log.e(TAG, "updateInteropDatabase: Invalid feature '" + tokens[1] + "'");
                continue;
            }

            // Get address bytes and length
            int length = (tokens[0].length() + 1) / 3;
            if (length < 1 || length > 6) {
                Log.e(TAG, "updateInteropDatabase: Malformed address string '" + tokens[0] + "'");
                continue;
            }

            byte[] addr = new byte[6];
            int offset = 0;
            for (int i = 0; i < tokens[0].length(); ) {
                if (tokens[0].charAt(i) == ':') {
                    i += 1;
                } else {
                    try {
                        addr[offset++] = (byte) Integer.parseInt(tokens[0].substring(i, i + 2), 16);
                    } catch (NumberFormatException e) {
                        offset = 0;
                        break;
                    }
                    i += 2;
                }
            }

            // Check if address was parsed ok, otherwise, move on...
            if (offset == 0) continue;

            // Add entry
            interopDatabaseAddNative(feature, addr, length);
        }
    }

    @Override
    public void onCreate() {
        super.onCreate();
        debugLog("onCreate()");
        mBinder = new AdapterServiceBinder(this);
        mAdapterProperties = new AdapterProperties(this);
        mVendor = new Vendor(this);
        mAdapterStateMachine =  AdapterState.make(this, mAdapterProperties, mVendor);
        mJniCallbacks =  new JniCallbacks(mAdapterStateMachine, mAdapterProperties);
        initNative();
        mNativeAvailable=true;
        mCallbacks = new RemoteCallbackList<IBluetoothCallback>();
        //Load the name and address
        getAdapterPropertyNative(AbstractionLayer.BT_PROPERTY_BDADDR);
        getAdapterPropertyNative(AbstractionLayer.BT_PROPERTY_BDNAME);
        mAlarmManager = (AlarmManager) getSystemService(Context.ALARM_SERVICE);
        mPowerManager = (PowerManager) getSystemService(Context.POWER_SERVICE);
        mBatteryStats = IBatteryStats.Stub.asInterface(ServiceManager.getService(
                BatteryStats.SERVICE_NAME));

        mSdpManager = SdpManager.init(this);
        registerReceiver(mAlarmBroadcastReceiver, new IntentFilter(ACTION_ALARM_WAKEUP));
        mProfileObserver = new ProfileObserver(getApplicationContext(), this, new Handler());
        mProfileObserver.start();
<<<<<<< HEAD
        mVendor.init();
=======

        setAdapterService(this);
>>>>>>> 1c40f921
    }

    @Override
    public IBinder onBind(Intent intent) {
        debugLog("onBind()");
        return mBinder;
    }
    public boolean onUnbind(Intent intent) {
        Log.w(TAG, "onUnbind, calling cleanup");
        cleanup();
        return super.onUnbind(intent);
    }

    public void onDestroy() {
        debugLog("onDestroy()");
        mProfileObserver.stop();
    }

    void BleOnProcessStart() {
        debugLog("BleOnProcessStart()");

        if (getApplicationContext().getResources().getBoolean(
                R.bool.config_bluetooth_reload_supported_profiles_when_enabled)) {
            Config.init(getApplicationContext());
        }

        Class[] supportedProfileServices = Config.getSupportedProfiles();
        //Initialize data objects
        for (int i=0; i < supportedProfileServices.length;i++) {
            mProfileServicesState.put(supportedProfileServices[i].getName(),BluetoothAdapter.STATE_OFF);
        }

        // Reset |mRemoteDevices| whenever BLE is turned off then on
        // This is to replace the fact that |mRemoteDevices| was
        // reinitialized in previous code.
        //
        // TODO(apanicke): The reason is unclear but
        // I believe it is to clear the variable every time BLE was
        // turned off then on. The same effect can be achieved by
        // calling cleanup but this may not be necessary at all
        // We should figure out why this is needed later
        mRemoteDevices.cleanup();
        mAdapterProperties.init(mRemoteDevices);

        debugLog("BleOnProcessStart() - Make Bond State Machine");
        mBondStateMachine = BondStateMachine.make(mPowerManager, this, mAdapterProperties, mRemoteDevices);

        mJniCallbacks.init(mBondStateMachine,mRemoteDevices);

        try {
            mBatteryStats.noteResetBleScan();
        } catch (RemoteException e) {
            // Ignore.
        }

        //Start Gatt service
        setGattProfileServiceState(supportedProfileServices,BluetoothAdapter.STATE_ON);
    }

    void startCoreServices()
    {
        debugLog("startCoreServices()");
        Class[] supportedProfileServices = Config.getSupportedProfiles();

        //Start profile services
        if (!mProfilesStarted && supportedProfileServices.length >0) {
            //Startup all profile services
            setProfileServiceState(supportedProfileServices,BluetoothAdapter.STATE_ON);
        }else {
            Log.w(TAG,"startCoreProfiles(): Profile Services alreay started");
            mAdapterStateMachine.sendMessage(mAdapterStateMachine.obtainMessage(AdapterState.BREDR_STARTED));
        }
    }

    void startBluetoothDisable() {
        mAdapterStateMachine.sendMessage(mAdapterStateMachine.obtainMessage(AdapterState.BEGIN_DISABLE));
    }

    void startBrEdrCleanup(){
         mAdapterStateMachine.sendMessage(mAdapterStateMachine.obtainMessage(AdapterState.BEGIN_BREDR_CLEANUP));
    }

    boolean stopProfileServices() {
        Class[] supportedProfileServices = Config.getSupportedProfiles();
        if (mProfilesStarted && supportedProfileServices.length>0) {
            setProfileServiceState(supportedProfileServices,BluetoothAdapter.STATE_OFF);
            return true;
        }
        debugLog("stopProfileServices() - No profiles services to stop or already stopped.");
        return false;
    }

    void disableProfileServices() {
        Class[] services = Config.getSupportedProfiles();
            for (int i=0; i<services.length; i++) {
                boolean res = false;
                String serviceName = services[i].getName();

                mProfileServicesState.put(serviceName,BluetoothAdapter.STATE_OFF);
                Intent intent = new Intent(this,services[i]);
                intent.putExtra(EXTRA_ACTION,ACTION_SERVICE_STATE_CHANGED);
                intent.putExtra(BluetoothAdapter.EXTRA_STATE, BluetoothAdapter.STATE_OFF);
                intent.addFlags(Intent.FLAG_RECEIVER_FOREGROUND);
                res = stopService(intent);
                Log.d(TAG, "disableProfileServices() - Stopping service "
                    + serviceName + " with result: " + res);
            }
        return;
    }

    boolean stopGattProfileService() {
        //TODO: can optimize this instead of looping around all supported profiles
        debugLog("stopGattProfileService()");
        Class[] supportedProfileServices = Config.getSupportedProfiles();

        setGattProfileServiceState(supportedProfileServices,BluetoothAdapter.STATE_OFF);
        return true;
    }


     void updateAdapterState(int prevState, int newState){
        if (mCallbacks !=null) {
            int n=mCallbacks.beginBroadcast();
            debugLog("updateAdapterState() - Broadcasting state to " + n + " receivers.");
            for (int i=0; i <n;i++) {
                try {
                    mCallbacks.getBroadcastItem(i).onBluetoothStateChange(prevState,newState);
                }  catch (RemoteException e) {
                    debugLog("updateAdapterState() - Callback #" + i + " failed ("  + e + ")");
                }
            }
            mCallbacks.finishBroadcast();
        }
    }

    void cleanup () {
        debugLog("cleanup()");
        if (mCleaningUp) {
            errorLog("cleanup() - Service already starting to cleanup, ignoring request...");
            return;
        }

        mCleaningUp = true;

        unregisterReceiver(mAlarmBroadcastReceiver);

        if (mPendingAlarm != null) {
            mAlarmManager.cancel(mPendingAlarm);
            mPendingAlarm = null;
        }

        // This wake lock release may also be called concurrently by
        // {@link #releaseWakeLock(String lockName)}, so a synchronization is needed here.
        synchronized (this) {
            if (mWakeLock != null) {
                if (mWakeLock.isHeld())
                    mWakeLock.release();
                mWakeLock = null;
            }
        }

        if (mAdapterStateMachine != null) {
            mAdapterStateMachine.doQuit();
            mAdapterStateMachine.cleanup();
        }

        if (mBondStateMachine != null) {
            mBondStateMachine.doQuit();
            mBondStateMachine.cleanup();
        }

        if (mRemoteDevices != null) {
            mRemoteDevices.cleanup();
        }

        if(mSdpManager != null) {
            mSdpManager.cleanup();
            mSdpManager = null;
        }

        if (mNativeAvailable) {
            debugLog("cleanup() - Cleaning up adapter native");
            cleanupNative();
            mNativeAvailable=false;
        }

        if (mAdapterProperties != null) {
            mAdapterProperties.cleanup();
        }

        if (mVendor != null) {
            mVendor.cleanup();
        }

        if (mJniCallbacks != null) {
            mJniCallbacks.cleanup();
        }

        if (mProfileServicesState != null) {
            mProfileServicesState.clear();
        }

        clearAdapterService();

        if (mBinder != null) {
            mBinder.cleanup();
            mBinder = null;  //Do not remove. Otherwise Binder leak!
        }

        if (mCallbacks !=null) {
            mCallbacks.kill();
        }

        System.exit(0);
    }

    private static final int MESSAGE_PROFILE_SERVICE_STATE_CHANGED = 1;
    private static final int MESSAGE_PROFILE_CONNECTION_STATE_CHANGED = 20;
    private static final int MESSAGE_CONNECT_OTHER_PROFILES = 30;
    private static final int MESSAGE_CONNECT_OTHER_CLIENT_PROFILES = 31;
    private static final int MESSAGE_PROFILE_INIT_PRIORITIES=40;
    private static final int CONNECT_OTHER_PROFILES_TIMEOUT= 6000;
    private static final int CONNECT_OTHER_PROFILES_TIMEOUT_DELAYED = 10000;
    private static final int CONNECT_OTHER_CLIENT_PROFILES_TIMEOUT= 2000;

    private final Handler mHandler = new Handler() {
        @Override
        public void handleMessage(Message msg) {
            debugLog("handleMessage() - Message: " + msg.what);

            switch (msg.what) {
                case MESSAGE_PROFILE_SERVICE_STATE_CHANGED: {
                    debugLog("handleMessage() - MESSAGE_PROFILE_SERVICE_STATE_CHANGED");
                    processProfileServiceStateChanged((String) msg.obj, msg.arg1);
                }
                    break;
                case MESSAGE_PROFILE_CONNECTION_STATE_CHANGED: {
                    debugLog( "handleMessage() - MESSAGE_PROFILE_CONNECTION_STATE_CHANGED");
                    processProfileStateChanged((BluetoothDevice) msg.obj, msg.arg1,msg.arg2, msg.getData().getInt("prevState",BluetoothAdapter.ERROR));
                }
                    break;
                case MESSAGE_PROFILE_INIT_PRIORITIES: {
                    debugLog( "handleMessage() - MESSAGE_PROFILE_INIT_PRIORITIES");
                    ParcelUuid[] mUuids = new ParcelUuid[msg.arg1];
                    for(int i=0; i<mUuids.length; i++) {
                        mUuids[i] = msg.getData().getParcelable("uuids" + i);
                    }
                    processInitProfilePriorities((BluetoothDevice) msg.obj, mUuids);
                }
                    break;
                case MESSAGE_CONNECT_OTHER_PROFILES: {
                    debugLog( "handleMessage() - MESSAGE_CONNECT_OTHER_PROFILES");
                    processConnectOtherProfiles((BluetoothDevice) msg.obj,msg.arg1);
                }
                    break;
                case MESSAGE_CONNECT_OTHER_CLIENT_PROFILES:
                    debugLog( "handleMessage() - MESSAGE_CONNECT_OTHER_CLIENT_PROFILES ");
                    processConnectOtherClientProfiles((BluetoothDevice) msg.obj, msg.arg1);
                    break;
            }
        }
    };

    @SuppressWarnings("rawtypes")
    private void setGattProfileServiceState(Class[] services, int state) {
        if (state != BluetoothAdapter.STATE_ON && state != BluetoothAdapter.STATE_OFF) {
            Log.w(TAG,"setGattProfileServiceState(): invalid state...Leaving...");
            return;
        }

        int expectedCurrentState= BluetoothAdapter.STATE_OFF;
        int pendingState = BluetoothAdapter.STATE_TURNING_ON;

        if (state == BluetoothAdapter.STATE_OFF) {
            expectedCurrentState= BluetoothAdapter.STATE_ON;
            pendingState = BluetoothAdapter.STATE_TURNING_OFF;
        }

        for (int i=0; i <services.length;i++) {
            String serviceName = services[i].getName();
            String simpleName = services[i].getSimpleName();

            if (simpleName.equals("GattService")) {
                Integer serviceState = mProfileServicesState.get(serviceName);

                if(serviceState != null && serviceState != expectedCurrentState) {
                    debugLog("setProfileServiceState() - Unable to "
                        + (state == BluetoothAdapter.STATE_OFF ? "start" : "stop" )
                        + " service " + serviceName
                        + ". Invalid state: " + serviceState);
                        continue;
                }
                debugLog("setProfileServiceState() - "
                    + (state == BluetoothAdapter.STATE_OFF ? "Stopping" : "Starting")
                    + " service " + serviceName);
                mProfileServicesState.put(serviceName,pendingState);
                Intent intent = new Intent(this,services[i]);
                intent.putExtra(EXTRA_ACTION,ACTION_SERVICE_STATE_CHANGED);
                intent.putExtra(BluetoothAdapter.EXTRA_STATE,state);
                startService(intent);
                return;
            }
        }
    }


    @SuppressWarnings("rawtypes")
    private void setProfileServiceState(Class[] services, int state) {
        if (state != BluetoothAdapter.STATE_ON && state != BluetoothAdapter.STATE_OFF) {
            debugLog("setProfileServiceState() - Invalid state, leaving...");
            return;
        }

        int expectedCurrentState= BluetoothAdapter.STATE_OFF;
        int pendingState = BluetoothAdapter.STATE_TURNING_ON;
        if (state == BluetoothAdapter.STATE_OFF) {
            expectedCurrentState= BluetoothAdapter.STATE_ON;
            pendingState = BluetoothAdapter.STATE_TURNING_OFF;
        }
        Log.w(TAG, "Total profiles ="+ (services.length));

        for (int i=0; i <services.length;i++) {
            String serviceName = services[i].getName();
            String simpleName = services[i].getSimpleName();

            if (simpleName.equals("GattService")) continue;

            Integer serviceState = mProfileServicesState.get(serviceName);
            if(serviceState != null && serviceState != expectedCurrentState) {
                Log.w(TAG, "setProfileServiceState() - Unable to "
                    + (state == BluetoothAdapter.STATE_OFF ? "start" : "stop" )
                    + " service " + serviceName
                    + ". Invalid state: " + serviceState);
                continue;
            }

            Log.w(TAG, "setProfileServiceState() - "
                + (state == BluetoothAdapter.STATE_OFF ? "Stopping" : "Starting")
                + " service " + serviceName);

            mProfileServicesState.put(serviceName,pendingState);
            Intent intent = new Intent(this,services[i]);
            intent.putExtra(EXTRA_ACTION,ACTION_SERVICE_STATE_CHANGED);
            intent.putExtra(BluetoothAdapter.EXTRA_STATE,state);
            intent.addFlags(Intent.FLAG_RECEIVER_FOREGROUND);
            startService(intent);
        }
    }

    private boolean isAvailable() {
        return !mCleaningUp;
    }

    /**
     * Handlers for incoming service calls
     */
    private AdapterServiceBinder mBinder;

    /**
     * The Binder implementation must be declared to be a static class, with
     * the AdapterService instance passed in the constructor. Furthermore,
     * when the AdapterService shuts down, the reference to the AdapterService
     * must be explicitly removed.
     *
     * Otherwise, a memory leak can occur from repeated starting/stopping the
     * service...Please refer to android.os.Binder for further details on
     * why an inner instance class should be avoided.
     *
     */
    private static class AdapterServiceBinder extends IBluetooth.Stub {
        private AdapterService mService;

        public AdapterServiceBinder(AdapterService svc) {
            mService = svc;
        }
        public boolean cleanup() {
            mService = null;
            return true;
        }

        public AdapterService getService() {
            if (mService  != null && mService.isAvailable()) {
                return mService;
            }
            return null;
        }
        public boolean isEnabled() {
            // don't check caller, may be called from system UI
            AdapterService service = getService();
            if (service == null) return false;
            return service.isEnabled();
        }

        public int getState() {
            // don't check caller, may be called from system UI
            AdapterService service = getService();
            if (service == null) return  BluetoothAdapter.STATE_OFF;
            return service.getState();
        }

        public boolean enable() {
            if ((Binder.getCallingUid() != Process.SYSTEM_UID) &&
                (!Utils.checkCaller())) {
                Log.w(TAG, "enable() - Not allowed for non-active user and non system user");
                return false;
            }
            AdapterService service = getService();
            if (service == null) return false;
            return service.enable();
        }

        public boolean enableNoAutoConnect() {
            if ((Binder.getCallingUid() != Process.SYSTEM_UID) &&
                (!Utils.checkCaller())) {
                Log.w(TAG, "enableNoAuto() - Not allowed for non-active user and non system user");
                return false;
            }

            AdapterService service = getService();
            if (service == null) return false;
            return service.enableNoAutoConnect();
        }

        public boolean disable() {
            if ((Binder.getCallingUid() != Process.SYSTEM_UID) &&
                (!Utils.checkCaller())) {
                Log.w(TAG, "disable() - Not allowed for non-active user and non system user");
                return false;
            }

            AdapterService service = getService();
            if (service == null) return false;
            return service.disable();
        }

        public String getAddress() {
            if ((Binder.getCallingUid() != Process.SYSTEM_UID) &&
                (!Utils.checkCallerAllowManagedProfiles(mService))) {
                Log.w(TAG, "getAddress() - Not allowed for non-active user and non system user");
                return null;
            }

            AdapterService service = getService();
            if (service == null) return null;
            return service.getAddress();
        }

        public ParcelUuid[] getUuids() {
            if (!Utils.checkCaller()) {
                Log.w(TAG, "getUuids() - Not allowed for non-active user");
                return new ParcelUuid[0];
            }

            AdapterService service = getService();
            if (service == null) return new ParcelUuid[0];
            return service.getUuids();
        }

        public String getName() {
            if ((Binder.getCallingUid() != Process.SYSTEM_UID) &&
                (!Utils.checkCaller())) {
                Log.w(TAG, "getName() - Not allowed for non-active user and non system user");
                return null;
            }

            AdapterService service = getService();
            if (service == null) return null;
            return service.getName();
        }

        public boolean setName(String name) {
            if (!Utils.checkCaller()) {
                Log.w(TAG, "setName() - Not allowed for non-active user");
                return false;
            }

            AdapterService service = getService();
            if (service == null) return false;
            return service.setName(name);
        }

        public int getScanMode() {
            if (!Utils.checkCallerAllowManagedProfiles(mService)) {
                Log.w(TAG, "getScanMode() - Not allowed for non-active user");
                return BluetoothAdapter.SCAN_MODE_NONE;
            }

            AdapterService service = getService();
            if (service == null) return BluetoothAdapter.SCAN_MODE_NONE;
            return service.getScanMode();
        }

        public boolean setScanMode(int mode, int duration) {
            if (!Utils.checkCaller()) {
                Log.w(TAG, "setScanMode() - Not allowed for non-active user");
                return false;
            }

            //do not allow setmode when multicast is active
            A2dpService a2dpService = A2dpService.getA2dpService();
            if (a2dpService != null &&
                    a2dpService.isMulticastOngoing(null)) {
                Log.i(TAG,"A2dp Multicast is Ongoing, ignore setmode " + mode);
                mScanmode = mode;
                return false;
            }

            AdapterService service = getService();
            if (service == null) return false;
            // when scan mode is not changed during multicast, reset it last to
            // scan mode, as we will set mode to none for multicast
            mScanmode = service.getScanMode();
            Log.i(TAG,"setScanMode: prev mode: " + mScanmode + " new mode: " + mode);
            return service.setScanMode(mode, duration);
        }

        public int getDiscoverableTimeout() {
            if (!Utils.checkCaller()) {
                Log.w(TAG, "getDiscoverableTimeout() - Not allowed for non-active user");
                return 0;
            }

            AdapterService service = getService();
            if (service == null) return 0;
            return service.getDiscoverableTimeout();
        }

        public boolean setDiscoverableTimeout(int timeout) {
            if (!Utils.checkCaller()) {
                Log.w(TAG, "setDiscoverableTimeout() - Not allowed for non-active user");
                return false;
            }

            AdapterService service = getService();
            if (service == null) return false;
            return service.setDiscoverableTimeout(timeout);
        }

        public boolean startDiscovery() {
            if (!Utils.checkCaller()) {
                Log.w(TAG, "startDiscovery() - Not allowed for non-active user");
                return false;
            }

            AdapterService service = getService();
            if (service == null) return false;
            return service.startDiscovery();
        }

        public boolean cancelDiscovery() {
            if (!Utils.checkCaller()) {
                Log.w(TAG, "cancelDiscovery() - Not allowed for non-active user");
                return false;
            }

            AdapterService service = getService();
            if (service == null) return false;
            return service.cancelDiscovery();
        }
        public boolean isDiscovering() {
            if (!Utils.checkCallerAllowManagedProfiles(mService)) {
                Log.w(TAG, "isDiscovering() - Not allowed for non-active user");
                return false;
            }

            AdapterService service = getService();
            if (service == null) return false;
            return service.isDiscovering();
        }

        public BluetoothDevice[] getBondedDevices() {
            // don't check caller, may be called from system UI
            AdapterService service = getService();
            if (service == null) return new BluetoothDevice[0];
            return service.getBondedDevices();
        }

        public int getAdapterConnectionState() {
            // don't check caller, may be called from system UI
            AdapterService service = getService();
            if (service == null) return BluetoothAdapter.STATE_DISCONNECTED;
            return service.getAdapterConnectionState();
        }

        public int getProfileConnectionState(int profile) {
            if (!Utils.checkCallerAllowManagedProfiles(mService)) {
                Log.w(TAG, "getProfileConnectionState- Not allowed for non-active user");
                return BluetoothProfile.STATE_DISCONNECTED;
            }

            AdapterService service = getService();
            if (service == null) return BluetoothProfile.STATE_DISCONNECTED;
            return service.getProfileConnectionState(profile);
        }

        public boolean createBond(BluetoothDevice device, int transport) {
            if (!Utils.checkCallerAllowManagedProfiles(mService)) {
                Log.w(TAG, "createBond() - Not allowed for non-active user");
                return false;
            }

            AdapterService service = getService();
            if (service == null) return false;
            return service.createBond(device, transport, null);
        }

        public boolean createBondOutOfBand(BluetoothDevice device, int transport, OobData oobData) {
            if (!Utils.checkCallerAllowManagedProfiles(mService)) {
                Log.w(TAG, "createBondOutOfBand() - Not allowed for non-active user");
                return false;
            }

            AdapterService service = getService();
            if (service == null) return false;
            return service.createBond(device, transport, oobData);
        }

        public boolean cancelBondProcess(BluetoothDevice device) {
            if (!Utils.checkCaller()) {
                Log.w(TAG, "cancelBondProcess() - Not allowed for non-active user");
                return false;
            }

            AdapterService service = getService();
            if (service == null) return false;
            return service.cancelBondProcess(device);
        }

        public boolean removeBond(BluetoothDevice device) {
            if (!Utils.checkCaller()) {
                Log.w(TAG, "removeBond() - Not allowed for non-active user");
                return false;
            }

            AdapterService service = getService();
            if (service == null) return false;
            return service.removeBond(device);
        }

        public int getBondState(BluetoothDevice device) {
            // don't check caller, may be called from system UI
            AdapterService service = getService();
            if (service == null) return BluetoothDevice.BOND_NONE;
            return service.getBondState(device);
        }

        public int getConnectionState(BluetoothDevice device) {
            AdapterService service = getService();
            if (service == null) return 0;
            return service.getConnectionState(device);
        }

        public String getRemoteName(BluetoothDevice device) {
            if (!Utils.checkCallerAllowManagedProfiles(mService)) {
                Log.w(TAG, "getRemoteName() - Not allowed for non-active user");
                return null;
            }

            AdapterService service = getService();
            if (service == null) return null;
            return service.getRemoteName(device);
        }

        public int getRemoteType(BluetoothDevice device) {
            if (!Utils.checkCallerAllowManagedProfiles(mService)) {
                Log.w(TAG, "getRemoteType() - Not allowed for non-active user");
                return BluetoothDevice.DEVICE_TYPE_UNKNOWN;
            }

            AdapterService service = getService();
            if (service == null) return BluetoothDevice.DEVICE_TYPE_UNKNOWN;
            return service.getRemoteType(device);
        }

        public String getRemoteAlias(BluetoothDevice device) {
            if (!Utils.checkCallerAllowManagedProfiles(mService)) {
                Log.w(TAG, "getRemoteAlias() - Not allowed for non-active user");
                return null;
            }

            AdapterService service = getService();
            if (service == null) return null;
            return service.getRemoteAlias(device);
        }

        public boolean setRemoteAlias(BluetoothDevice device, String name) {
            if (!Utils.checkCaller()) {
                Log.w(TAG, "setRemoteAlias() - Not allowed for non-active user");
                return false;
            }

            AdapterService service = getService();
            if (service == null) return false;
            return service.setRemoteAlias(device, name);
        }

        public int getRemoteClass(BluetoothDevice device) {
            if (!Utils.checkCallerAllowManagedProfiles(mService)) {
                Log.w(TAG, "getRemoteClass() - Not allowed for non-active user");
                return 0;
            }

            AdapterService service = getService();
            if (service == null) return 0;
            return service.getRemoteClass(device);
        }

        public ParcelUuid[] getRemoteUuids(BluetoothDevice device) {
            if (!Utils.checkCallerAllowManagedProfiles(mService)) {
                Log.w(TAG, "getRemoteUuids() - Not allowed for non-active user");
                return new ParcelUuid[0];
            }

            AdapterService service = getService();
            if (service == null) return new ParcelUuid[0];
            return service.getRemoteUuids(device);
        }

        public boolean fetchRemoteUuids(BluetoothDevice device) {
            if (!Utils.checkCallerAllowManagedProfiles(mService)) {
                Log.w(TAG, "fetchRemoteUuids() - Not allowed for non-active user");
                return false;
            }

            AdapterService service = getService();
            if (service == null) return false;
            return service.fetchRemoteUuids(device);
        }



        public boolean setPin(BluetoothDevice device, boolean accept, int len, byte[] pinCode) {
            if (!Utils.checkCaller()) {
                Log.w(TAG, "setPin() - Not allowed for non-active user");
                return false;
            }

            AdapterService service = getService();
            if (service == null) return false;
            return service.setPin(device, accept, len, pinCode);
        }

        public boolean setPasskey(BluetoothDevice device, boolean accept, int len, byte[] passkey) {
            if (!Utils.checkCaller()) {
                Log.w(TAG, "setPasskey() - Not allowed for non-active user");
                return false;
            }

            AdapterService service = getService();
            if (service == null) return false;
            return service.setPasskey(device, accept, len, passkey);
        }

        public boolean setPairingConfirmation(BluetoothDevice device, boolean accept) {
            if (!Utils.checkCaller()) {
                Log.w(TAG, "setPairingConfirmation() - Not allowed for non-active user");
                return false;
            }

            AdapterService service = getService();
            if (service == null) return false;
            return service.setPairingConfirmation(device, accept);
        }

        public int getPhonebookAccessPermission(BluetoothDevice device) {
            if (!Utils.checkCaller()) {
                Log.w(TAG, "getPhonebookAccessPermission() - Not allowed for non-active user");
                return BluetoothDevice.ACCESS_UNKNOWN;
            }

            AdapterService service = getService();
            if (service == null) return BluetoothDevice.ACCESS_UNKNOWN;
            return service.getPhonebookAccessPermission(device);
        }

        public boolean setPhonebookAccessPermission(BluetoothDevice device, int value) {
            if (!Utils.checkCaller()) {
                Log.w(TAG, "setPhonebookAccessPermission() - Not allowed for non-active user");
                return false;
            }

            AdapterService service = getService();
            if (service == null) return false;
            return service.setPhonebookAccessPermission(device, value);
        }

        public int getMessageAccessPermission(BluetoothDevice device) {
            if (!Utils.checkCaller()) {
                Log.w(TAG, "getMessageAccessPermission() - Not allowed for non-active user");
                return BluetoothDevice.ACCESS_UNKNOWN;
            }

            AdapterService service = getService();
            if (service == null) return BluetoothDevice.ACCESS_UNKNOWN;
            return service.getMessageAccessPermission(device);
        }

        public boolean setMessageAccessPermission(BluetoothDevice device, int value) {
            if (!Utils.checkCaller()) {
                Log.w(TAG, "setMessageAccessPermission() - Not allowed for non-active user");
                return false;
            }

            AdapterService service = getService();
            if (service == null) return false;
            return service.setMessageAccessPermission(device, value);
        }

        public int getSimAccessPermission(BluetoothDevice device) {
            if (!Utils.checkCaller()) {
                Log.w(TAG, "getSimAccessPermission() - Not allowed for non-active user");
                return BluetoothDevice.ACCESS_UNKNOWN;
            }

            AdapterService service = getService();
            if (service == null) return BluetoothDevice.ACCESS_UNKNOWN;
            return service.getSimAccessPermission(device);
        }

        public boolean setSimAccessPermission(BluetoothDevice device, int value) {
            if (!Utils.checkCaller()) {
                Log.w(TAG, "setSimAccessPermission() - Not allowed for non-active user");
                return false;
            }

            AdapterService service = getService();
            if (service == null) return false;
            return service.setSimAccessPermission(device, value);
        }

        public void sendConnectionStateChange(BluetoothDevice
                device, int profile, int state, int prevState) {
            AdapterService service = getService();
            if (service == null) return;
            service.sendConnectionStateChange(device, profile, state, prevState);
        }

        public ParcelFileDescriptor connectSocket(BluetoothDevice device, int type,
                                                  ParcelUuid uuid, int port, int flag) {
            if (!Utils.checkCallerAllowManagedProfiles(mService)) {
                Log.w(TAG, "connectSocket() - Not allowed for non-active user");
                return null;
            }

            AdapterService service = getService();
            if (service == null) return null;
            return service.connectSocket(device, type, uuid, port, flag);
        }

        public ParcelFileDescriptor createSocketChannel(int type, String serviceName,
                                                        ParcelUuid uuid, int port, int flag) {
            if (!Utils.checkCallerAllowManagedProfiles(mService)) {
                Log.w(TAG, "createSocketChannel() - Not allowed for non-active user");
                return null;
            }

            AdapterService service = getService();
            if (service == null) return null;
            return service.createSocketChannel(type, serviceName, uuid, port, flag);
        }
        public boolean sdpSearch(BluetoothDevice device, ParcelUuid uuid) {
            if (!Utils.checkCaller()) {
                Log.w(TAG,"sdpSea(): not allowed for non-active user");
                return false;
            }

            AdapterService service = getService();
            if (service == null) return false;
            return service.sdpSearch(device,uuid);
        }

        public int setSocketOpt(int type, int channel, int optionName, byte [] optionVal,
                                                    int optionLen) {
            if (!Utils.checkCaller()) {
                Log.w(TAG,"setSocketOpt(): not allowed for non-active user");
                return -1;
            }

            AdapterService service = getService();
            if (service == null) return -1;
            return service.setSocketOpt(type, channel, optionName, optionVal, optionLen);
        }

        public int getSocketOpt(int type, int channel, int optionName, byte [] optionVal) {
            if (!Utils.checkCaller()) {
                Log.w(TAG,"getSocketOpt(): not allowed for non-active user");
                return -1;
            }

            AdapterService service = getService();
            if (service == null) return -1;
            return service.getSocketOpt(type, channel, optionName, optionVal);
        }

        public boolean configHciSnoopLog(boolean enable) {
            if (Binder.getCallingUid() != Process.SYSTEM_UID) {
                EventLog.writeEvent(0x534e4554 /* SNET */, "Bluetooth", Binder.getCallingUid(),
                        "configHciSnoopLog() - Not allowed for non-active user b/18643224");
                return false;
            }

            AdapterService service = getService();
            if (service == null) return false;
            return service.configHciSnoopLog(enable);
        }

        public boolean factoryReset() {
            AdapterService service = getService();
            if (service == null) return false;
            service.disable();
            return service.factoryReset();

        }

        public void registerCallback(IBluetoothCallback cb) {
            AdapterService service = getService();
            if (service == null) return ;
            service.registerCallback(cb);
         }

         public void unregisterCallback(IBluetoothCallback cb) {
             AdapterService service = getService();
             if (service == null) return ;
             service.unregisterCallback(cb);
         }

         public boolean isMultiAdvertisementSupported() {
             AdapterService service = getService();
             if (service == null) return false;
             return service.isMultiAdvertisementSupported();
         }

         public boolean isPeripheralModeSupported() {
             AdapterService service = getService();
             if (service == null) return false;
             return service.isPeripheralModeSupported();
         }

         public boolean isOffloadedFilteringSupported() {
             AdapterService service = getService();
             if (service == null) return false;
             int val = service.getNumOfOffloadedScanFilterSupported();
             return (val >= MIN_OFFLOADED_FILTERS);
         }

         public boolean isOffloadedScanBatchingSupported() {
             AdapterService service = getService();
             if (service == null) return false;
             int val = service.getOffloadedScanResultStorage();
             return (val >= MIN_OFFLOADED_SCAN_STORAGE_BYTES);
         }

         public boolean isActivityAndEnergyReportingSupported() {
             AdapterService service = getService();
             if (service == null) return false;
             return service.isActivityAndEnergyReportingSupported();
         }

         public BluetoothActivityEnergyInfo reportActivityInfo() {
             AdapterService service = getService();
             if (service == null) return null;
             return service.reportActivityInfo();
         }

         public void requestActivityInfo(ResultReceiver result) {
             Bundle bundle = new Bundle();
             bundle.putParcelable(BatteryStats.RESULT_RECEIVER_CONTROLLER_KEY,
                     reportActivityInfo());
             result.send(0, bundle);
         }

        public void onLeServiceUp(){
             AdapterService service = getService();
             if (service == null) return;
             service.onLeServiceUp();
         }

         public void onBrEdrDown(){
             AdapterService service = getService();
             if (service == null) return;
             service.onBrEdrDown();
         }

         public void dump(FileDescriptor fd, String[] args) {
            PrintWriter writer = new PrintWriter(new FileOutputStream(fd));
            AdapterService service = getService();
            if (service == null) return;
            service.dump(fd, writer, args);
         }
    };

    // ----API Methods--------

     boolean isEnabled() {
        enforceCallingOrSelfPermission(BLUETOOTH_PERM, "Need BLUETOOTH permission");
        return mAdapterProperties.getState() == BluetoothAdapter.STATE_ON;
     }

     int getState() {
        enforceCallingOrSelfPermission(BLUETOOTH_PERM, "Need BLUETOOTH permission");
        if (mAdapterProperties != null) return mAdapterProperties.getState();
        return  BluetoothAdapter.STATE_OFF;
     }

     boolean enable() {
        return enable (false);
     }

      public boolean enableNoAutoConnect() {
         return enable (true);
     }

     public synchronized boolean enable(boolean quietMode) {
         enforceCallingOrSelfPermission(BLUETOOTH_ADMIN_PERM, "Need BLUETOOTH ADMIN permission");

         debugLog("enable() - Enable called with quiet mode status =  " + mQuietmode);
         mQuietmode = quietMode;
         Message m = mAdapterStateMachine.obtainMessage(AdapterState.BLE_TURN_ON);
         mAdapterStateMachine.sendMessage(m);
         mBluetoothStartTime = System.currentTimeMillis();
         return true;
     }

     boolean disable() {
        enforceCallingOrSelfPermission(BLUETOOTH_ADMIN_PERM, "Need BLUETOOTH ADMIN permission");

        debugLog("disable() called...");
        Message m = mAdapterStateMachine.obtainMessage(AdapterState.BLE_TURN_OFF);
        mAdapterStateMachine.sendMessage(m);
        return true;
    }

     String getAddress() {
        enforceCallingOrSelfPermission(BLUETOOTH_PERM, "Need BLUETOOTH permission");

        String addrString = null;
        byte[] address = mAdapterProperties.getAddress();
        return Utils.getAddressStringFromByte(address);
    }

     ParcelUuid[] getUuids() {
        enforceCallingOrSelfPermission(BLUETOOTH_PERM, "Need BLUETOOTH permission");

        return mAdapterProperties.getUuids();
    }

     String getName() {
        enforceCallingOrSelfPermission(BLUETOOTH_PERM,
                                       "Need BLUETOOTH permission");

        try {
            return mAdapterProperties.getName();
        } catch (Throwable t) {
            debugLog("getName() - Unexpected exception (" + t + ")");
        }
        return null;
    }

     boolean setName(String name) {
        enforceCallingOrSelfPermission(BLUETOOTH_ADMIN_PERM,
                                       "Need BLUETOOTH ADMIN permission");

        return mAdapterProperties.setName(name);
    }

     int getScanMode() {
        enforceCallingOrSelfPermission(BLUETOOTH_PERM, "Need BLUETOOTH permission");

        return mAdapterProperties.getScanMode();
    }

     boolean setScanMode(int mode, int duration) {
        enforceCallingOrSelfPermission(BLUETOOTH_PERM, "Need BLUETOOTH permission");

        setDiscoverableTimeout(duration);
        int newMode = convertScanModeToHal(mode);
        return mAdapterProperties.setScanMode(newMode);
    }

     int getDiscoverableTimeout() {
        enforceCallingOrSelfPermission(BLUETOOTH_PERM, "Need BLUETOOTH permission");

        return mAdapterProperties.getDiscoverableTimeout();
    }

     boolean setDiscoverableTimeout(int timeout) {
        enforceCallingOrSelfPermission(BLUETOOTH_PERM, "Need BLUETOOTH permission");

        return mAdapterProperties.setDiscoverableTimeout(timeout);
    }

     boolean startDiscovery() {
        enforceCallingOrSelfPermission(BLUETOOTH_ADMIN_PERM,
                                       "Need BLUETOOTH ADMIN permission");
        //do not allow new connections with active multicast
        A2dpService a2dpService = A2dpService.getA2dpService();
        if (a2dpService != null &&
                a2dpService.isMulticastOngoing(null)) {
            Log.i(TAG,"A2dp Multicast is Ongoing, ignore discovery");
            return false;
        }
        if (mAdapterProperties.isDiscovering()) {
            Log.i(TAG,"discovery already active, ignore startDiscovery");
            return false;
        }
        return startDiscoveryNative();
    }

     boolean cancelDiscovery() {
        enforceCallingOrSelfPermission(BLUETOOTH_ADMIN_PERM,
                                       "Need BLUETOOTH ADMIN permission");

        if (!mAdapterProperties.isDiscovering()) {
            Log.i(TAG,"discovery not active, ignore cancelDiscovery");
            return false;
        }
        return cancelDiscoveryNative();
    }

     boolean isDiscovering() {
        enforceCallingOrSelfPermission(BLUETOOTH_PERM, "Need BLUETOOTH permission");

        return mAdapterProperties.isDiscovering();
    }

     BluetoothDevice[] getBondedDevices() {
        enforceCallingOrSelfPermission(BLUETOOTH_PERM, "Need BLUETOOTH permission");
        return mAdapterProperties.getBondedDevices();
    }

     int getAdapterConnectionState() {
        enforceCallingOrSelfPermission(BLUETOOTH_PERM, "Need BLUETOOTH permission");
        return mAdapterProperties.getConnectionState();
    }

     int getProfileConnectionState(int profile) {
        enforceCallingOrSelfPermission(BLUETOOTH_PERM, "Need BLUETOOTH permission");

        return mAdapterProperties.getProfileConnectionState(profile);
    }
     boolean sdpSearch(BluetoothDevice device,ParcelUuid uuid) {
         enforceCallingOrSelfPermission(BLUETOOTH_PERM, "Need BLUETOOTH permission");
         if(mSdpManager != null) {
             mSdpManager.sdpSearch(device,uuid);
             return true;
         } else {
             return false;
         }
     }

     boolean createBond(BluetoothDevice device, int transport, OobData oobData) {
        enforceCallingOrSelfPermission(BLUETOOTH_ADMIN_PERM,
            "Need BLUETOOTH ADMIN permission");
        DeviceProperties deviceProp = mRemoteDevices.getDeviceProperties(device);
        if (deviceProp != null && deviceProp.getBondState() != BluetoothDevice.BOND_NONE) {
            return false;
        }
        // Multicast: Do not allow bonding while multcast
        A2dpService a2dpService = A2dpService.getA2dpService();
        if (a2dpService != null &&
                a2dpService.isMulticastOngoing(null)) {
            Log.i(TAG,"A2dp Multicast is ongoing, ignore bonding");
            return false;
        }

        // Pairing is unreliable while scanning, so cancel discovery
        // Note, remove this when native stack improves
        cancelDiscoveryNative();

        Message msg = mBondStateMachine.obtainMessage(BondStateMachine.CREATE_BOND);
        msg.obj = device;
        msg.arg1 = transport;

        if (oobData != null) {
            Bundle oobDataBundle = new Bundle();
            oobDataBundle.putParcelable(BondStateMachine.OOBDATA, oobData);
            msg.setData(oobDataBundle);
        }
        mBondStateMachine.sendMessage(msg);
        return true;
    }

      public boolean isQuietModeEnabled() {
          debugLog("isQuetModeEnabled() - Enabled = " + mQuietmode);
          return mQuietmode;
     }

     public void autoConnect(){
        if (getState() != BluetoothAdapter.STATE_ON){
             errorLog("autoConnect() - BT is not ON. Exiting autoConnect");
             return;
         }
         if (isQuietModeEnabled() == false) {
             debugLog( "autoConnect() - Initiate auto connection on BT on...");
             // Phone profiles.
             autoConnectHeadset();
             autoConnectA2dp();

             // Car Kitt profiles.
             autoConnectHeadsetClient();
             autoConnectA2dpSink();
             autoConnectPbapClient();
         }
         else {
             debugLog( "autoConnect() - BT is in quiet mode. Not initiating auto connections");
         }
    }

    public void updateUuids() {
       debugLog( "update uuids for bonded devices");
       BluetoothDevice[] bondedDevices = getBondedDevices();
       if (bondedDevices == null) {
           return ;
       }
       for (BluetoothDevice device : bondedDevices) {
           mRemoteDevices.updateUuids(device);
       }
    }

     private void cancelDiscoveryforautoConnect(){
        if (mAdapterProperties.isDiscovering() == true) {
            cancelDiscovery();
        }
    }

     private void autoConnectHeadset(){
        HeadsetService  hsService = HeadsetService.getHeadsetService();

        BluetoothDevice bondedDevices[] = getBondedDevices();
        if ((bondedDevices == null) ||(hsService == null)) {
            return;
        }
        for (BluetoothDevice device : bondedDevices) {
            if (hsService.getPriority(device) == BluetoothProfile.PRIORITY_AUTO_CONNECT ){
                cancelDiscoveryforautoConnect();
                debugLog("autoConnectHeadset() - Connecting HFP with " + device.toString());
                hsService.connect(device);
            }
        }
    }

     private void autoConnectA2dp(){
        A2dpService a2dpSservice = A2dpService.getA2dpService();
        BluetoothDevice bondedDevices[] = getBondedDevices();
        if ((bondedDevices == null) ||(a2dpSservice == null)) {
            return;
        }
        for (BluetoothDevice device : bondedDevices) {
            if (a2dpSservice.getPriority(device) == BluetoothProfile.PRIORITY_AUTO_CONNECT ){
                cancelDiscoveryforautoConnect();
                debugLog("autoConnectA2dp() - Connecting A2DP with " + device.toString());
                a2dpSservice.connect(device);
            }
        }
    }

    private void autoConnectHeadsetClient() {
        HeadsetClientService headsetClientService = HeadsetClientService.getHeadsetClientService();
        BluetoothDevice bondedDevices[] = getBondedDevices();
        if ((bondedDevices == null) || (headsetClientService == null)) {
            return;
        }

        for (BluetoothDevice device : bondedDevices) {
            if (headsetClientService.getPriority(device) == BluetoothProfile.PRIORITY_AUTO_CONNECT){
                cancelDiscoveryforautoConnect();
                debugLog("autoConnectHeadsetClient() - Connecting Headset Client with " +
                          device.toString());
                headsetClientService.connect(device);
            }
        }
    }

    private void autoConnectA2dpSink() {
         A2dpSinkService a2dpSinkService = A2dpSinkService.getA2dpSinkService();
         BluetoothDevice bondedDevices[] = getBondedDevices();
         if ((bondedDevices == null) || (a2dpSinkService == null)) {
             return;
         }

         for (BluetoothDevice device : bondedDevices) {
             if (a2dpSinkService.getPriority(device) == BluetoothProfile.PRIORITY_AUTO_CONNECT) {
                 cancelDiscoveryforautoConnect();
                 debugLog("autoConnectA2dpSink() - Connecting A2DP Sink with " + device.toString());
                 a2dpSinkService.connect(device);
             }
         }
     }

     private void autoConnectPbapClient(){
         PbapClientService pbapClientService = PbapClientService.getPbapClientService();
         BluetoothDevice bondedDevices[] = getBondedDevices();
         if ((bondedDevices == null) || (pbapClientService == null)) {
             return;
         }
         for (BluetoothDevice device : bondedDevices) {
             if (pbapClientService.getPriority(device) == BluetoothProfile.PRIORITY_AUTO_CONNECT) {
                 cancelDiscoveryforautoConnect();
                 debugLog("autoConnectPbapClient() - Connecting PBAP Client with " +
                         device.toString());
                 pbapClientService.connect(device);
             }
         }
    }


    private boolean isConnectTimeoutDelayApplicable(BluetoothDevice device){
        boolean isConnectionTimeoutDelayed = false;
        String deviceAddress = device.getAddress();
        for (int i = 0; i < delayConnectTimeoutDevice.length;i++) {
            if (deviceAddress.indexOf(delayConnectTimeoutDevice[i]) == 0) {
                isConnectionTimeoutDelayed = true;
            }
        }
        return isConnectionTimeoutDelayed;
    }

     public void connectOtherProfile(BluetoothDevice device, int firstProfileStatus){
        if ((mHandler.hasMessages(MESSAGE_CONNECT_OTHER_PROFILES) == false) &&
            (isQuietModeEnabled()== false)){
            ParcelUuid[] featureUuids = device.getUuids();
            // Some Carkits disconnect just after pairing,Initiate SDP for missing UUID's support
            if ((!(BluetoothUuid.containsAnyUuid(featureUuids, A2DP_SOURCE_SINK_UUIDS))) ||
                    (!(BluetoothUuid.isUuidPresent(featureUuids, BluetoothUuid.Handsfree)))) {
                Log.v(TAG,"Initiate SDP for Missing UUID's support in remote");
                device.fetchUuidsWithSdp();
            }
            Message m = mHandler.obtainMessage(MESSAGE_CONNECT_OTHER_PROFILES);
            m.obj = device;
            m.arg1 = (int)firstProfileStatus;
            if (isConnectTimeoutDelayApplicable(device))
                mHandler.sendMessageDelayed(m,CONNECT_OTHER_PROFILES_TIMEOUT_DELAYED);
            else
                mHandler.sendMessageDelayed(m,CONNECT_OTHER_PROFILES_TIMEOUT);
        }
    }

    public void connectOtherClientProfile(BluetoothDevice device, int firstProfileStatus){
        if ((mHandler.hasMessages(MESSAGE_CONNECT_OTHER_CLIENT_PROFILES) == false) &&
                (isQuietModeEnabled()== false)){
            Log.d(TAG," connectOtherClientProfile profileStatus = " + firstProfileStatus);

            A2dpSinkService a2dpSinkService = A2dpSinkService.getA2dpSinkService();;
            HeadsetClientService hsClientService = HeadsetClientService.getHeadsetClientService();

            if ((a2dpSinkService == null) || (hsClientService == null)) {
                return;
            }
            List<BluetoothDevice> a2dpConnDevList = a2dpSinkService.getConnectedDevices();;
            List<BluetoothDevice> hfConnDevList = hsClientService.getConnectedDevices();;
            Log.i(TAG, "a2dpConnListSize: " +a2dpConnDevList.size() + " hfConnListSize " +
                    hfConnDevList.size());
            if (!a2dpConnDevList.isEmpty() && !hfConnDevList.isEmpty()) {
                Log.d(TAG," Both profiles are connected, don't que ");
                return;
            }
            Message m = mHandler.obtainMessage(MESSAGE_CONNECT_OTHER_CLIENT_PROFILES);
            m.obj = device;
            m.arg1 = (int) firstProfileStatus;
            mHandler.sendMessageDelayed(m, CONNECT_OTHER_CLIENT_PROFILES_TIMEOUT);
        }
    }

    private void processConnectOtherClientProfiles (BluetoothDevice device, int firstProfileStatus){
        // initiate connection for missing profile on device
        Log.i(TAG," processConnectOtherClientProfiles device is " + device);
        if (getState()!= BluetoothAdapter.STATE_ON){
            return;
        }

        A2dpSinkService a2dpSinkService = null;
        HeadsetClientService hsClientService = null;

        a2dpSinkService = A2dpSinkService.getA2dpSinkService();
        hsClientService = HeadsetClientService.getHeadsetClientService();

        if ((a2dpSinkService == null) || (hsClientService == null)) {
            return;
        }
        List<BluetoothDevice> a2dpConnDevList;
        List<BluetoothDevice> hfConnDevList;

        a2dpConnDevList = a2dpSinkService.getDevicesMatchingConnectionStates(
                new int[] {BluetoothProfile.STATE_CONNECTED,
                        BluetoothProfile.STATE_CONNECTING,
                        BluetoothProfile.STATE_DISCONNECTING});
        Log.i(TAG,"a2dpConnDevListSize: " +a2dpConnDevList.size());
        hfConnDevList = hsClientService.getDevicesMatchingConnectionStates(
                new int[] {BluetoothProfile.STATE_CONNECTED,
                        BluetoothProfile.STATE_CONNECTING,
                        BluetoothProfile.STATE_DISCONNECTING});
        Log.i(TAG,"hfConnDevListSize: " +hfConnDevList.size());

        // Check if the device is in disconnected state and if so return
        // We ned to connect other profile only if one of the profile is still in connected state
        // This is required to avoide a race condition in which profiles would
        // automaticlly connect if the disconnection is initiated within 6 seconds of connection
        //First profile connection being rejected is an exception
        if((hfConnDevList.isEmpty() && a2dpConnDevList.isEmpty())&&
                (PROFILE_CONN_CONNECTED  == firstProfileStatus)){
            return;
        }
        // This change makes sure that we try to re-connect
        // the profile if its connection failed and priority
        // for desired profile is ON.
        if((hfConnDevList.isEmpty()) &&
                (hsClientService.getPriority(device) >= BluetoothProfile.PRIORITY_ON)) {
            hsClientService.connect(device);
            return;
        } else if ((a2dpConnDevList.isEmpty()) &&
                   (a2dpSinkService.getPriority(device) >= BluetoothProfile.PRIORITY_ON)) {
                   a2dpSinkService.connect(device);
                   return;
        }
    }

     private void processConnectOtherProfiles (BluetoothDevice device, int firstProfileStatus){
        // initiate connection for missing profile on device
        Log.i(TAG,"device is " + device);
        if (getState()!= BluetoothAdapter.STATE_ON){
            return;
        }
        HeadsetService  hsService = HeadsetService.getHeadsetService();
        A2dpService a2dpService = A2dpService.getA2dpService();
        boolean a2dpConnected = false;
        boolean hsConnected = false;

        // if any of the profile service is  null, second profile connection not required
        if ((hsService == null) ||(a2dpService == null )){
            return;
        }
        List<BluetoothDevice> a2dpConnDevList= a2dpService.getConnectedDevices();
        List<BluetoothDevice> hfConnDevList= hsService.getConnectedDevices();
        // Check if the device is in disconnected state and if so return
        // We ned to connect other profile only if one of the profile is still in connected state
        // This is required to avoide a race condition in which profiles would
        // automaticlly connect if the disconnection is initiated within 6 seconds of connection
        //First profile connection being rejected is an exception
        if((hfConnDevList.isEmpty() && a2dpConnDevList.isEmpty())&&
            (PROFILE_CONN_CONNECTED  == firstProfileStatus)){
            return;
        }
        if(!a2dpConnDevList.isEmpty()) {
            for (BluetoothDevice a2dpDevice : a2dpConnDevList)
            {
                if(a2dpDevice.equals(device))
                {
                    a2dpConnected = true;
                }
            }
        }
        if(!hfConnDevList.isEmpty()) {
            for (BluetoothDevice hsDevice : hfConnDevList)
            {
                if(hsDevice.equals(device))
                {
                    hsConnected = true;
                }
            }
        }
       // This change makes sure that we try to re-connect
       // the profile if its connection failed and priority
       // for desired profile is ON.
        Log.i(TAG," is HF connected" + hfConnDevList.contains(device));
        Log.i(TAG,"is a2dp connected" + a2dpConnDevList.contains(device));
        if((hfConnDevList.isEmpty() || !(hfConnDevList.contains(device))) &&
            (hsService.getPriority(device) >= BluetoothProfile.PRIORITY_ON) &&
            (a2dpConnected || (a2dpService.getPriority(device) == BluetoothProfile.PRIORITY_OFF))) {
            int maxConnections = 1;
            int maxHfpConnectionSysProp =
                    SystemProperties.getInt("persist.bt.max.hs.connections", 1);
            if (maxHfpConnectionSysProp == 2)
                    maxConnections = maxHfpConnectionSysProp;

            if (!hfConnDevList.isEmpty() && maxConnections == 1) {
                Log.v(TAG,"HFP is already connected, ignore");
                return;
            }

            // proceed connection only if a2dp is connected to this device
            // add here as if is already overloaded
            if (a2dpConnDevList.contains(device)  ||
                    (hsService.getPriority(device) >= BluetoothProfile.PRIORITY_ON)) {
                hsService.connect(device);
            } else {
                Log.v(TAG,"do not initiate connect as A2dp is not connected");
            }
        }
        else if((a2dpConnDevList.isEmpty() || !(a2dpConnDevList.contains(device))) &&
            (a2dpService.getPriority(device) >= BluetoothProfile.PRIORITY_ON) &&
            (hsConnected || (hsService.getPriority(device) == BluetoothProfile.PRIORITY_OFF))) {
            int maxConnections = 1;
            int maxA2dpConnectionSysProp =
                    SystemProperties.getInt("persist.bt.max.a2dp.connections", 1);
            if (maxA2dpConnectionSysProp == 2)
                    maxConnections = maxA2dpConnectionSysProp;

            if (!a2dpConnDevList.isEmpty() && maxConnections == 1) {
                Log.v(TAG,"a2dp is already connected, ignore");
                return;
            }
            // proceed connection only if HFP is connected to this device
            // add here as if is already overloaded
            if (hfConnDevList.contains(device) ||
                    (a2dpService.getPriority(device) >= BluetoothProfile.PRIORITY_ON)) {
                a2dpService.connect(device);
            } else {
                Log.v(TAG,"do not initiate connect as HFP is not connected");
            }
        }
    }


    private void adjustOtherSinkPriorities(A2dpService a2dpService,
            List<BluetoothDevice> connectedDeviceList) {
		  for (BluetoothDevice device : getBondedDevices()) {
			  if (a2dpService.getPriority(device) >= BluetoothProfile.PRIORITY_AUTO_CONNECT &&
				  !connectedDeviceList.contains(device)) {
				  a2dpService.setPriority(device, BluetoothProfile.PRIORITY_ON);
			  }
		  }
    }

     private void adjustOtherHeadsetPriorities(HeadsetService  hsService,
             List<BluetoothDevice> connectedDeviceList) {
        for (BluetoothDevice device : getBondedDevices()) {
           if (hsService.getPriority(device) >= BluetoothProfile.PRIORITY_AUTO_CONNECT &&
               !connectedDeviceList.contains(device)) {
               hsService.setPriority(device, BluetoothProfile.PRIORITY_ON);
           }
        }
     }

    private void adjustOtherHeadsetClientPriorities(HeadsetClientService hsService,
            BluetoothDevice connectedDevice) {
        for (BluetoothDevice device : getBondedDevices()) {
           if (hsService.getPriority(device) >= BluetoothProfile.PRIORITY_AUTO_CONNECT &&
               !device.equals(connectedDevice)) {
               hsService.setPriority(device, BluetoothProfile.PRIORITY_ON);
           }
        }
     }

    private void adjustOtherA2dpSinkPriorities(A2dpSinkService a2dpService,
            BluetoothDevice connectedDevice) {
        for (BluetoothDevice device : getBondedDevices()) {
            if (a2dpService.getPriority(device) >= BluetoothProfile.PRIORITY_AUTO_CONNECT &&
                !device.equals(connectedDevice)) {
                a2dpService.setPriority(device, BluetoothProfile.PRIORITY_ON);
            }
        }
    }

    private void adjustOtherPbapClientPriorities(PbapClientService pbapService,
            BluetoothDevice connectedDevice) {
        for (BluetoothDevice device : getBondedDevices()) {
           if (pbapService.getPriority(device) >= BluetoothProfile.PRIORITY_AUTO_CONNECT &&
               !device.equals(connectedDevice)) {
               pbapService.setPriority(device, BluetoothProfile.PRIORITY_ON);
           }
        }
     }

    void setProfileAutoConnectionPriority (BluetoothDevice device, int profileId){
        switch (profileId) {
            case BluetoothProfile.HEADSET:
                HeadsetService  hsService = HeadsetService.getHeadsetService();
                List<BluetoothDevice> deviceList = hsService.getConnectedDevices();
                if ((hsService != null) &&
                   (BluetoothProfile.PRIORITY_AUTO_CONNECT != hsService.getPriority(device))) {
                    adjustOtherHeadsetPriorities(hsService, deviceList);
                    hsService.setPriority(device,BluetoothProfile.PRIORITY_AUTO_CONNECT);
                }
                break;

            case BluetoothProfile.A2DP:
                A2dpService a2dpService = A2dpService.getA2dpService();
                if ((a2dpService != null) &&
                    (BluetoothProfile.PRIORITY_AUTO_CONNECT != a2dpService.getPriority(device))){
                     deviceList = a2dpService.getConnectedDevices();
                     adjustOtherSinkPriorities(a2dpService, deviceList);
                     a2dpService.setPriority(device,BluetoothProfile.PRIORITY_AUTO_CONNECT);
                }

                break;

           case BluetoothProfile.A2DP_SINK:
                A2dpSinkService a2dpSinkService = A2dpSinkService.getA2dpSinkService();
                if ((a2dpSinkService != null) && (BluetoothProfile.PRIORITY_AUTO_CONNECT !=
                        a2dpSinkService.getPriority(device))) {
                    adjustOtherA2dpSinkPriorities(a2dpSinkService, device);
                    a2dpSinkService.setPriority(device,BluetoothProfile.PRIORITY_AUTO_CONNECT);
                }
                break;

            case BluetoothProfile.HEADSET_CLIENT:
                HeadsetClientService headsetClientService =
                        HeadsetClientService.getHeadsetClientService();
                if ((headsetClientService != null) && (BluetoothProfile.PRIORITY_AUTO_CONNECT !=
                        headsetClientService.getPriority(device))) {
                    adjustOtherHeadsetClientPriorities(headsetClientService, device);
                    headsetClientService.setPriority(device,BluetoothProfile.PRIORITY_AUTO_CONNECT);
                }
                break;

            case BluetoothProfile.PBAP_CLIENT:
                PbapClientService pbapClientService = PbapClientService.getPbapClientService();
                if ((pbapClientService != null) && (BluetoothProfile.PRIORITY_AUTO_CONNECT !=
                        pbapClientService.getPriority(device))) {
                    adjustOtherPbapClientPriorities(pbapClientService, device);
                    pbapClientService.setPriority(device,BluetoothProfile.PRIORITY_AUTO_CONNECT);
                }
                break;

            default:
                Log.w(TAG, "Attempting to set Auto Connect priority on invalid profile");
                break;
         }
    }

     boolean cancelBondProcess(BluetoothDevice device) {
        enforceCallingOrSelfPermission(BLUETOOTH_ADMIN_PERM, "Need BLUETOOTH ADMIN permission");
        byte[] addr = Utils.getBytesFromAddress(device.getAddress());
        return cancelBondNative(addr);
    }

     boolean removeBond(BluetoothDevice device) {
        enforceCallingOrSelfPermission(BLUETOOTH_ADMIN_PERM, "Need BLUETOOTH ADMIN permission");
        DeviceProperties deviceProp = mRemoteDevices.getDeviceProperties(device);
        if (deviceProp == null || deviceProp.getBondState() != BluetoothDevice.BOND_BONDED) {
            return false;
        }
        Message msg = mBondStateMachine.obtainMessage(BondStateMachine.REMOVE_BOND);
        msg.obj = device;
        mBondStateMachine.sendMessage(msg);
        return true;
    }

    int getBondState(BluetoothDevice device) {
        enforceCallingOrSelfPermission(BLUETOOTH_PERM, "Need BLUETOOTH permission");
        DeviceProperties deviceProp = mRemoteDevices.getDeviceProperties(device);
        if (deviceProp == null) {
            return BluetoothDevice.BOND_NONE;
        }
        return deviceProp.getBondState();
    }

    int getConnectionState(BluetoothDevice device) {
        enforceCallingOrSelfPermission(BLUETOOTH_PERM, "Need BLUETOOTH permission");
        byte[] addr = Utils.getBytesFromAddress(device.getAddress());
        return getConnectionStateNative(addr);
    }

     String getRemoteName(BluetoothDevice device) {
        enforceCallingOrSelfPermission(BLUETOOTH_PERM, "Need BLUETOOTH permission");
        if (mRemoteDevices == null) return null;
        DeviceProperties deviceProp = mRemoteDevices.getDeviceProperties(device);
        if (deviceProp == null) return null;
        return deviceProp.getName();
    }

     int getRemoteType(BluetoothDevice device) {
        enforceCallingOrSelfPermission(BLUETOOTH_PERM, "Need BLUETOOTH permission");
        DeviceProperties deviceProp = mRemoteDevices.getDeviceProperties(device);
        if (deviceProp == null) return BluetoothDevice.DEVICE_TYPE_UNKNOWN;
        return deviceProp.getDeviceType();
    }

     String getRemoteAlias(BluetoothDevice device) {
        enforceCallingOrSelfPermission(BLUETOOTH_PERM, "Need BLUETOOTH permission");
        DeviceProperties deviceProp = mRemoteDevices.getDeviceProperties(device);
        if (deviceProp == null) return null;
        return deviceProp.getAlias();
    }

     boolean setRemoteAlias(BluetoothDevice device, String name) {
        enforceCallingOrSelfPermission(BLUETOOTH_PERM, "Need BLUETOOTH permission");
        DeviceProperties deviceProp = mRemoteDevices.getDeviceProperties(device);
        if (deviceProp == null) return false;
        deviceProp.setAlias(device, name);
        return true;
    }

     int getRemoteClass(BluetoothDevice device) {
        enforceCallingOrSelfPermission(BLUETOOTH_PERM, "Need BLUETOOTH permission");
        DeviceProperties deviceProp = mRemoteDevices.getDeviceProperties(device);
        if (deviceProp == null) return 0;

        return deviceProp.getBluetoothClass();
    }

     ParcelUuid[] getRemoteUuids(BluetoothDevice device) {
        enforceCallingOrSelfPermission(BLUETOOTH_PERM, "Need BLUETOOTH permission");
        DeviceProperties deviceProp = mRemoteDevices.getDeviceProperties(device);
        if (deviceProp == null) return null;
        return deviceProp.getUuids();
    }

     boolean fetchRemoteUuids(BluetoothDevice device) {
        enforceCallingOrSelfPermission(BLUETOOTH_PERM, "Need BLUETOOTH permission");
        mRemoteDevices.fetchUuids(device);
        return true;
    }


     boolean setPin(BluetoothDevice device, boolean accept, int len, byte[] pinCode) {
        enforceCallingOrSelfPermission(BLUETOOTH_ADMIN_PERM,
                                       "Need BLUETOOTH ADMIN permission");
        DeviceProperties deviceProp = mRemoteDevices.getDeviceProperties(device);
        // Only allow setting a pin in bonding state, or bonded state in case of security upgrade.
        if (deviceProp == null ||
            (deviceProp.getBondState() != BluetoothDevice.BOND_BONDING &&
             deviceProp.getBondState() != BluetoothDevice.BOND_BONDED)) {
            return false;
        }

        byte[] addr = Utils.getBytesFromAddress(device.getAddress());
        return pinReplyNative(addr, accept, len, pinCode);
    }

     boolean setPasskey(BluetoothDevice device, boolean accept, int len, byte[] passkey) {
        enforceCallingOrSelfPermission(BLUETOOTH_PERM, "Need BLUETOOTH permission");
        DeviceProperties deviceProp = mRemoteDevices.getDeviceProperties(device);
        if (deviceProp == null || deviceProp.getBondState() != BluetoothDevice.BOND_BONDING) {
            return false;
        }

        byte[] addr = Utils.getBytesFromAddress(device.getAddress());
        return sspReplyNative(addr, AbstractionLayer.BT_SSP_VARIANT_PASSKEY_ENTRY, accept,
                Utils.byteArrayToInt(passkey));
    }

     boolean setPairingConfirmation(BluetoothDevice device, boolean accept) {
        enforceCallingOrSelfPermission(BLUETOOTH_PRIVILEGED,
                                       "Need BLUETOOTH PRIVILEGED permission");
        DeviceProperties deviceProp = mRemoteDevices.getDeviceProperties(device);
        if (deviceProp == null || deviceProp.getBondState() != BluetoothDevice.BOND_BONDING) {
            return false;
        }

        byte[] addr = Utils.getBytesFromAddress(device.getAddress());
        return sspReplyNative(addr, AbstractionLayer.BT_SSP_VARIANT_PASSKEY_CONFIRMATION,
                accept, 0);
    }

    int getPhonebookAccessPermission(BluetoothDevice device) {
        enforceCallingOrSelfPermission(BLUETOOTH_PERM, "Need BLUETOOTH permission");
        SharedPreferences pref = getSharedPreferences(PHONEBOOK_ACCESS_PERMISSION_PREFERENCE_FILE,
                Context.MODE_PRIVATE);
        if (!pref.contains(device.getAddress())) {
            return BluetoothDevice.ACCESS_UNKNOWN;
        }
        return pref.getBoolean(device.getAddress(), false)
                ? BluetoothDevice.ACCESS_ALLOWED : BluetoothDevice.ACCESS_REJECTED;
    }

    boolean setPhonebookAccessPermission(BluetoothDevice device, int value) {
        enforceCallingOrSelfPermission(BLUETOOTH_PRIVILEGED,
                                       "Need BLUETOOTH PRIVILEGED permission");
        SharedPreferences pref = getSharedPreferences(PHONEBOOK_ACCESS_PERMISSION_PREFERENCE_FILE,
                Context.MODE_PRIVATE);
        SharedPreferences.Editor editor = pref.edit();
        if (value == BluetoothDevice.ACCESS_UNKNOWN) {
            editor.remove(device.getAddress());
        } else {
            editor.putBoolean(device.getAddress(), value == BluetoothDevice.ACCESS_ALLOWED);
        }
        return editor.commit();
    }

    int getMessageAccessPermission(BluetoothDevice device) {
        enforceCallingOrSelfPermission(BLUETOOTH_PERM, "Need BLUETOOTH permission");
        SharedPreferences pref = getSharedPreferences(MESSAGE_ACCESS_PERMISSION_PREFERENCE_FILE,
                Context.MODE_PRIVATE);
        if (!pref.contains(device.getAddress())) {
            return BluetoothDevice.ACCESS_UNKNOWN;
        }
        return pref.getBoolean(device.getAddress(), false)
                ? BluetoothDevice.ACCESS_ALLOWED : BluetoothDevice.ACCESS_REJECTED;
    }

    boolean setMessageAccessPermission(BluetoothDevice device, int value) {
        enforceCallingOrSelfPermission(BLUETOOTH_PRIVILEGED,
                                       "Need BLUETOOTH PRIVILEGED permission");
        SharedPreferences pref = getSharedPreferences(MESSAGE_ACCESS_PERMISSION_PREFERENCE_FILE,
                Context.MODE_PRIVATE);
        SharedPreferences.Editor editor = pref.edit();
        if (value == BluetoothDevice.ACCESS_UNKNOWN) {
            editor.remove(device.getAddress());
        } else {
            editor.putBoolean(device.getAddress(), value == BluetoothDevice.ACCESS_ALLOWED);
        }
        return editor.commit();
    }

    int getSimAccessPermission(BluetoothDevice device) {
        enforceCallingOrSelfPermission(BLUETOOTH_PERM, "Need BLUETOOTH permission");
        SharedPreferences pref = getSharedPreferences(SIM_ACCESS_PERMISSION_PREFERENCE_FILE,
                Context.MODE_PRIVATE);
        if (!pref.contains(device.getAddress())) {
            return BluetoothDevice.ACCESS_UNKNOWN;
        }
        return pref.getBoolean(device.getAddress(), false)
                ? BluetoothDevice.ACCESS_ALLOWED : BluetoothDevice.ACCESS_REJECTED;
    }

    boolean setSimAccessPermission(BluetoothDevice device, int value) {
        enforceCallingOrSelfPermission(BLUETOOTH_PRIVILEGED,
                                       "Need BLUETOOTH PRIVILEGED permission");
        SharedPreferences pref = getSharedPreferences(SIM_ACCESS_PERMISSION_PREFERENCE_FILE,
                Context.MODE_PRIVATE);
        SharedPreferences.Editor editor = pref.edit();
        if (value == BluetoothDevice.ACCESS_UNKNOWN) {
            editor.remove(device.getAddress());
        } else {
            editor.putBoolean(device.getAddress(), value == BluetoothDevice.ACCESS_ALLOWED);
        }
        return editor.commit();
    }

     void sendConnectionStateChange(BluetoothDevice
            device, int profile, int state, int prevState) {
        // TODO(BT) permission check?
        // Since this is a binder call check if Bluetooth is on still
        if (getState() == BluetoothAdapter.STATE_OFF) return;

        mAdapterProperties.sendConnectionStateChange(device, profile, state, prevState);

    }

     ParcelFileDescriptor connectSocket(BluetoothDevice device, int type,
                                              ParcelUuid uuid, int port, int flag) {
        enforceCallingOrSelfPermission(BLUETOOTH_PERM, "Need BLUETOOTH permission");
        int fd = connectSocketNative(Utils.getBytesFromAddress(device.getAddress()),
                   type, Utils.uuidToByteArray(uuid), port, flag, Binder.getCallingUid());
        if (fd < 0) {
            errorLog("Failed to connect socket");
            return null;
        }
        return ParcelFileDescriptor.adoptFd(fd);
    }

     ParcelFileDescriptor createSocketChannel(int type, String serviceName,
                                                    ParcelUuid uuid, int port, int flag) {
        enforceCallingOrSelfPermission(BLUETOOTH_PERM, "Need BLUETOOTH permission");
        int fd =  createSocketChannelNative(type, serviceName,
                                 Utils.uuidToByteArray(uuid), port, flag, Binder.getCallingUid());
        if (fd < 0) {
            errorLog("Failed to create socket channel");
            return null;
        }
        return ParcelFileDescriptor.adoptFd(fd);
    }

     int setSocketOpt(int type, int channel, int optionName, byte [] optionVal,
             int optionLen) {
        enforceCallingOrSelfPermission(BLUETOOTH_PERM, "Need BLUETOOTH permission");

        return setSocketOptNative(type, channel, optionName, optionVal, optionLen);
     }

     int getSocketOpt(int type, int channel, int optionName, byte [] optionVal) {
        enforceCallingOrSelfPermission(BLUETOOTH_PERM, "Need BLUETOOTH permission");

        return getSocketOptNative(type, channel, optionName, optionVal);
     }

    boolean configHciSnoopLog(boolean enable) {
        enforceCallingOrSelfPermission(BLUETOOTH_PERM, "Need BLUETOOTH permission");
        return configHciSnoopLogNative(enable);
    }

    boolean factoryReset() {
        enforceCallingOrSelfPermission(BLUETOOTH_PRIVILEGED, "Need BLUETOOTH permission");
        return factoryResetNative();
    }

     void registerCallback(IBluetoothCallback cb) {
         mCallbacks.register(cb);
      }

      void unregisterCallback(IBluetoothCallback cb) {
         mCallbacks.unregister(cb);
      }

    public int getNumOfAdvertisementInstancesSupported() {
        enforceCallingOrSelfPermission(BLUETOOTH_PERM, "Need BLUETOOTH permission");
        return mAdapterProperties.getNumOfAdvertisementInstancesSupported();
    }

    public boolean isMultiAdvertisementSupported() {
        enforceCallingOrSelfPermission(BLUETOOTH_PERM, "Need BLUETOOTH permission");
        return getNumOfAdvertisementInstancesSupported() >= MIN_ADVT_INSTANCES_FOR_MA;
    }

    public boolean isRpaOffloadSupported() {
        enforceCallingOrSelfPermission(BLUETOOTH_PERM, "Need BLUETOOTH permission");
        return mAdapterProperties.isRpaOffloadSupported();
    }

    public int getNumOfOffloadedIrkSupported() {
        enforceCallingOrSelfPermission(BLUETOOTH_PERM, "Need BLUETOOTH permission");
        return mAdapterProperties.getNumOfOffloadedIrkSupported();
    }

    public int getNumOfOffloadedScanFilterSupported() {
        enforceCallingOrSelfPermission(BLUETOOTH_PERM, "Need BLUETOOTH permission");
        return mAdapterProperties.getNumOfOffloadedScanFilterSupported();
    }

    public boolean isPeripheralModeSupported() {
        return getResources().getBoolean(R.bool.config_bluetooth_le_peripheral_mode_supported);
    }

    public int getOffloadedScanResultStorage() {
        enforceCallingOrSelfPermission(BLUETOOTH_PERM, "Need BLUETOOTH permission");
        return mAdapterProperties.getOffloadedScanResultStorage();
    }

    private boolean isActivityAndEnergyReportingSupported() {
          enforceCallingOrSelfPermission(BLUETOOTH_PRIVILEGED, "Need BLUETOOTH permission");
          return mAdapterProperties.isActivityAndEnergyReportingSupported();
    }

    private BluetoothActivityEnergyInfo reportActivityInfo() {
        enforceCallingOrSelfPermission(BLUETOOTH_PRIVILEGED, "Need BLUETOOTH permission");
        if (mAdapterProperties.getState() != BluetoothAdapter.STATE_ON ||
                !mAdapterProperties.isActivityAndEnergyReportingSupported()) {
            return null;
        }

        // Pull the data. The callback will notify mEnergyInfoLock.
        readEnergyInfo();

        synchronized (mEnergyInfoLock) {
            try {
                mEnergyInfoLock.wait(CONTROLLER_ENERGY_UPDATE_TIMEOUT_MILLIS);
            } catch (InterruptedException e) {
                // Just continue, the energy data may be stale but we won't miss anything next time
                // we query.
            }

            final BluetoothActivityEnergyInfo info = new BluetoothActivityEnergyInfo(
                    SystemClock.elapsedRealtime(),
                    mStackReportedState,
                    mTxTimeTotalMs, mRxTimeTotalMs, mIdleTimeTotalMs,
                    mEnergyUsedTotalVoltAmpSecMicro);

            // Count the number of entries that have byte counts > 0
            int arrayLen = 0;
            for (int i = 0; i < mUidTraffic.size(); i++) {
                final UidTraffic traffic = mUidTraffic.valueAt(i);
                if (traffic.getTxBytes() != 0 || traffic.getRxBytes() != 0) {
                    arrayLen++;
                }
            }

            // Copy the traffic objects whose byte counts are > 0 and reset the originals.
            final UidTraffic[] result = arrayLen > 0 ? new UidTraffic[arrayLen] : null;
            int putIdx = 0;
            for (int i = 0; i < mUidTraffic.size(); i++) {
                final UidTraffic traffic = mUidTraffic.valueAt(i);
                if (traffic.getTxBytes() != 0 || traffic.getRxBytes() != 0) {
                    result[putIdx++] = traffic.clone();
                    traffic.setRxBytes(0);
                    traffic.setTxBytes(0);
                }
            }

            info.setUidTraffic(result);

            // Read on clear values; a record of data is created with
            // timstamp and new samples are collected until read again
            mStackReportedState = 0;
            mTxTimeTotalMs = 0;
            mRxTimeTotalMs = 0;
            mIdleTimeTotalMs = 0;
            mEnergyUsedTotalVoltAmpSecMicro = 0;
            return info;
        }
    }

    public int getTotalNumOfTrackableAdvertisements() {
        enforceCallingOrSelfPermission(BLUETOOTH_PERM, "Need BLUETOOTH permission");
        return mAdapterProperties.getTotalNumOfTrackableAdvertisements();
    }

    public void onLeServiceUp() {
        Message m = mAdapterStateMachine.obtainMessage(AdapterState.USER_TURN_ON);
        mAdapterStateMachine.sendMessage(m);
    }

    public void onBrEdrDown() {
        Message m = mAdapterStateMachine.obtainMessage(AdapterState.USER_TURN_OFF);
        mAdapterStateMachine.sendMessage(m);
    }

    private static int convertScanModeToHal(int mode) {
        switch (mode) {
            case BluetoothAdapter.SCAN_MODE_NONE:
                return AbstractionLayer.BT_SCAN_MODE_NONE;
            case BluetoothAdapter.SCAN_MODE_CONNECTABLE:
                return AbstractionLayer.BT_SCAN_MODE_CONNECTABLE;
            case BluetoothAdapter.SCAN_MODE_CONNECTABLE_DISCOVERABLE:
                return AbstractionLayer.BT_SCAN_MODE_CONNECTABLE_DISCOVERABLE;
        }
       // errorLog("Incorrect scan mode in convertScanModeToHal");
        return -1;
    }

    static int convertScanModeFromHal(int mode) {
        switch (mode) {
            case AbstractionLayer.BT_SCAN_MODE_NONE:
                return BluetoothAdapter.SCAN_MODE_NONE;
            case AbstractionLayer.BT_SCAN_MODE_CONNECTABLE:
                return BluetoothAdapter.SCAN_MODE_CONNECTABLE;
            case AbstractionLayer.BT_SCAN_MODE_CONNECTABLE_DISCOVERABLE:
                return BluetoothAdapter.SCAN_MODE_CONNECTABLE_DISCOVERABLE;
        }
        //errorLog("Incorrect scan mode in convertScanModeFromHal");
        return -1;
    }

    // This function is called from JNI. It allows native code to set a single wake
    // alarm. If an alarm is already pending and a new request comes in, the alarm
    // will be rescheduled (i.e. the previously set alarm will be cancelled).
    private boolean setWakeAlarm(long delayMillis, boolean shouldWake) {
        synchronized (this) {
            if (mPendingAlarm != null) {
                mAlarmManager.cancel(mPendingAlarm);
            }

            long wakeupTime = SystemClock.elapsedRealtime() + delayMillis;
            int type = shouldWake
                ? AlarmManager.ELAPSED_REALTIME_WAKEUP
                : AlarmManager.ELAPSED_REALTIME;

            Intent intent = new Intent(ACTION_ALARM_WAKEUP);
            mPendingAlarm = PendingIntent.getBroadcast(this, 0, intent, PendingIntent.FLAG_ONE_SHOT);
            mAlarmManager.setExact(type, wakeupTime, mPendingAlarm);
            return true;
        }
    }

    // This function is called from JNI. It allows native code to acquire a single wake lock.
    // If the wake lock is already held, this function returns success. Although this function
    // only supports acquiring a single wake lock at a time right now, it will eventually be
    // extended to allow acquiring an arbitrary number of wake locks. The current interface
    // takes |lockName| as a parameter in anticipation of that implementation.
    private boolean acquireWakeLock(String lockName) {
        synchronized (this) {
            if (mWakeLock == null) {
                mWakeLockName = lockName;
                mWakeLock = mPowerManager.newWakeLock(PowerManager.PARTIAL_WAKE_LOCK, lockName);
            }

            if (!mWakeLock.isHeld())
                mWakeLock.acquire();
        }
        return true;
    }

    // This function is called from JNI. It allows native code to release a wake lock acquired
    // by |acquireWakeLock|. If the wake lock is not held, this function returns failure.
    // Note that the release() call is also invoked by {@link #cleanup()} so a synchronization is
    // needed here. See the comment for |acquireWakeLock| for an explanation of the interface.
    private boolean releaseWakeLock(String lockName) {
        synchronized (this) {
            if (mWakeLock == null) {
                errorLog("Repeated wake lock release; aborting release: " + lockName);
                return false;
            }

            if (mWakeLock.isHeld())
                mWakeLock.release();
        }
        return true;
    }

    private void energyInfoCallback(int status, int ctrl_state, long tx_time, long rx_time,
                                    long idle_time, long energy_used, UidTraffic[] data)
            throws RemoteException {
        if (ctrl_state >= BluetoothActivityEnergyInfo.BT_STACK_STATE_INVALID &&
                ctrl_state <= BluetoothActivityEnergyInfo.BT_STACK_STATE_STATE_IDLE) {
            // Energy is product of mA, V and ms. If the chipset doesn't
            // report it, we have to compute it from time
            if (energy_used == 0) {
                try {
                    final long txMah = Math.multiplyExact(tx_time, getTxCurrentMa());
                    final long rxMah = Math.multiplyExact(rx_time, getRxCurrentMa());
                    final long idleMah = Math.multiplyExact(idle_time, getIdleCurrentMa());
                    energy_used = (long) (Math.addExact(Math.addExact(txMah, rxMah), idleMah)
                            * getOperatingVolt());
                } catch (ArithmeticException e) {
                    Slog.wtf(TAG, "overflow in bluetooth energy callback", e);
                    // Energy is already 0 if the exception was thrown.
                }
            }

            synchronized (mEnergyInfoLock) {
                mStackReportedState = ctrl_state;
                long totalTxTimeMs;
                long totalRxTimeMs;
                long totalIdleTimeMs;
                long totalEnergy;
                try {
                    totalTxTimeMs = Math.addExact(mTxTimeTotalMs, tx_time);
                    totalRxTimeMs = Math.addExact(mRxTimeTotalMs, rx_time);
                    totalIdleTimeMs = Math.addExact(mIdleTimeTotalMs, idle_time);
                    totalEnergy = Math.addExact(mEnergyUsedTotalVoltAmpSecMicro, energy_used);
                } catch (ArithmeticException e) {
                    // This could be because we accumulated a lot of time, or we got a very strange
                    // value from the controller (more likely). Discard this data.
                    Slog.wtf(TAG, "overflow in bluetooth energy callback", e);
                    totalTxTimeMs = mTxTimeTotalMs;
                    totalRxTimeMs = mRxTimeTotalMs;
                    totalIdleTimeMs = mIdleTimeTotalMs;
                    totalEnergy = mEnergyUsedTotalVoltAmpSecMicro;
                }

                mTxTimeTotalMs = totalTxTimeMs;
                mRxTimeTotalMs = totalRxTimeMs;
                mIdleTimeTotalMs = totalIdleTimeMs;
                mEnergyUsedTotalVoltAmpSecMicro = totalEnergy;

                for (UidTraffic traffic : data) {
                    UidTraffic existingTraffic = mUidTraffic.get(traffic.getUid());
                    if (existingTraffic == null) {
                        mUidTraffic.put(traffic.getUid(), traffic);
                    } else {
                        existingTraffic.addRxBytes(traffic.getRxBytes());
                        existingTraffic.addTxBytes(traffic.getTxBytes());
                    }
                }
                mEnergyInfoLock.notifyAll();
            }
        }

        verboseLog("energyInfoCallback() status = " + status +
                   "tx_time = " + tx_time + "rx_time = " + rx_time +
                   "idle_time = " + idle_time +
                   "energy_used = " + energy_used +
                   "ctrl_state = " + ctrl_state +
                   "traffic = " + Arrays.toString(data));
    }

    private int getIdleCurrentMa() {
        return getResources().getInteger(R.integer.config_bluetooth_idle_cur_ma);
    }

    private int getTxCurrentMa() {
        return getResources().getInteger(R.integer.config_bluetooth_tx_cur_ma);
    }

    private int getRxCurrentMa() {
        return getResources().getInteger(R.integer.config_bluetooth_rx_cur_ma);
    }

    private double getOperatingVolt() {
        return getResources().getInteger(R.integer.config_bluetooth_operating_voltage_mv) / 1000.0;
    }

    private String getStateString() {
        int state = getState();
        switch (state) {
            case BluetoothAdapter.STATE_OFF:
                return "STATE_OFF";
            case BluetoothAdapter.STATE_TURNING_ON:
                return "STATE_TURNING_ON";
            case BluetoothAdapter.STATE_ON:
                return "STATE_ON";
            case BluetoothAdapter.STATE_TURNING_OFF:
                return "STATE_TURNING_OFF";
            case BluetoothAdapter.STATE_BLE_TURNING_ON:
                return "STATE_BLE_TURNING_ON";
            case BluetoothAdapter.STATE_BLE_ON:
                return "STATE_BLE_ON";
            case BluetoothAdapter.STATE_BLE_TURNING_OFF:
                return "STATE_BLE_TURNING_OFF";
            default:
                return "UNKNOWN STATE: " + state;
        }
    }

    @Override
    protected void dump(FileDescriptor fd, PrintWriter writer, String[] args) {
        enforceCallingOrSelfPermission(android.Manifest.permission.DUMP, TAG);

        if (args.length > 0) {
            verboseLog("dumpsys arguments, check for protobuf output: "
                       + TextUtils.join(" ", args));
            if (args[0].startsWith("--proto")) {
                if (args[0].equals("--proto-java-bin")) {
                    dumpJava(fd);
                } else {
                    dumpNative(fd, args);
                }
                return;
            }
        }

        long onDuration = System.currentTimeMillis() - mBluetoothStartTime;
        String onDurationString = String.format("%02d:%02d:%02d.%03d",
                                      (int)(onDuration / (1000 * 60 * 60)),
                                      (int)((onDuration / (1000 * 60)) % 60),
                                      (int)((onDuration / 1000) % 60),
                                      (int)(onDuration % 1000));

        writer.println("Bluetooth Status");
        writer.println("  enabled: " + isEnabled());
        writer.println("  state: " + getStateString());
        writer.println("  address: " + getAddress());
        writer.println("  name: " + getName());
        writer.println("  time since enabled: " + onDurationString + "\n");

        writer.println("Bonded devices:");
        for (BluetoothDevice device : getBondedDevices()) {
          writer.println("  " + device.getAddress() +
              " [" + DEVICE_TYPE_NAMES[device.getType()] + "] " +
              device.getName());
        }

        // Dump profile information
        StringBuilder sb = new StringBuilder();
        synchronized (mProfiles) {
            for (ProfileService profile : mProfiles) {
                profile.dump(sb);
            }
        }

        writer.write(sb.toString());
        writer.flush();

        dumpNative(fd, args);
    }

    private void dumpJava(FileDescriptor fd) {
        BluetoothProto.BluetoothLog log = new BluetoothProto.BluetoothLog();
        log.setNumBondedDevices(getBondedDevices().length);

        for (ProfileService profile : mProfiles) {
            profile.dumpProto(log);
        }

        try {
            FileOutputStream protoOut = new FileOutputStream(fd);
            String protoOutString =
                Base64.encodeToString(log.toByteArray(), Base64.DEFAULT);
            protoOut.write(protoOutString.getBytes(StandardCharsets.UTF_8));
            protoOut.close();
        } catch (IOException e) {
            errorLog("Unable to write Java protobuf to file descriptor.");
        }
    }

    // do not use this API.It is called only from A2spstatemachine for
    // restoring SCAN mode after multicast is stopped
    public boolean restoreScanMode() {
        Log.i(TAG, "restoreScanMode: " + mScanmode);
        return setScanMode(mScanmode, getDiscoverableTimeout());
    }

    private void debugLog(String msg) {
        if (DBG) Log.d(TAG, msg);
    }

    private void verboseLog(String msg) {
        if (VERBOSE) Log.v(TAG, msg);
    }

    private void errorLog(String msg) {
        Log.e(TAG, msg);
    }

    private final BroadcastReceiver mAlarmBroadcastReceiver = new BroadcastReceiver() {
        @Override
        public void onReceive(Context context, Intent intent) {
            synchronized (AdapterService.this) {
                mPendingAlarm = null;
                alarmFiredNative();
            }
        }
    };

    private native static void classInitNative();
    private native boolean initNative();
    private native void cleanupNative();
    /*package*/ native boolean enableNative(boolean startRestricted);
    /*package*/ native boolean disableNative();
    /*package*/ native boolean setAdapterPropertyNative(int type, byte[] val);
    /*package*/ native boolean getAdapterPropertiesNative();
    /*package*/ native boolean getAdapterPropertyNative(int type);
    /*package*/ native boolean setAdapterPropertyNative(int type);
    /*package*/ native boolean
        setDevicePropertyNative(byte[] address, int type, byte[] val);
    /*package*/ native boolean getDevicePropertyNative(byte[] address, int type);

    /*package*/ native boolean createBondNative(byte[] address, int transport);
    /*package*/ native boolean createBondOutOfBandNative(byte[] address, int transport, OobData oobData);
    /*package*/ native boolean removeBondNative(byte[] address);
    /*package*/ native boolean cancelBondNative(byte[] address);
    /*package*/ native boolean sdpSearchNative(byte[] address, byte[] uuid);

    /*package*/ native int getConnectionStateNative(byte[] address);

    private native boolean startDiscoveryNative();
    private native boolean cancelDiscoveryNative();

    private native boolean pinReplyNative(byte[] address, boolean accept, int len, byte[] pin);
    private native boolean sspReplyNative(byte[] address, int type, boolean
            accept, int passkey);

    /*package*/ native boolean getRemoteServicesNative(byte[] address);
    /*package*/ native boolean getRemoteMasInstancesNative(byte[] address);

    private native int readEnergyInfo();
    // TODO(BT) move this to ../btsock dir
    private native int connectSocketNative(byte[] address, int type,
                                           byte[] uuid, int port, int flag, int callingUid);
    private native int createSocketChannelNative(int type, String serviceName,
                                                 byte[] uuid, int port, int flag, int callingUid);

    private native int setSocketOptNative(int fd, int type, int optionName,
                                byte [] optionVal, int optionLen);

    private native int  getSocketOptNative(int fd, int type, int optionName,
                                byte [] optionVal);

    /*package*/ native boolean configHciSnoopLogNative(boolean enable);
    /*package*/ native boolean factoryResetNative();

    private native void alarmFiredNative();
    private native void dumpNative(FileDescriptor fd, String[] arguments);

    private native void interopDatabaseClearNative();
    private native void interopDatabaseAddNative(int feature, byte[] address, int length);

    protected void finalize() {
        cleanup();
        if (TRACE_REF) {
            synchronized (AdapterService.class) {
                sRefCount--;
                debugLog("finalize() - REFCOUNT: FINALIZED. INSTANCE_COUNT= " + sRefCount);
            }
        }
    }
}<|MERGE_RESOLUTION|>--- conflicted
+++ resolved
@@ -539,12 +539,9 @@
         registerReceiver(mAlarmBroadcastReceiver, new IntentFilter(ACTION_ALARM_WAKEUP));
         mProfileObserver = new ProfileObserver(getApplicationContext(), this, new Handler());
         mProfileObserver.start();
-<<<<<<< HEAD
         mVendor.init();
-=======
 
         setAdapterService(this);
->>>>>>> 1c40f921
     }
 
     @Override
