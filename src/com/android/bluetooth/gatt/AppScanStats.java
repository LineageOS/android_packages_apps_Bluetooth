--- conflicted
+++ resolved
@@ -109,10 +109,10 @@
         workSource = source;
     }
 
-<<<<<<< HEAD
-    synchronized void addResult() {
-        if (!lastScans.isEmpty()) {
-            int batteryStatsResults = ++lastScans.get(lastScans.size() - 1).results;
+    synchronized void addResult(int scannerId) {
+        LastScan scan = getScanFromScannerId(scannerId);
+        if (scan != null) {
+            int batteryStatsResults = ++scan.results;
 
             // Only update battery stats after receiving 100 new results in order
             // to lower the cost of the binder transaction
@@ -123,12 +123,6 @@
                     /* ignore */
                 }
             }
-=======
-    synchronized void addResult(int scannerId) {
-        LastScan scan = getScanFromScannerId(scannerId);
-        if (scan != null) {
-            scan.results++;
->>>>>>> 613fc2e8
         }
 
         results++;
@@ -163,21 +157,14 @@
         scanEvent.setInitiator(truncateAppName(appName));
         gattService.addScanEvent(scanEvent);
 
-<<<<<<< HEAD
-        try {
-            boolean isUnoptimized = !(scan.filtered || scan.background || scan.opportunistic);
-            batteryStats.noteBleScanStarted(workSource, isUnoptimized);
-        } catch (RemoteException e) {
-            /* ignore */
-=======
         if (!isScanning()) {
             try {
+                boolean isUnoptimized = !(scan.filtered || scan.background || scan.opportunistic);
                 mScanStartTime = startTime;
-                batteryStats.noteBleScanStarted(workSource);
+                batteryStats.noteBleScanStarted(workSource, isUnoptimized);
             } catch (RemoteException e) {
                 /* ignore */
             }
->>>>>>> 613fc2e8
         }
 
         ongoingScans.put(scannerId, scan);
@@ -205,26 +192,19 @@
         scanEvent.setInitiator(truncateAppName(appName));
         gattService.addScanEvent(scanEvent);
 
-<<<<<<< HEAD
-        try {
-            // Inform battery stats of any results it might be missing on
-            // scan stop
-            batteryStats.noteBleScanResults(workSource, curr.results % 100);
-            batteryStats.noteBleScanStopped(workSource);
-        } catch (RemoteException e) {
-            /* ignore */
-=======
         if (!isScanning()) {
             try {
                 long totalDuration = stopTime - mScanStartTime;
                 mTotalScanTime += totalDuration;
                 minScanTime = Math.min(totalDuration, minScanTime);
                 maxScanTime = Math.max(totalDuration, maxScanTime);
+                // Inform battery stats of any results it might be missing on
+                // scan stop
+                batteryStats.noteBleScanResults(workSource, scan.results % 100);
                 batteryStats.noteBleScanStopped(workSource);
             } catch (RemoteException e) {
                 /* ignore */
             }
->>>>>>> 613fc2e8
         }
     }
 
@@ -289,6 +269,10 @@
             minScan = 0;
         }
 
+        /*TODO: Average scan time can be skewed for
+         * multiple scan clients. It will show less than
+         * actual value.
+         * */
         long avgScan = 0;
         long totalScanTime = mTotalScanTime + scanDuration;
         if (scansStarted > 0) {
