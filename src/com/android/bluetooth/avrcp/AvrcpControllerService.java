/*
 * Copyright (c) 2015, The Linux Foundation. All rights reserved.
 * Not a Contribution
 * Copyright (C) 2014 The Android Open Source Project
 *
 * Licensed under the Apache License, Version 2.0 (the "License");
 * you may not use this file except in compliance with the License.
 * You may obtain a copy of the License at
 *
 *      http://www.apache.org/licenses/LICENSE-2.0
 *
 * Unless required by applicable law or agreed to in writing, software
 * distributed under the License is distributed on an "AS IS" BASIS,
 * WITHOUT WARRANTIES OR CONDITIONS OF ANY KIND, either express or implied.
 * See the License for the specific language governing permissions and
 * limitations under the License.
 */

package com.android.bluetooth.avrcp;

import android.bluetooth.BluetoothAdapter;
import android.bluetooth.BluetoothAvrcpController;
import android.bluetooth.BluetoothAvrcpInfo;
import android.bluetooth.BluetoothDevice;
import android.bluetooth.BluetoothProfile;
import android.bluetooth.IBluetoothAvrcpController;
import android.content.BroadcastReceiver;
import android.content.Context;
import android.content.Intent;
import android.content.IntentFilter;
import android.content.ContentValues;
import android.os.Handler;
import android.os.HandlerThread;
import android.os.Looper;
import android.os.Message;
import android.media.AudioManager;
import android.net.Uri;
import android.database.Cursor;

import com.android.bluetooth.avrcp.Avrcp.Metadata;
import com.android.bluetooth.a2dp.A2dpSinkService;
import com.android.bluetooth.btservice.ProfileService;
import com.android.bluetooth.Utils;

import java.util.ArrayList;
import java.util.Arrays;
import java.util.List;
import java.util.HashMap;
import android.util.Log;
import java.nio.charset.Charset;
import java.nio.ByteBuffer;
/**
 * Provides Bluetooth AVRCP Controller profile, as a service in the Bluetooth application.
 * @hide
 */
public class AvrcpControllerService extends ProfileService {
    private static final boolean DBG = true;
    private static final String TAG = "AvrcpControllerService";

    //private Context mContext;
/*
 *  Messages handled by mHandler
 */
    private static final int MESSAGE_SEND_PASS_THROUGH_CMD = 1;
    private static final int MESSAGE_GET_SUPPORTED_COMPANY_ID = 2;
    private static final int MESSAGE_GET_SUPPORTED_EVENTS = 3;
    private static final int MESSAGE_GET_PLAYER_APPLICATION_SETTINGS_ATTRIB = 4;
    private static final int MESSAGE_GET_PLAYER_APPLICATION_SETTINGS_VALUES = 5;
    private static final int MESSAGE_GET_CURRENT_PLAYER_APPLICATION_SETTINGS = 6;
    private static final int MESSAGE_SET_CURRENT_PLAYER_APPLICATION_SETTINGS = 7;
    private static final int MESSAGE_GET_ELEMENT_ATTRIBUTE = 8;
    private static final int MESSAGE_GET_PLAY_STATUS = 9;
    private static final int MESSAGE_DEINIT_AVRCP_DATABASE = 10;
    private static final int MESSAGE_REGISTER_NOTIFICATION = 11;

    private static final int MESSAGE_CMD_TIMEOUT = 100;
    /* Timeout Defined as per Spec */
    private static final int TIMEOUT_MTP = 1000;
    private static final int TIMEOUT_MTC = 200;
    private static final int TIMEOUT_RCP = 100;
    /* we add 1000ms extra */
    private static final int MSG_TIMEOUT_MTP = 1000 + TIMEOUT_MTP;
    private static final int MSG_TIMEOUT_MTC = 1000 + TIMEOUT_MTC;
    private static final int MSG_TIMEOUT_RCP = 1000 + TIMEOUT_RCP;
    private static final int GET_PLAY_STATUS_INTERVAL = 5000; // every 5sec


    private static final int MESSAGE_PROCESS_SUPPORTED_COMPANY_ID = 1002;
    private static final int MESSAGE_PROCESS_SUPPORTED_EVENTS = 1003;
    private static final int MESSAGE_PROCESS_PLAYER_APPLICATION_SETTINGS_ATTRIB = 1004;
    private static final int MESSAGE_PROCESS_PLAYER_APPLICATION_SETTINGS_VALUES = 1005;
    private static final int MESSAGE_PROCESS_CURRENT_PLAYER_APPLICATION_SETTINGS = 1006;
    private static final int MESSAGE_PROCESS_ELEMENT_ATTRIBUTE = 1008;
    private static final int MESSAGE_PROCESS_PLAY_STATUS = 1009;
    private static final int MESSAGE_REGISTER_PLAYBACK_STATUS_CHANGED = 1010;
    private static final int MESSAGE_REGISTER_TRACK_CHANGED = 1011;
    private static final int MESSAGE_REGISTER_PLAYBACK_POS_CHANGED = 1012;
    private static final int MESSAGE_REGISTER_PLAYER_APPLICATION_SETTINGS_CHANGED = 1013;
    private static final int MESSAGE_REGISTER_PLAYER_APPLICATION_VOLUME_CHANGED = 1014;
    private static final int MESSAGE_PROCESS_NOTIFICATION_RESPONSE = 1015;
    private static final int MESSAGE_PROCESS_SET_ABS_VOL_CMD = 1016;
    private static final int MESSAGE_PROCESS_REGISTER_ABS_VOL_REQUEST = 1017;

    private static final int MESSAGE_PROCESS_RC_FEATURES = 1100;
    private static final int MESSAGE_PROCESS_CONNECTION_CHANGE = 1200;
    private static final int ABORT_FETCH_ELEMENT_ATTRIBUTE = 4000 + MESSAGE_GET_ELEMENT_ATTRIBUTE;


/*
 *  Capability IDs for GetCapabilities
 */
    private static final int COMPANY_ID = 2;
    private static final int EVENTS_SUPPORTED = 3;

    private static final int NOTIFICATION_RSP_TYPE_INTERIM = 0x0f;
    private static final int NOTIFICATION_RSP_TYPE_CHANGED = 0x0d;

    private static final int PLAYBACK_POS_INTERVAL = 1; // time in seconds
/*
 * Constants for Events Supported
 */
    private static final byte EVENT_NOTIFICAION_ID_NONE = 0x00;
    private static final byte EVENT_PLAYBACK_STATUS_CHANGED = 0x01;
    private static final byte EVENT_TRACK_CHANGED = 0x02;
    private static final byte EVENT_PLAYBACK_POS_CHANGED = 0x05;
    private static final byte EVENT_PLAYER_APPLICATION_SETTINGS_CHANGED = 0x08;
    private static final byte EVENT_VOLUME_CHANGED = 0x0d;
/*
 * Timeout values for Events Supported
 */
    private static final int MESSAGE_TIMEOUT_PLAYBACK_STATUS_CHANGED = 2001;
    private static final int MESSAGE_TIMEOUT_TRACK_CHANGED = 2002;
    private static final int MESSAGE_TIMEOUT_PLAYBACK_POS_CHNAGED = 2005;
    private static final int MESSAGE_TIMEOUT_APPL_SETTINGS_CHANGED = 2008;
    private static final int MESSAGE_TIMEOUT_VOLUME_CHANGED = 2013;


    private static final byte ATTRIB_EQUALIZER_STATUS = 0x01;
    private static final byte ATTRIB_REPEAT_STATUS = 0x02;
    private static final byte ATTRIB_SHUFFLE_STATUS = 0x03;
    private static final byte ATTRIB_SCAN_STATUS = 0x04;

/*
 *  EQUALIZER State Values
 */
    private static final byte EQUALIZER_STATUS_OFF = 0x01;
    private static final byte EQUALIZER_STATUS_ON = 0x02;

/*
 *  REPEAT State Values
 */
    private static final byte REPEAT_STATUS_OFF = 0x01;
    private static final byte REPEAT_STATUS_SINGLE_TRACK_REPEAT = 0x02;
    private static final byte REPEAT_STATUS_ALL_TRACK_REPEAT = 0x03;
    private static final byte REPEAT_STATUS_GROUP_REPEAT = 0x04;
/*
 *  SHUFFLE State Values
 */
    private static final byte SHUFFLE_STATUS_OFF = 0x01;
    private static final byte SHUFFLE_STATUS_ALL_TRACK_SHUFFLE = 0x02;
    private static final byte SHUFFLE_STATUS_GROUP_SHUFFLE = 0x03;

/*
 *  Scan State Values
 */
    private static final byte SCAN_STATUS_OFF = 0x01;
    private static final byte SCAN_STATUS_ALL_TRACK_SCAN = 0x02;
    private static final byte SCAN_STATUS_GROUP_SCAN = 0x03;

/*
 *  Play State Values
 */
    private static final byte PLAY_STATUS_STOPPED = 0x00;
    private static final byte PLAY_STATUS_PLAYING = 0x01;
    private static final byte PLAY_STATUS_PAUSED = 0x02;
    private static final byte PLAY_STATUS_FWD_SEEK = 0x03;
    private static final byte PLAY_STATUS_REV_SEEK = 0x04;
/*
 *  values possible for notify_state
 */
    private static final byte NOTIFY_NOT_NOTIFIED = 0x01;
    private static final byte NOTIFY_INTERIM_EXPECTED = 0x02;
    private static final byte NOTIFY_CHANGED_EXPECTED = 0x03;
    /*
     * For Absolute volume we are in a TG role.
     * Where we will receive notification and we have
     * to send an interim/Chnaged response. So keeping
     * those states seperate.
     * Also we shld not send Chnaged response if change
     * in volume  is because of setabsvol command send from
     * remote.
     */
    private static final byte NOTIFY_NOT_REGISTERED = 0x01;
    private static final byte NOTIFY_RSP_INTERIM_SENT = 0x02;
    private static final byte NOTIFY_RSP_ABS_VOL_DEFERRED = 0x03;

/*
 *  Constants for GetElement Attribute
 */
    private static final int MEDIA_ATTRIBUTE_ALL = 0x00;
    private static final int MEDIA_ATTRIBUTE_TITLE = 0x01;
    private static final int MEDIA_ATTRIBUTE_ARTIST_NAME = 0x02;
    private static final int MEDIA_ATTRIBUTE_ALBUM_NAME = 0x03;
    private static final int MEDIA_ATTRIBUTE_TRACK_NUMBER = 0x04;
    private static final int MEDIA_ATTRIBUTE_TOTAL_TRACK_NUMBER = 0x05;
    private static final int MEDIA_ATTRIBUTE_GENRE = 0x06;
    private static final int MEDIA_ATTRIBUTE_PLAYING_TIME = 0x07;

    private static final int MEDIA_PLAYSTATUS_ALL = 0x08;
    private static final int MEDIA_PLAYSTATUS_SONG_TOTAL_LEN = 0x09;
    private static final int MEDIA_PLAYSTATUS_SONG_CUR_POS = 0x0a;
    private static final int MEDIA_PLAYSTATUS_SONG_PLAY_STATUS = 0x0b;
    private static final int MEDIA_PLAYER_APPLICAITON_SETTING = 0x0c;

    /*
     * Timeout values for GetElement Attribute
     */
    private static final int GET_ELEMENT_ATTR_TIMEOUT_BASE = 3000;
    private static final int MESSAGE_TIMEOUT_ATTRIBUTE_TITLE =
                             GET_ELEMENT_ATTR_TIMEOUT_BASE + MEDIA_ATTRIBUTE_TITLE;
    private static final int MESSAGE_TIMEOUT_ATTRIBUTE_ARTIST_NAME =
                       GET_ELEMENT_ATTR_TIMEOUT_BASE + MEDIA_ATTRIBUTE_ARTIST_NAME;
    private static final int MESSAGE_TIMEOUT_ATTRIBUTE_ALBUM_NAME =
                        GET_ELEMENT_ATTR_TIMEOUT_BASE + MEDIA_ATTRIBUTE_ALBUM_NAME;
    private static final int MESSAGE_TIMEOUT_ATTRIBUTE_TRACK_NUMBER =
                      GET_ELEMENT_ATTR_TIMEOUT_BASE + MEDIA_ATTRIBUTE_TRACK_NUMBER;
    private static final int MESSAGE_TIMEOUT_ATTRIBUTE_TOTAL_TRACK_NUMBER =
                 GET_ELEMENT_ATTR_TIMEOUT_BASE + MEDIA_ATTRIBUTE_TOTAL_TRACK_NUMBER;
    private static final int MESSAGE_TIMEOUT_ATTRIBUTE_GENRE =
                              GET_ELEMENT_ATTR_TIMEOUT_BASE + MEDIA_ATTRIBUTE_GENRE;
    private static final int MESSAGE_TIMEOUT_ATTRIBUTE_PLAYING_TIME =
                       GET_ELEMENT_ATTR_TIMEOUT_BASE + MEDIA_ATTRIBUTE_PLAYING_TIME;

    private static final int ATTRIBUTE_FETCH_CONTINUE = 0;
    private static final int ATTRIBUTE_FETCH_FRESH = 1; // discard all if we are already fetching
    private static final int ATTRIBUTE_FETCH_SKIP = 3;// discard only current one

    /* AVRCP Rsp Status */
    private static final int  AVRC_RSP_NOT_IMPL =  8;
    private static final int  AVRC_RSP_ACCEPT   =  9;
    private static final int  AVRC_RSP_REJ      =  10;
    private static final int  AVRC_RSP_IN_TRANS =  11;
    private static final int  AVRC_RSP_IMPL_STBL = 12;
    private static final int  AVRC_RSP_CHANGED  =  13;
    private static final int  AVRC_RSP_INTERIM  =  15;

    /*
     * AVRCP Key event
     */
    public static final int AVRC_ID_PLAY = 0x44;
    public static final int AVRC_ID_PAUSE = 0x46;
    public static final int AVRC_ID_STOP = 0x45;
    public static final int AVRC_ID_FF = 0x49;
    public static final int AVRC_ID_REWIND = 0x48;
    public static final int AVRC_ID_FORWARD = 0x4B;
    public static final int AVRC_ID_BACKWARD = 0x4C;
    public static final int AVRC_ID_VOL_UP = 0x41;
    public static final int AVRC_ID_VOL_DOWN = 0x42;

    public static final int ABS_VOL_BASE = 127;
/*
 *  Constant Variables Defined
 */
    private final int BTSIG_COMPANY_ID = 0x001958;

    public static final int BTRC_FEAT_METADATA = 0x01;
    public static final int BTRC_FEAT_ABSOLUTE_VOLUME = 0x02;
    public static final int BTRC_FEAT_BROWSE = 0x04;

    private class PlayerSettings
    {
        public byte attr_Id;
        public byte attr_val;
        public byte [] supported_values;
    };
    private class NotifyEvents
    {
        public byte notify_event_id; // these values will be one of Supported Events
        public byte notify_state; // Current State of Notification
    };
    private class Metadata {
        private String artist;
        private String trackTitle;
        private String albumTitle;
        private String genre;
        private long trackNum;
        private long totalTrackNum;
        private byte playStatus;
        private long playTime;
        private long totalTrackLen;
        private int attributesFetchedId;

        public Metadata() {
            resetMetaData();
        }
       public void resetMetaData() {
           artist = BluetoothAvrcpInfo.ARTIST_NAME_INVALID;
           trackTitle = BluetoothAvrcpInfo.TITLE_INVALID;
           albumTitle = BluetoothAvrcpInfo.ALBUM_NAME_INVALID;
           genre = BluetoothAvrcpInfo.GENRE_INVALID;
           trackNum = BluetoothAvrcpInfo.TRACK_NUM_INVALID;
           totalTrackNum = BluetoothAvrcpInfo.TOTAL_TRACKS_INVALID;
           playStatus = PLAY_STATUS_STOPPED;
           playTime = BluetoothAvrcpInfo.PLAYING_TIME_INVALID;
           totalTrackLen = BluetoothAvrcpInfo.TOTAL_TRACK_TIME_INVALID;
           attributesFetchedId = -1; // id of the attribute being fetched, initialized by -1
       }
        public String toString() {
            return "Metadata [artist=" + artist + " trackTitle= " + trackTitle + " albumTitle= " +
            albumTitle + " genre= " +genre+" trackNum= "+Long.toString(trackNum) + " cur_time: "+
<<<<<<< HEAD
            Long.toString(playTime)  + " total_time = "+ Long.toString(totalTrackLen) + "]";
=======
            Long.toString(playTime)  + " total_time = "+ Long.toString(totalTrackLen) +
            "playStatus=" + playStatus + "]";
>>>>>>> aefbc8ce
        }
    };

    private final class RemoteAvrcpData {
        private ArrayList <Integer> mCompanyIDSupported; // company ID
        private ArrayList <Byte> mEventsSupported;
        private ArrayList <PlayerSettings> mSupportedApplicationSettingsAttribute;
        private ArrayList <NotifyEvents> mNotifyEvent;
        private Metadata mMetadata;
        int mRemoteFeatures;
        int absVolNotificationState;
        int playerSettingAttribIdFetch;
    };

    RemoteAvrcpData mRemoteData;
    int[] requestedElementAttribs;

    private AvrcpMessageHandler mHandler;
    private static AvrcpControllerService sAvrcpControllerService;
    private static AudioManager mAudioManager;
    private static boolean mDbInitialized = false;

    private final ArrayList<BluetoothDevice> mConnectedDevices
            = new ArrayList<BluetoothDevice>();

    static {
        classInitNative();
    }

    public AvrcpControllerService() {
        initNative();
    }

    protected String getName() {
        return TAG;
    }

    protected IProfileServiceBinder initBinder() {
        Log.d(TAG," initBinder Called ");
        return new BluetoothAvrcpControllerBinder(this);
    }

    protected boolean start() {
        HandlerThread thread = new HandlerThread("BluetoothAvrcpHandler");
        thread.start();
        Looper looper = thread.getLooper();
        mHandler = new AvrcpMessageHandler(looper);
        mRemoteData = null;
        setAvrcpControllerService(this);
        mAudioManager = (AudioManager)sAvrcpControllerService.
                                  getSystemService(Context.AUDIO_SERVICE);
        IntentFilter filter = new IntentFilter(AudioManager.VOLUME_CHANGED_ACTION);
        registerReceiver(mBroadcastReceiver, filter);
        return true;
    }

    protected boolean stop() {
        unregisterReceiver(mBroadcastReceiver);
         try {
             deinitDatabase();
             if (mRemoteData != null) {
                 mRemoteData.mCompanyIDSupported.clear();
                 mRemoteData.mEventsSupported.clear();
                 mRemoteData.mMetadata.resetMetaData();
                 mRemoteData.mNotifyEvent.clear();
                 mRemoteData.mSupportedApplicationSettingsAttribute.clear();
                 mRemoteData.absVolNotificationState = NOTIFY_NOT_REGISTERED;
                 mRemoteData.mRemoteFeatures = 0;
                 Log.d(TAG," RC_features, STOP " + mRemoteData.mRemoteFeatures);
                 mRemoteData.playerSettingAttribIdFetch = 0;
                 mRemoteData = null;
             }
         } catch (Exception e) {
             Log.e(TAG, "Cleanup failed", e);
         }
        return true;
    }
    private final BroadcastReceiver mBroadcastReceiver = new BroadcastReceiver() {
        @Override
        public void onReceive(Context context, Intent intent) {
            String action = intent.getAction();
            if (action.equals(AudioManager.VOLUME_CHANGED_ACTION)) {
                int streamType = intent.getIntExtra(AudioManager.EXTRA_VOLUME_STREAM_TYPE, -1);
                if (streamType == AudioManager.STREAM_MUSIC) {
                    int streamValue = intent
                            .getIntExtra(AudioManager.EXTRA_VOLUME_STREAM_VALUE, -1);
                    int streamPrevValue = intent.getIntExtra(
                            AudioManager.EXTRA_PREV_VOLUME_STREAM_VALUE, -1);
                    if (streamValue != -1 && streamValue != streamPrevValue) {
                        if ((mRemoteData == null)
                            ||((mRemoteData.mRemoteFeatures & BTRC_FEAT_ABSOLUTE_VOLUME) == 0)
                            ||(mConnectedDevices.isEmpty()))
                            return;
                        if(mRemoteData.absVolNotificationState == NOTIFY_RSP_INTERIM_SENT) {
                            int maxVol = mAudioManager.
                                                  getStreamMaxVolume(AudioManager.STREAM_MUSIC);
                            int currIndex = mAudioManager.
                                                  getStreamVolume(AudioManager.STREAM_MUSIC);
                            int percentageVol = ((currIndex*ABS_VOL_BASE)/maxVol);
                            byte rspType = NOTIFICATION_RSP_TYPE_CHANGED;
                            Log.d(TAG," Abs Vol Notify Rsp Changed val = "+ percentageVol);
                            mRemoteData.absVolNotificationState = NOTIFY_NOT_REGISTERED;
                            sendRegisterAbsVolRspNative(rspType,percentageVol);
                        }
                        else if (mRemoteData.absVolNotificationState == NOTIFY_RSP_ABS_VOL_DEFERRED) {
                            Log.d(TAG," Don't Complete Notification Rsp. ");
                            mRemoteData.absVolNotificationState = NOTIFY_RSP_INTERIM_SENT;
                        }
                    }
                }
            }
        }
    };
    protected boolean cleanup() {
        if (mHandler != null) {
            mHandler.removeCallbacksAndMessages(null);
            Looper looper = mHandler.getLooper();
            if (looper != null) looper.quit();
            if (looper != null) {
                looper.quit();
            }
        }
        clearAvrcpControllerService();
        cleanupNative();
        return true;
    }

    //API Methods

    public static synchronized AvrcpControllerService getAvrcpControllerService(){
        if (sAvrcpControllerService != null && sAvrcpControllerService.isAvailable()) {
            if (DBG) Log.d(TAG, "getAvrcpControllerService(): returning "
                    + sAvrcpControllerService);
            return sAvrcpControllerService;
        }
        if (DBG)  {
            if (sAvrcpControllerService == null) {
                Log.d(TAG, "getAvrcpControllerService(): service is NULL");
            } else if (!(sAvrcpControllerService.isAvailable())) {
                Log.d(TAG,"getAvrcpControllerService(): service is not available");
            }
        }
        return null;
    }

    private static synchronized void setAvrcpControllerService(AvrcpControllerService instance) {
        if (instance != null && instance.isAvailable()) {
            if (DBG) Log.d(TAG, "setAvrcpControllerService(): set to: " + sAvrcpControllerService);
            sAvrcpControllerService = instance;
        } else {
            if (DBG)  {
                if (sAvrcpControllerService == null) {
                    Log.d(TAG, "setAvrcpControllerService(): service not available");
                } else if (!sAvrcpControllerService.isAvailable()) {
                    Log.d(TAG,"setAvrcpControllerService(): service is cleaning up");
                }
            }
        }
    }

    private static synchronized void clearAvrcpControllerService() {
        sAvrcpControllerService = null;
    }

    public List<BluetoothDevice> getConnectedDevices() {
        enforceCallingOrSelfPermission(BLUETOOTH_PERM, "Need BLUETOOTH permission");
        return mConnectedDevices;
    }

    List<BluetoothDevice> getDevicesMatchingConnectionStates(int[] states) {
        enforceCallingOrSelfPermission(BLUETOOTH_PERM, "Need BLUETOOTH permission");
        for (int i = 0; i < states.length; i++) {
            if (states[i] == BluetoothProfile.STATE_CONNECTED) {
                return mConnectedDevices;
            }
        }
        return new ArrayList<BluetoothDevice>();
    }

    int getConnectionState(BluetoothDevice device) {
        enforceCallingOrSelfPermission(BLUETOOTH_PERM, "Need BLUETOOTH permission");
        return (mConnectedDevices.contains(device) ? BluetoothProfile.STATE_CONNECTED
                                                : BluetoothProfile.STATE_DISCONNECTED);
    }

    public void sendPassThroughCmd(BluetoothDevice device, int keyCode, int keyState) {
        if (DBG) Log.d(TAG, "sendPassThroughCmd");
        Log.v(TAG, "keyCode: " + keyCode + " keyState: " + keyState);
        if (device == null) {
            throw new NullPointerException("device == null");
        }
        if (!(mConnectedDevices.contains(device))) {
            Log.d(TAG," Device does not match");
            return;
        }
        if ((mRemoteData == null)||(mRemoteData.mMetadata == null)) {
            Log.d(TAG," Device connected but PlayState not present ");
            enforceCallingOrSelfPermission(BLUETOOTH_PERM, "Need BLUETOOTH permission");
            Message msg = mHandler.obtainMessage(MESSAGE_SEND_PASS_THROUGH_CMD,
                    keyCode, keyState, device);
            mHandler.sendMessage(msg);
            return;
        }
        boolean sendCommand = false;
        switch(keyCode) {
            case AVRC_ID_PLAY:
                sendCommand  = (mRemoteData.mMetadata.playStatus == PLAY_STATUS_STOPPED)||
                               (mRemoteData.mMetadata.playStatus == PLAY_STATUS_PAUSED);
                break;
            case AVRC_ID_PAUSE:
                sendCommand  = (mRemoteData.mMetadata.playStatus == PLAY_STATUS_PLAYING)||
                               (mRemoteData.mMetadata.playStatus == PLAY_STATUS_FWD_SEEK)||
                               (mRemoteData.mMetadata.playStatus == PLAY_STATUS_PAUSED)||
                               (mRemoteData.mMetadata.playStatus == PLAY_STATUS_STOPPED)||
                               (mRemoteData.mMetadata.playStatus == PLAY_STATUS_REV_SEEK);
                break;
            case AVRC_ID_STOP:
                sendCommand  = (mRemoteData.mMetadata.playStatus == PLAY_STATUS_PLAYING)||
                               (mRemoteData.mMetadata.playStatus == PLAY_STATUS_FWD_SEEK)||
                               (mRemoteData.mMetadata.playStatus == PLAY_STATUS_REV_SEEK)||
                               (mRemoteData.mMetadata.playStatus == PLAY_STATUS_STOPPED)||
                               (mRemoteData.mMetadata.playStatus == PLAY_STATUS_PAUSED);
                break;
            case AVRC_ID_VOL_DOWN:
            case AVRC_ID_VOL_UP:
            case AVRC_ID_BACKWARD:
            case AVRC_ID_FORWARD:
            case AVRC_ID_FF:
            case AVRC_ID_REWIND:
                sendCommand = true; // we can send this command in all states
                break;
        }
        if (sendCommand) {
            enforceCallingOrSelfPermission(BLUETOOTH_PERM, "Need BLUETOOTH permission");
            Message msg = mHandler.obtainMessage(MESSAGE_SEND_PASS_THROUGH_CMD,
                keyCode, keyState, device);
            mHandler.sendMessage(msg);
        }
        else {
            Log.e(TAG," Not in right state, don't send Pass Thru cmd ");
        }
    }
    public void getMetaData(int[] attributeIds) {
        Log.d(TAG, "num getMetaData = "+ attributeIds.length);
        if (mRemoteData == null) {
            return;
        }
        enforceCallingOrSelfPermission(BLUETOOTH_PERM, "Need BLUETOOTH permission");
        /*
         * Check if GetElementAttribute is in progress
         * Check if it already does not contain all Attributes
         * If it is, append any missing attribute
         */
        if ((mRemoteData.mMetadata.attributesFetchedId != -1) &&
           (requestedElementAttribs != null)&&
           (requestedElementAttribs.length < 7)) {

            int currAttributeId =
                      requestedElementAttribs[mRemoteData.mMetadata.attributesFetchedId];
            if (mHandler.hasMessages(GET_ELEMENT_ATTR_TIMEOUT_BASE + currAttributeId)) {
                mHandler.removeMessages(GET_ELEMENT_ATTR_TIMEOUT_BASE + currAttributeId);
                Log.d(TAG," Timeout CMD dequeued ID " + currAttributeId);
            }
            mHandler.sendEmptyMessage(ABORT_FETCH_ELEMENT_ATTRIBUTE);
            requestedElementAttribs = Arrays.copyOf(attributeIds, attributeIds.length);
            return;
        }
        else if ((attributeIds.length >= 0)&&(attributeIds[0] != MEDIA_ATTRIBUTE_ALL)) {
            /* Subset sent by App, use them */
            requestedElementAttribs = Arrays.copyOf(attributeIds, attributeIds.length);
        }
        else {
            /* Use SuperSet */
            requestedElementAttribs = new int [7];
            for (int xx = 0; xx < 7; xx++)
               requestedElementAttribs[xx] = xx+1;
        }
        Arrays.sort(requestedElementAttribs);
        boolean mMetaDataPresent = true;
        for (int attributeId: requestedElementAttribs) {
            if (!isMetaDataPresent(attributeId)) {
                mMetaDataPresent = false;
                break;
            }
        }
        Log.d(TAG," MetaDataPresent " + mMetaDataPresent);
        if(mMetaDataPresent)
            triggerNotification();
        else
            mHandler.sendEmptyMessage(MESSAGE_GET_ELEMENT_ATTRIBUTE);
    }
    public void getPlayStatus(int[] playStatusIds) {
        if (DBG) Log.d(TAG, "num getPlayStatus ID = "+ playStatusIds.length);
        if (mRemoteData == null) {
            return;
        }
        enforceCallingOrSelfPermission(BLUETOOTH_PERM, "Need BLUETOOTH permission");
        int[] getApRequestedPlayStatusAttrib;
        if ((playStatusIds.length >= 0)&&(playStatusIds[0] != MEDIA_PLAYSTATUS_ALL)) {
            /* Subset sent by App, use them */
            getApRequestedPlayStatusAttrib = Arrays.copyOf(playStatusIds, playStatusIds.length);
        }
        else {
            /* Use SuperSet */
            getApRequestedPlayStatusAttrib = new int [3];
            for (int xx = 0; xx < 3; xx++)
                getApRequestedPlayStatusAttrib[xx] = 9 + xx;
        }
        Arrays.sort(getApRequestedPlayStatusAttrib);
        boolean mMetaDataPresent = true;
        for (int attributeId: getApRequestedPlayStatusAttrib) {
            if (!isMetaDataPresent(attributeId)) {
                mMetaDataPresent = false;
                break;
            }
        }
        if(mMetaDataPresent)
            triggerNotification();
        else {
            Log.d(TAG," Metadata not present");
            mHandler.sendEmptyMessage(MESSAGE_GET_PLAY_STATUS);
        }
    }
    public void getPlayerApplicationSetting() {
        if (DBG) Log.d(TAG, "getPlayerApplicationSetting ");
        if (mRemoteData == null) {
            return;
        }
        enforceCallingOrSelfPermission(BLUETOOTH_PERM, "Need BLUETOOTH permission");
        if(isMetaDataPresent(MEDIA_PLAYER_APPLICAITON_SETTING)) {
            triggerNotification();
        }
        else {
            Log.d(TAG," Metadata not present, fetch it");
            mHandler.sendEmptyMessage(MESSAGE_GET_PLAYER_APPLICATION_SETTINGS_ATTRIB);
        }
    }
    public void setPlayerApplicationSetting(int attributeId, int attributeVal) {
        if (mRemoteData == null) {
            return;
        }
        enforceCallingOrSelfPermission(BLUETOOTH_PERM, "Need BLUETOOTH permission");
        Message msg = mHandler.obtainMessage(MESSAGE_SET_CURRENT_PLAYER_APPLICATION_SETTINGS,
                                                                     attributeId, attributeVal);
        mHandler.sendMessage(msg);
    }
    public BluetoothAvrcpInfo getSupportedPlayerAppSetting(BluetoothDevice device) {
        if((mRemoteData == null)||(mRemoteData.mSupportedApplicationSettingsAttribute.isEmpty())
                                ||(!mConnectedDevices.contains(device)))
            return null;
        byte[] attribIds = new byte[mRemoteData.mSupportedApplicationSettingsAttribute.size()];
        byte[] numAttribVals = new byte[mRemoteData.mSupportedApplicationSettingsAttribute.size()];
        ArrayList<Byte> supportedVals = new ArrayList<Byte>();
        int index = 0;
        for (PlayerSettings plSetting: mRemoteData.mSupportedApplicationSettingsAttribute) {
            attribIds[index] = plSetting.attr_Id;
            numAttribVals[index] = Integer.valueOf(plSetting.supported_values.length).byteValue();
            for (int xx = 0; xx < numAttribVals[index]; xx++)
                supportedVals.add(plSetting.supported_values[xx]);
            index++;
        }
        byte[] supportedPlSettingsVals = new byte[supportedVals.size()];
        for (int zz = 0; zz < supportedVals.size(); zz++)
            supportedPlSettingsVals[zz] = supportedVals.get(zz);
        if ((attribIds == null)||(numAttribVals == null)||(supportedPlSettingsVals == null)||
           (attribIds.length == 0)||(numAttribVals.length == 0))
            return null;
        BluetoothAvrcpInfo btAvrcpMetaData = new BluetoothAvrcpInfo(attribIds,
                                        numAttribVals, supportedPlSettingsVals);
        return btAvrcpMetaData;
    }
    public int getSupportedFeatures(BluetoothDevice device) {
        if (!mConnectedDevices.contains(device)||(mRemoteData == null)) {
            Log.e(TAG," req Device " + device + " Internal List " + mConnectedDevices.get(0));
            Log.e(TAG," remoteData " + mRemoteData);
            if (mRemoteData != null)
            Log.e(TAG," getSupportedFeatures returning  from here "+ mRemoteData.mRemoteFeatures);
            return 0;
        }
        Log.d(TAG," getSupportedFeatures returning " + mRemoteData.mRemoteFeatures);
        return mRemoteData.mRemoteFeatures;
    }
    private void triggerNotification() {
        Uri avrcpDataUri = BluetoothAvrcpInfo.CONTENT_URI;
        sAvrcpControllerService.getContentResolver().notifyChange(avrcpDataUri, null);
    }
    private boolean isMetaDataPresent(int attributeId) {
        Uri avrcpDataUri = BluetoothAvrcpInfo.CONTENT_URI;
        Cursor cursor = sAvrcpControllerService.getContentResolver().query(avrcpDataUri,
                                               null, null, null,BluetoothAvrcpInfo._ID);
        if ((cursor == null) || (!cursor.moveToFirst())) {
            Log.d(TAG," isMetaDataPresent cursor not valid, returing");
            /*Fix for below klockworks issue */
            /*Sql object 'cursor' is not closed on exit*/
            if (cursor != null)
               cursor.close();
            return false;
        }
        int index = 0;
        boolean metaDataPresent = false;
        switch(attributeId)
        {
        case MEDIA_ATTRIBUTE_ALBUM_NAME:
            index = cursor.getColumnIndex(BluetoothAvrcpInfo.ALBUM_NAME);
            if(cursor.getString(index) !=
                BluetoothAvrcpInfo.ALBUM_NAME_INVALID)
                metaDataPresent = true;
            break;
        case MEDIA_ATTRIBUTE_ARTIST_NAME:
            index = cursor.getColumnIndex(BluetoothAvrcpInfo.ARTIST_NAME);
            if(cursor.getString(index) !=
                BluetoothAvrcpInfo.ARTIST_NAME_INVALID)
                metaDataPresent = true;
            break;
        case MEDIA_ATTRIBUTE_GENRE:
            index = cursor.getColumnIndex(BluetoothAvrcpInfo.GENRE);
            if(cursor.getString(index) !=
                BluetoothAvrcpInfo.GENRE_INVALID)
                metaDataPresent = true;
            break;
        case MEDIA_ATTRIBUTE_TITLE:
            index = cursor.getColumnIndex(BluetoothAvrcpInfo.TITLE);
            if(cursor.getString(index) !=
                BluetoothAvrcpInfo.TITLE_INVALID)
                metaDataPresent = true;
            break;
        case MEDIA_PLAYSTATUS_SONG_CUR_POS:
        case MEDIA_ATTRIBUTE_PLAYING_TIME:
            index = cursor.getColumnIndex(BluetoothAvrcpInfo.PLAYING_TIME);
            if(cursor.getInt(index) !=
                    BluetoothAvrcpInfo.PLAYING_TIME_INVALID)
                    metaDataPresent = true;
            break;
        case MEDIA_ATTRIBUTE_TOTAL_TRACK_NUMBER:
            index = cursor.getColumnIndex(BluetoothAvrcpInfo.TOTAL_TRACKS);
            if(cursor.getInt(index) !=
                    BluetoothAvrcpInfo.TOTAL_TRACKS_INVALID)
                    metaDataPresent = true;
            break;
        case MEDIA_ATTRIBUTE_TRACK_NUMBER:
            index = cursor.getColumnIndex(BluetoothAvrcpInfo.TRACK_NUM);
            if(cursor.getInt(index) !=
                    BluetoothAvrcpInfo.TRACK_NUM_INVALID)
                    metaDataPresent = true;
            break;
        case MEDIA_ATTRIBUTE_ALL: // check all attribute
            index = cursor.getColumnIndex(BluetoothAvrcpInfo.TRACK_NUM);
            if(cursor.getInt(index) ==
                    BluetoothAvrcpInfo.TRACK_NUM_INVALID)
                break;
            index = cursor.getColumnIndex(BluetoothAvrcpInfo.TOTAL_TRACKS);
            if(cursor.getInt(index) ==
                    BluetoothAvrcpInfo.TOTAL_TRACKS_INVALID)
                break;
            index = cursor.getColumnIndex(BluetoothAvrcpInfo.PLAYING_TIME);
            if(cursor.getInt(index) ==
                    BluetoothAvrcpInfo.PLAYING_TIME_INVALID)
                break;
            index = cursor.getColumnIndex(BluetoothAvrcpInfo.TITLE);
            if(cursor.getString(index) ==
                BluetoothAvrcpInfo.TITLE_INVALID)
                break;
            index = cursor.getColumnIndex(BluetoothAvrcpInfo.GENRE);
            if(cursor.getString(index) ==
                BluetoothAvrcpInfo.GENRE_INVALID)
                break;
            index = cursor.getColumnIndex(BluetoothAvrcpInfo.ARTIST_NAME);
            if(cursor.getString(index) ==
                BluetoothAvrcpInfo.ARTIST_NAME_INVALID)
                break;
            index = cursor.getColumnIndex(BluetoothAvrcpInfo.ALBUM_NAME);
            if(cursor.getString(index) ==
                BluetoothAvrcpInfo.ALBUM_NAME_INVALID)
                break;

            metaDataPresent = true;
            break;
        case MEDIA_PLAYSTATUS_SONG_PLAY_STATUS:
            index = cursor.getColumnIndex(BluetoothAvrcpInfo.PLAY_STATUS);
            if(cursor.getString(index) !=
                    BluetoothAvrcpInfo.PLAY_STATUS_INVALID)
                    metaDataPresent = true;
            break;
        case MEDIA_PLAYSTATUS_SONG_TOTAL_LEN:
            index = cursor.getColumnIndex(BluetoothAvrcpInfo.TOTAL_TRACK_TIME);
            if(cursor.getInt(index) !=
                    BluetoothAvrcpInfo.TOTAL_TRACK_TIME_INVALID)
                    metaDataPresent = true;
            break;
        case MEDIA_PLAYSTATUS_ALL:
            index = cursor.getColumnIndex(BluetoothAvrcpInfo.PLAY_STATUS);
            if(cursor.getString(index) ==
                    BluetoothAvrcpInfo.PLAY_STATUS_INVALID)
                break;
            index = cursor.getColumnIndex(BluetoothAvrcpInfo.TOTAL_TRACK_TIME);
            if(cursor.getInt(index) ==
                    BluetoothAvrcpInfo.TOTAL_TRACK_TIME_INVALID)
                break;

            metaDataPresent = true;
            break;
        case MEDIA_PLAYER_APPLICAITON_SETTING:
            boolean plSettingSupported = true;
            for (PlayerSettings plSetting: mRemoteData.mSupportedApplicationSettingsAttribute) {
                switch(plSetting.attr_Id)
                {
                case ATTRIB_REPEAT_STATUS:
                    index = cursor.getColumnIndex(BluetoothAvrcpInfo.REPEAT_STATUS);
                    if(cursor.getString(index) ==
                        BluetoothAvrcpInfo.REPEAT_STATUS_INVALID)
                        plSettingSupported = false;
                    break;
                case ATTRIB_EQUALIZER_STATUS:
                    index = cursor.getColumnIndex(BluetoothAvrcpInfo.EQUALIZER_STATUS);
                    if(cursor.getString(index) ==
                        BluetoothAvrcpInfo.EQUALIZER_STATUS_INVALID)
                        plSettingSupported = false;
                    break;
                case ATTRIB_SCAN_STATUS:
                    index = cursor.getColumnIndex(BluetoothAvrcpInfo.SCAN_STATUS);
                    if(cursor.getString(index) ==
                        BluetoothAvrcpInfo.SCAN_STATUS_INVALID)
                        plSettingSupported = false;
                    break;
                case ATTRIB_SHUFFLE_STATUS:
                    index = cursor.getColumnIndex(BluetoothAvrcpInfo.SHUFFLE_STATUS);
                    if(cursor.getString(index) ==
                        BluetoothAvrcpInfo.SHUFFLE_STATUS_INVALID)
                        plSettingSupported = false;
                    break;
                }
                if(!plSettingSupported)
                    break;
            }
            metaDataPresent = plSettingSupported;
            break;
        }
        cursor.close();
        Log.d(TAG," returning " + metaDataPresent + "for attrib " + attributeId);
        return metaDataPresent;
    }
    //Binder object: Must be static class or memory leak may occur
    private static class BluetoothAvrcpControllerBinder extends IBluetoothAvrcpController.Stub
        implements IProfileServiceBinder {
        private AvrcpControllerService mService;

        private AvrcpControllerService getService() {
            if (!Utils.checkCaller()) {
                Log.w(TAG,"AVRCP call not allowed for non-active user");
                return null;
            }

            if (mService != null && mService.isAvailable()) {
                return mService;
            }
            return null;
        }

        BluetoothAvrcpControllerBinder(AvrcpControllerService svc) {
            mService = svc;
        }

        public boolean cleanup()  {
            mService = null;
            return true;
        }

        public List<BluetoothDevice> getConnectedDevices() {
            AvrcpControllerService service = getService();
            if (service == null) return new ArrayList<BluetoothDevice>(0);
            return service.getConnectedDevices();
        }

        public List<BluetoothDevice> getDevicesMatchingConnectionStates(int[] states) {
            AvrcpControllerService service = getService();
            if (service == null) return new ArrayList<BluetoothDevice>(0);
            return service.getDevicesMatchingConnectionStates(states);
        }

        public int getConnectionState(BluetoothDevice device) {
            AvrcpControllerService service = getService();
            if (service == null) return BluetoothProfile.STATE_DISCONNECTED;
            return service.getConnectionState(device);
        }

        public void sendPassThroughCmd(BluetoothDevice device, int keyCode, int keyState) {
            Log.v(TAG,"Binder Call: sendPassThroughCmd");
            AvrcpControllerService service = getService();
            if (service == null) return;
            service.sendPassThroughCmd(device, keyCode, keyState);
        }

        public void getMetaData(int[] attributeIds) {
            Log.v(TAG,"Binder Call: num getMetaData ID = "+ attributeIds.length);
            AvrcpControllerService service = getService();
            if (service == null) return;
            service.getMetaData(attributeIds);
        }
        public void getPlayStatus(int[] playStatusIds) {
            Log.v(TAG,"Binder Call: num getPlayStatus ID = "+ playStatusIds.length);
            AvrcpControllerService service = getService();
            if (service == null) return;
            service.getPlayStatus(playStatusIds);
        }
        public void getPlayerApplicationSetting() {
            Log.v(TAG,"Binder Call: getPlayerApplicationSetting ");
            AvrcpControllerService service = getService();
            if (service == null) return;
            service.getPlayerApplicationSetting();
        }
        public void setPlayerApplicationSetting(int attributeId, int attributeVal) {
            Log.v(TAG,"Binder Call: setPlayerApplicationSetting ID = "
                              + attributeId +" attributeVal ="+ attributeVal);
            AvrcpControllerService service = getService();
            if (service == null) return;
            service.setPlayerApplicationSetting(attributeId, attributeVal);
        }
        public BluetoothAvrcpInfo getSupportedPlayerAppSetting(BluetoothDevice device) {
            Log.v(TAG,"Binder Call: getSupportedPlayerAppSetting Dev = " + device);
            AvrcpControllerService service = getService();
            if (service == null) return null;
            return service.getSupportedPlayerAppSetting(device);
        }
        public int getSupportedFeatures(BluetoothDevice device) {
            Log.v(TAG,"Binder Call: getSupportedFeatures Dev = " + device);
            AvrcpControllerService service = getService();
            if (service == null) return 0;
            return service.getSupportedFeatures(device);
        }
    };

    private void getSupportedCapabilities(int capability_id)
    {
       Message msg = mHandler.obtainMessage(MESSAGE_CMD_TIMEOUT,0,0,capability_id);
       mHandler.sendMessageDelayed(msg, MSG_TIMEOUT_MTP);
       getCapabilitiesNative(capability_id);
    }
    private void getPlayerApplicationSettingsAttrib()
    {
        Message msg = mHandler.obtainMessage(MESSAGE_CMD_TIMEOUT,
                                 0,0,MESSAGE_GET_PLAYER_APPLICATION_SETTINGS_ATTRIB);
        mHandler.sendMessageDelayed(msg, MSG_TIMEOUT_MTP);
        listPlayerApplicationSettingAttributeNative();
    }
    private void getCurrentPlayerApplicationSettingsValues()
    {
        int count = 0;
        if ((mRemoteData == null)||
            (mRemoteData.mSupportedApplicationSettingsAttribute == null)||
            (mRemoteData.mSupportedApplicationSettingsAttribute.size() == 0)) {
            Log.w(TAG," PlayerAppSettings not supporterd, returning");
            return;
        }
        byte[] supported_attrib =
            new byte[mRemoteData.mSupportedApplicationSettingsAttribute.size()];
        byte numAttrib = Byte.valueOf((Integer.valueOf
                    (mRemoteData.mSupportedApplicationSettingsAttribute.size())).byteValue());
        for (PlayerSettings plSetting: mRemoteData.mSupportedApplicationSettingsAttribute)
        {
            supported_attrib[count++] = plSetting.attr_Id;
        }
        Message msg = mHandler.obtainMessage(MESSAGE_CMD_TIMEOUT,
                          0,0,MESSAGE_GET_CURRENT_PLAYER_APPLICATION_SETTINGS);
        mHandler.sendMessageDelayed(msg, MSG_TIMEOUT_MTP);
        getPlayerApplicationSettingValuesNative(numAttrib,supported_attrib);
    }
    private void setCurrentPlayerApplicationSettingsValues(int attribId, int attribVal)
    {
        Message msg = mHandler.obtainMessage(MESSAGE_CMD_TIMEOUT,
                                   0,0,MESSAGE_SET_CURRENT_PLAYER_APPLICATION_SETTINGS);
        mHandler.sendMessageDelayed(msg, MSG_TIMEOUT_MTP);
        byte numAttrib = 1;
        byte[] attributeId = new byte[1];
        byte[] attributeVal = new byte[1];
        attributeId[0] = (byte)attribId;
        attributeVal[0] = (byte)attribVal;
        setPlayerApplicationSettingValuesNative(numAttrib, attributeId, attributeVal);
    }
    private void getFurtherElementAttribute(int operationId)
    {
        if ((requestedElementAttribs == null)||(requestedElementAttribs.length == 0))
        {
            Log.d(TAG," Applicaiton has not yet requested element attributes");
            return;
        }
        Log.d(TAG," getFurtherElementAttribute  op_Id = "
                 + operationId + " requestedIdLen = " + requestedElementAttribs.length);
        byte numAttrib = 1;
        if (operationId == ATTRIBUTE_FETCH_FRESH)
            mRemoteData.mMetadata.attributesFetchedId = 0;  // reset fetched_id
        else if ((operationId == ATTRIBUTE_FETCH_SKIP)||(operationId == ATTRIBUTE_FETCH_CONTINUE))
            mRemoteData.mMetadata.attributesFetchedId += 1;  // skip this one, fetch next
        if (mRemoteData.mMetadata.attributesFetchedId >= requestedElementAttribs.length)
        {
            /*
             * we reached to last attribute. Update database now
             */
            mRemoteData.mMetadata.attributesFetchedId = -1;
            updateElementAttribute();
            mHandler.sendEmptyMessage(MESSAGE_GET_PLAY_STATUS);
            return;
        }
        Message msg = mHandler.obtainMessage(GET_ELEMENT_ATTR_TIMEOUT_BASE
                + requestedElementAttribs[mRemoteData.mMetadata.attributesFetchedId]);
        mHandler.sendMessageDelayed(msg, MSG_TIMEOUT_MTP);
        Log.d(TAG," getElemAttrReq numAttr "+ numAttrib + " Id "
             + requestedElementAttribs[mRemoteData.mMetadata.attributesFetchedId]);
        getElementAttributeNative(numAttrib,
                  requestedElementAttribs[mRemoteData.mMetadata.attributesFetchedId]);
    }
    private void getFurtherPlayerSettingAttrib(int operationId)
    {
        Log.d(TAG," getFurtherPlayerSettingAttrib  Id = " + operationId);
        if (mRemoteData == null)
            return;
        if (operationId == ATTRIBUTE_FETCH_FRESH)
            mRemoteData.playerSettingAttribIdFetch = 0;
        else if(operationId == ATTRIBUTE_FETCH_SKIP)
            mRemoteData.playerSettingAttribIdFetch ++;
        int fetch_id = mRemoteData.playerSettingAttribIdFetch;
        if (fetch_id >= mRemoteData.mSupportedApplicationSettingsAttribute.size())
        {
            Log.d(TAG," All Attrib Fetched " + fetch_id);
            mHandler.sendEmptyMessage(MESSAGE_GET_CURRENT_PLAYER_APPLICATION_SETTINGS);
            return;
        }
        Log.d(TAG," fetching_id = " + fetch_id);
        Message msg = mHandler.obtainMessage(MESSAGE_CMD_TIMEOUT,
                             0,0,MESSAGE_GET_PLAYER_APPLICATION_SETTINGS_VALUES);
        mHandler.sendMessageDelayed(msg, MSG_TIMEOUT_MTP);
        listPlayerApplicationSettingValueNative(mRemoteData.
                   mSupportedApplicationSettingsAttribute.get(fetch_id).attr_Id);
    }
    /*
     * Api to register notification.
     * exemptNotificaionId = notificaiton ID for which notification will not be sent.
     * in case of we have other notifications to be sent we will do nothing for
     * exemptedID. In case exemptedId is the only one left we will send notification
     * request for this one.
     */
    private void registerFurtherNotification(int exemptNotificaionId)
    {
        Log.d(TAG," ExemptedNotificationId " + exemptNotificaionId);
        /*
         * check through the list and send notification
         * request if state is not waiting for changed
         */
        boolean notificationSent = false;
        Message msg;
        for (NotifyEvents notifyEvent: mRemoteData.mNotifyEvent)
        {
            Log.d(TAG," ID = " + notifyEvent.notify_event_id + " state = "
                                                   + notifyEvent.notify_state);
            if (notifyEvent.notify_event_id == exemptNotificaionId)
                continue;
            if (notifyEvent.notify_state == NOTIFY_NOT_NOTIFIED)
            {
                notificationSent = true;
                notifyEvent.notify_state = NOTIFY_INTERIM_EXPECTED;
                Log.d(TAG," queing notificaiton request id  " +
                                         (2000+notifyEvent.notify_event_id));
                msg = mHandler.obtainMessage(2000 + notifyEvent.notify_event_id);
                mHandler.sendMessageDelayed(msg, MSG_TIMEOUT_MTP);
                if (notifyEvent.notify_event_id == EVENT_PLAYBACK_POS_CHANGED)
                    registerNotificationNative(notifyEvent.notify_event_id, PLAYBACK_POS_INTERVAL);
                else
                    registerNotificationNative(notifyEvent.notify_event_id, 0);
                break;
            }
        }
        if ((!notificationSent) && (exemptNotificaionId != EVENT_NOTIFICAION_ID_NONE))
        {
            /*
             * exempted value was valid and only this was not notified.
             */
            for (NotifyEvents notifyEvent: mRemoteData.mNotifyEvent)
            {
                if (notifyEvent.notify_event_id == exemptNotificaionId)
                {
                    notificationSent = true;
                    notifyEvent.notify_state = NOTIFY_INTERIM_EXPECTED;
                    msg = mHandler.obtainMessage(2000 + notifyEvent.notify_event_id);
                    mHandler.sendMessageDelayed(msg, MSG_TIMEOUT_MTP);
                    if (notifyEvent.notify_event_id == EVENT_PLAYBACK_POS_CHANGED)
                        registerNotificationNative(notifyEvent.notify_event_id,
                                           PLAYBACK_POS_INTERVAL);
                    else
                        registerNotificationNative(notifyEvent.notify_event_id, 0);
                    break;
                }
            }
        }
    }
    private void initializeDatabase()
    {
        if (mDbInitialized)
            return;
        ContentValues values = new ContentValues();
        values.put(BluetoothAvrcpInfo.TRACK_NUM, BluetoothAvrcpInfo.TRACK_NUM_INVALID);
        values.put(BluetoothAvrcpInfo.TITLE, BluetoothAvrcpInfo.TITLE_INVALID);
        values.put(BluetoothAvrcpInfo.ARTIST_NAME, BluetoothAvrcpInfo.ARTIST_NAME_INVALID);
        values.put(BluetoothAvrcpInfo.ALBUM_NAME, BluetoothAvrcpInfo.ALBUM_NAME_INVALID);
        values.put(BluetoothAvrcpInfo.TOTAL_TRACKS, BluetoothAvrcpInfo.TOTAL_TRACKS_INVALID);
        values.put(BluetoothAvrcpInfo.GENRE, BluetoothAvrcpInfo.GENRE_INVALID);
        values.put(BluetoothAvrcpInfo.PLAYING_TIME, BluetoothAvrcpInfo.PLAYING_TIME_INVALID);
        values.put(BluetoothAvrcpInfo.TOTAL_TRACK_TIME,
                                                BluetoothAvrcpInfo.TOTAL_TRACK_TIME_INVALID);
        values.put(BluetoothAvrcpInfo.PLAY_STATUS, BluetoothAvrcpInfo.PLAY_STATUS_INVALID);
        values.put(BluetoothAvrcpInfo.REPEAT_STATUS, BluetoothAvrcpInfo.REPEAT_STATUS_INVALID);
        values.put(BluetoothAvrcpInfo.SHUFFLE_STATUS, BluetoothAvrcpInfo.SHUFFLE_STATUS_INVALID);
        values.put(BluetoothAvrcpInfo.SCAN_STATUS, BluetoothAvrcpInfo.SCAN_STATUS_INVALID);
        values.put(BluetoothAvrcpInfo.EQUALIZER_STATUS,
                                              BluetoothAvrcpInfo.EQUALIZER_STATUS_INVALID);
        Cursor cursor = getContentResolver().query(BluetoothAvrcpInfo.CONTENT_URI, null, null, null,
                BluetoothAvrcpInfo._ID);
        if((cursor != null)&&(cursor.getCount() > 0)) {
            int rowsUpdated = sAvrcpControllerService.getContentResolver().
                                 update(BluetoothAvrcpInfo.CONTENT_URI, values, null, null);
            Log.d(TAG," initializeDataBase num_rows_updated " + rowsUpdated);
            mDbInitialized = true;
            cursor.close();
            return;
        }
        Uri contentUri = sAvrcpControllerService.getContentResolver().
                              insert(BluetoothAvrcpInfo.CONTENT_URI, values);
        Log.d(TAG," InitializeDatabase uri " + contentUri);
        /*Fix for below klockworks issue */
        /*Sql object 'cursor' is not closed on exit*/
        if (cursor != null)
            cursor.close();
        mDbInitialized = true;
    }
    private void deinitDatabase()
    {
        mDbInitialized = false;
        int rows_deleted = sAvrcpControllerService.getContentResolver().
                               delete(BluetoothAvrcpInfo.CONTENT_URI, null, null);
        Log.d(TAG, " DeinitDatabase rows_deleted "+ rows_deleted);
    }
    private String getPlayStatusString(byte playStatus)
    {
        switch(playStatus)
        {
        case PLAY_STATUS_STOPPED:
             return "STOPPED";
        case PLAY_STATUS_PLAYING:
            return "PLAYING";
        case PLAY_STATUS_PAUSED:
            return "PAUSED";
        case PLAY_STATUS_FWD_SEEK:
            return "FWD_SEEK";
        case PLAY_STATUS_REV_SEEK:
            return "REV_SEEK";
        }
        return BluetoothAvrcpInfo.PLAY_STATUS_INVALID;
    }
    private String getShuffleStatusString()
    {
        for (PlayerSettings plSettings: mRemoteData.mSupportedApplicationSettingsAttribute)
        {
            if (plSettings.attr_Id == ATTRIB_SHUFFLE_STATUS)
            {
                switch(plSettings.attr_val)
                {
                case SHUFFLE_STATUS_OFF:
                     return "SHUFFLE_OFF";
                case SHUFFLE_STATUS_GROUP_SHUFFLE:
                    return "SHUFFLE_GROUP_SHUFFLE";
                case SHUFFLE_STATUS_ALL_TRACK_SHUFFLE:
                    return "SHUFFLE_ALL_TRACK_SHUFFLE";
                }
            }
        }
        return BluetoothAvrcpInfo.SHUFFLE_STATUS_INVALID;
    }
    private String getScanStatusString()
    {
        for (PlayerSettings plSettings: mRemoteData.mSupportedApplicationSettingsAttribute)
        {
            if (plSettings.attr_Id == ATTRIB_SCAN_STATUS)
            {
                switch(plSettings.attr_val)
                {
                case SCAN_STATUS_OFF:
                     return "SCAN_OFF";
                case SCAN_STATUS_GROUP_SCAN:
                    return "SCAN_GROUP_SCAN";
                case SCAN_STATUS_ALL_TRACK_SCAN:
                    return "SCAN_ALL_TRACK_SCAN";
                }
            }
        }
        return BluetoothAvrcpInfo.SCAN_STATUS_INVALID;
    }
    private String getEqualizerStatusString()
    {
        for (PlayerSettings plSettings: mRemoteData.mSupportedApplicationSettingsAttribute)
        {
            if (plSettings.attr_Id == ATTRIB_EQUALIZER_STATUS)
            {
                switch(plSettings.attr_val)
                {
                case EQUALIZER_STATUS_OFF:
                     return "EQUALIZER_OFF";
                case EQUALIZER_STATUS_ON:
                    return "EQUALIZER_ON";
                }
            }
        }
        return BluetoothAvrcpInfo.EQUALIZER_STATUS_INVALID;
    }
    private String getRepeatStatusString()
    {
        for (PlayerSettings plSettings: mRemoteData.mSupportedApplicationSettingsAttribute)
        {
            if (plSettings.attr_Id == ATTRIB_REPEAT_STATUS)
            {
                switch(plSettings.attr_val)
                {
                case REPEAT_STATUS_OFF:
                     return "REPEAT_OFF";
                case REPEAT_STATUS_SINGLE_TRACK_REPEAT:
                    return "REPEAT_SINGLE_TRACK_REPEAT";
                case REPEAT_STATUS_GROUP_REPEAT:
                    return "REPEAT_GROUP_REPEAT";
                case REPEAT_STATUS_ALL_TRACK_REPEAT:
                    return "REPEAT_ALL_TRACK_REPEAT";
                }
            }
        }
        return  BluetoothAvrcpInfo.REPEAT_STATUS_INVALID;
    }

    private void updateElementAttribute()
    {
        Log.d(TAG," updateElementAttribute " + mRemoteData.mMetadata.toString());
        ContentValues values = new ContentValues();
        values.put(BluetoothAvrcpInfo.TITLE, mRemoteData.mMetadata.trackTitle);
        values.put(BluetoothAvrcpInfo.ARTIST_NAME, mRemoteData.mMetadata.artist);
        values.put(BluetoothAvrcpInfo.ALBUM_NAME, mRemoteData.mMetadata.albumTitle);
        values.put(BluetoothAvrcpInfo.TRACK_NUM, mRemoteData.mMetadata.trackNum);
        values.put(BluetoothAvrcpInfo.TOTAL_TRACKS, mRemoteData.mMetadata.totalTrackNum);
        values.put(BluetoothAvrcpInfo.GENRE, mRemoteData.mMetadata.genre);
        values.put(BluetoothAvrcpInfo.PLAYING_TIME, mRemoteData.mMetadata.playTime);
        values.put(BluetoothAvrcpInfo.TOTAL_TRACK_TIME, mRemoteData.mMetadata.totalTrackLen);
        int rowsUpdated = sAvrcpControllerService.getContentResolver().
                                  update(BluetoothAvrcpInfo.CONTENT_URI, values, null, null);
        Log.d(TAG," updateElementAttribute num_rows_updated " + rowsUpdated);
    }
    private void updateTrackNum()
    {
        ContentValues values = new ContentValues();
        values.put(BluetoothAvrcpInfo.TRACK_NUM, mRemoteData.mMetadata.trackNum);
        int rowsUpdated = sAvrcpControllerService.getContentResolver().
                                  update(BluetoothAvrcpInfo.CONTENT_URI, values, null, null);
        Log.d(TAG," updateTrackNum num_rows_updated " + rowsUpdated);
    }
    private void updatePlayTime()
    {
        ContentValues values = new ContentValues();
        values.put(BluetoothAvrcpInfo.PLAYING_TIME, mRemoteData.mMetadata.playTime);
        int rowsUpdated = sAvrcpControllerService.getContentResolver().
                                  update(BluetoothAvrcpInfo.CONTENT_URI, values, null, null);
        Log.d(TAG," updatePlayTime num_rows_updated " + rowsUpdated);
    }
    private void updatePlayerApplicationSettings()
    {
        ContentValues values =  new ContentValues();
        values.put(BluetoothAvrcpInfo.REPEAT_STATUS, getRepeatStatusString());
        values.put(BluetoothAvrcpInfo.SHUFFLE_STATUS, getShuffleStatusString());
        values.put(BluetoothAvrcpInfo.SCAN_STATUS, getScanStatusString());
        values.put(BluetoothAvrcpInfo.EQUALIZER_STATUS, getEqualizerStatusString());
        int rowsUpdated = sAvrcpControllerService.getContentResolver().
                                    update(BluetoothAvrcpInfo.CONTENT_URI,values, null, null);
        Log.d(TAG," updatePlayerApplicationSettings num_rows_updated " + rowsUpdated);
    }
    private void updatePlayStatus()
    {
        ContentValues values =  new ContentValues();
        Log.d(TAG," updatePlayStatus " + mRemoteData.mMetadata.toString());
        if(mRemoteData.mMetadata.playStatus == PLAY_STATUS_PLAYING) {
            A2dpSinkService a2dpSinkService = A2dpSinkService.getA2dpSinkService();
            if((a2dpSinkService != null)&&(!mConnectedDevices.isEmpty())) {
                Log.d(TAG," State = PLAYING, inform A2DP SINK");
                a2dpSinkService.informAvrcpStatePlaying(mConnectedDevices.get(0));
            }
        }
        values.put(BluetoothAvrcpInfo.PLAY_STATUS,
                          getPlayStatusString(mRemoteData.mMetadata.playStatus));
        values.put(BluetoothAvrcpInfo.PLAYING_TIME, mRemoteData.mMetadata.playTime);
        values.put(BluetoothAvrcpInfo.TOTAL_TRACK_TIME, mRemoteData.mMetadata.totalTrackLen);
        int rowsUpdated = sAvrcpControllerService.getContentResolver().
                                   update(BluetoothAvrcpInfo.CONTENT_URI,values, null, null);
        Log.d(TAG," updatePlayStatus num_rows_updated " + rowsUpdated);
    }
    private boolean isEventSupported(byte eventId)
    {
        if ((eventId == EVENT_PLAYBACK_STATUS_CHANGED)||
            (eventId == EVENT_PLAYBACK_POS_CHANGED)||
            (eventId == EVENT_PLAYER_APPLICATION_SETTINGS_CHANGED)||
            (eventId == EVENT_TRACK_CHANGED))
            return true;
        else
            return false;
    }
    private void handleNotificationTimeout(int cmd)
    {
        Log.d(TAG," handleNotificationTimeout cmd " + cmd);
        int notificaitonId = cmd - 2000;
        int index;
        for (index = 0; index < mRemoteData.mNotifyEvent.size(); index++) {
            if (notificaitonId == mRemoteData.mNotifyEvent.get(index).notify_event_id)
                break;
        }
        if (index == mRemoteData.mNotifyEvent.size())
            return;
        NotifyEvents notifyEvent = mRemoteData.mNotifyEvent.get(index);
        if ((notifyEvent.notify_event_id == notificaitonId) &&
            (notifyEvent.notify_state == NOTIFY_INTERIM_EXPECTED))
        {
            notifyEvent.notify_state = NOTIFY_NOT_NOTIFIED;
            registerFurtherNotification(notificaitonId);
        }
    }
    private void handleCmdTimeout(int cmd)
    {
        Log.d(TAG," CMD " + cmd + " Timeout Happened");
        switch(cmd)
        {
        case MESSAGE_GET_SUPPORTED_COMPANY_ID:
            mHandler.sendEmptyMessage(MESSAGE_GET_PLAYER_APPLICATION_SETTINGS_ATTRIB);
            break;
        case MESSAGE_GET_PLAYER_APPLICATION_SETTINGS_ATTRIB:
        case MESSAGE_GET_CURRENT_PLAYER_APPLICATION_SETTINGS:
            mHandler.sendEmptyMessage(MESSAGE_GET_SUPPORTED_EVENTS);
            break;
        case MESSAGE_GET_PLAYER_APPLICATION_SETTINGS_VALUES:
            getFurtherPlayerSettingAttrib(ATTRIBUTE_FETCH_SKIP);
            break;
        case MESSAGE_GET_SUPPORTED_EVENTS:
            /*
             * If Timeout for these command happened, We would not do anything
             * We will wait for Application to send request for
             * ElementAttributes/PlayStatus. Only after that MetaData/Playstatus will resume
             */
            break;
        case MESSAGE_TIMEOUT_APPL_SETTINGS_CHANGED:
        case MESSAGE_TIMEOUT_PLAYBACK_POS_CHNAGED:
        case MESSAGE_TIMEOUT_PLAYBACK_STATUS_CHANGED:
        case MESSAGE_TIMEOUT_TRACK_CHANGED:
        case MESSAGE_TIMEOUT_VOLUME_CHANGED:
            handleNotificationTimeout(cmd);
            break;
        case MESSAGE_TIMEOUT_ATTRIBUTE_TITLE:
        case MESSAGE_TIMEOUT_ATTRIBUTE_ARTIST_NAME:
        case MESSAGE_TIMEOUT_ATTRIBUTE_ALBUM_NAME:
        case MESSAGE_TIMEOUT_ATTRIBUTE_GENRE:
        case MESSAGE_TIMEOUT_ATTRIBUTE_PLAYING_TIME:
        case MESSAGE_TIMEOUT_ATTRIBUTE_TOTAL_TRACK_NUMBER:
        case MESSAGE_TIMEOUT_ATTRIBUTE_TRACK_NUMBER:
            getFurtherElementAttribute(ATTRIBUTE_FETCH_SKIP);
            break;
        case MESSAGE_GET_PLAY_STATUS:
            mHandler.sendEmptyMessage(MESSAGE_GET_PLAY_STATUS); // reque this command
            break;
        case MESSAGE_SET_CURRENT_PLAYER_APPLICATION_SETTINGS:
            // do nothing here
            break;
        }
    }
    private String utf8ToString(byte[] input)
    {
        Charset UTF8_CHARSET = Charset.forName("UTF-8");
        return new String(input,UTF8_CHARSET);
    }
    private int asciiToInt(int len, byte[] array)
    {
        return Integer.parseInt(utf8ToString(array));
    }
    private void resetElementAttribute(int attributeId, int asciiStringLen) {
        if(asciiStringLen == 0) {
            switch(attributeId)
            {
            case MEDIA_ATTRIBUTE_TITLE:
                mRemoteData.mMetadata.trackTitle = BluetoothAvrcpInfo.TITLE_INVALID;
                break;
            case MEDIA_ATTRIBUTE_ARTIST_NAME:
                mRemoteData.mMetadata.artist = BluetoothAvrcpInfo.ARTIST_NAME_INVALID;
                break;
            case MEDIA_ATTRIBUTE_ALBUM_NAME:
                mRemoteData.mMetadata.albumTitle = BluetoothAvrcpInfo.ALBUM_NAME_INVALID;
                break;
            case MEDIA_ATTRIBUTE_GENRE:
                mRemoteData.mMetadata.genre = BluetoothAvrcpInfo.GENRE_INVALID;
                break;
            case MEDIA_ATTRIBUTE_TRACK_NUMBER:
                mRemoteData.mMetadata.trackNum = BluetoothAvrcpInfo.TRACK_NUM_INVALID;
                break;
            case MEDIA_ATTRIBUTE_TOTAL_TRACK_NUMBER:
                mRemoteData.mMetadata.totalTrackNum = BluetoothAvrcpInfo.TOTAL_TRACKS_INVALID;
                break;
            case MEDIA_ATTRIBUTE_PLAYING_TIME:
                mRemoteData.mMetadata.totalTrackLen = BluetoothAvrcpInfo.TOTAL_TRACK_TIME_INVALID;
                break;
            }
        }
    }
    private int parseElementAttributes(int currentIndex, int attributeId, ByteBuffer attribBuffer)
    {
        Log.d(TAG,"parseElementAttributes Id = " + attributeId);
        currentIndex += 2; // for character set
        int asciiStringLen = attribBuffer.getChar(currentIndex);
        Log.d(TAG," asciiStringLen "+ asciiStringLen);
        currentIndex += 2;// for string len
        if((asciiStringLen <= 0) || ((currentIndex + asciiStringLen) > attribBuffer.capacity()))
        {
            Log.d(TAG," parseElementAttribute wrong buffer");
            resetElementAttribute(attributeId, asciiStringLen);
            return currentIndex;
        }
        byte[] asciiString = new byte[asciiStringLen];
        attribBuffer.position(currentIndex);
        attribBuffer.get(asciiString, 0, asciiStringLen);
        currentIndex += asciiStringLen;
        switch(attributeId)
        {
        case MEDIA_ATTRIBUTE_TITLE:
            mRemoteData.mMetadata.trackTitle = utf8ToString(asciiString);
            break;
        case MEDIA_ATTRIBUTE_ARTIST_NAME:
            mRemoteData.mMetadata.artist = utf8ToString(asciiString);
            break;
        case MEDIA_ATTRIBUTE_ALBUM_NAME:
            mRemoteData.mMetadata.albumTitle = utf8ToString(asciiString);
            break;
        case MEDIA_ATTRIBUTE_GENRE:
            mRemoteData.mMetadata.genre = utf8ToString(asciiString);
            break;
        case MEDIA_ATTRIBUTE_TRACK_NUMBER:
            mRemoteData.mMetadata.trackNum = asciiToInt(asciiStringLen,asciiString);
            break;
        case MEDIA_ATTRIBUTE_TOTAL_TRACK_NUMBER:
            mRemoteData.mMetadata.totalTrackNum = asciiToInt(asciiStringLen,asciiString);
            break;
        case MEDIA_ATTRIBUTE_PLAYING_TIME:
            mRemoteData.mMetadata.totalTrackLen = asciiToInt(asciiStringLen,asciiString);
            break;
        }
        return currentIndex;
    }
    private void handleProcessGetElementAttribute(int numAttributes, ByteBuffer attribBuffer)
    {
        Log.d(TAG,"handleProcessGetElementAttribute numAttrib ="+ numAttributes);
        int attributeId = 0;
        int currentIndex = 0;
        for (int count = 0; count < numAttributes; count++)
        {
            /*
             * In case remote sends rsp for more attributes that we can accomodate.
             * Basically to avoid erroneous conditions.
             */
            if (mRemoteData.mMetadata.attributesFetchedId >= requestedElementAttribs.length)
                continue;
            attributeId = attribBuffer.getInt(currentIndex);
            if (requestedElementAttribs[mRemoteData.mMetadata.attributesFetchedId] != attributeId)
            {
                Log.e(TAG," Received Rsp for attributeId "+ attributeId +" Requested ID = " +
                       requestedElementAttribs[mRemoteData.mMetadata.attributesFetchedId]);
                break;
            }
            currentIndex += 4; // 4 bytes for Int
            Log.d(TAG," attributeID = "+ attributeId);
            /*
             * remove timeout message if it is present already in que.
             */
            if (mHandler.hasMessages(GET_ELEMENT_ATTR_TIMEOUT_BASE + attributeId))
            {
                mHandler.removeMessages(GET_ELEMENT_ATTR_TIMEOUT_BASE + attributeId);
                Log.d(TAG," Timeout CMD = " + attributeId + "dequed");
            }
            currentIndex = parseElementAttributes(currentIndex,attributeId,attribBuffer);
        }
        getFurtherElementAttribute(ATTRIBUTE_FETCH_CONTINUE);
    }
    private void handleProcessNotificationResponse(int notificationId, int notificationType,
                                             ByteBuffer notificationRsp)
    {
        Log.d(TAG,"handleProcessNotificationResponse id " + notificationId +
                   " type = " + notificationType);
        /*
         * First remove timeout if already queued
         */
        byte oldState = NOTIFY_NOT_NOTIFIED;
        if (mHandler.hasMessages(2000 + notificationId))
        {
            mHandler.removeMessages(2000 + notificationId);
            Log.d(TAG," Timeout Notification CMD dequeued ");
        }
        for (NotifyEvents notifyEvent: mRemoteData.mNotifyEvent)
        {
            if (notificationId != notifyEvent.notify_event_id)
                continue;
            oldState = notifyEvent.notify_state;
            if ((oldState == NOTIFY_INTERIM_EXPECTED) &&
                (notificationType == NOTIFICATION_RSP_TYPE_INTERIM)) {
                notifyEvent.notify_state = NOTIFY_CHANGED_EXPECTED;
            }
            else if ((oldState == NOTIFY_CHANGED_EXPECTED) &&
                    (notificationType == NOTIFICATION_RSP_TYPE_CHANGED)) {
                 notifyEvent.notify_state = NOTIFY_NOT_NOTIFIED;
            }
            break;
        }
            switch(notificationId)
            {
            case EVENT_PLAYBACK_STATUS_CHANGED:
                byte oldPlayStatus = mRemoteData.mMetadata.playStatus;
                mRemoteData.mMetadata.playStatus = notificationRsp.get(1);
                /*
                 * Check if there is a transition from Stopped/Paused to Playing
                 * and Remote does not support EVENT_PLAYBACK_POS
                 * We need to Que GetPlayBackStatus command.
                 */
                if (((oldPlayStatus == PLAY_STATUS_STOPPED)||
                   (oldPlayStatus == PLAY_STATUS_PAUSED))&&
                   (mRemoteData.mMetadata.playStatus == PLAY_STATUS_PLAYING)) {
                    if (!(mRemoteData.mEventsSupported.contains(EVENT_PLAYBACK_POS_CHANGED))||
                        !(mRemoteData.mEventsSupported.contains(EVENT_PLAYBACK_STATUS_CHANGED))) {
                        Log.d(TAG," State Transition Triggered, Que GetPlayStatus ");
                        mHandler.sendEmptyMessage(MESSAGE_GET_PLAY_STATUS);
                    }
                }
                updatePlayStatus();
                break;
            case EVENT_PLAYBACK_POS_CHANGED:
                mRemoteData.mMetadata.playTime = notificationRsp.getInt(1);
                updatePlayTime();
                break;
            case EVENT_PLAYER_APPLICATION_SETTINGS_CHANGED:
                int numPlayerSettingAttribs = notificationRsp.get(1);
                int attribIndex = 2; // first attribute will be at 2 index
                for (int count = 0; count < numPlayerSettingAttribs; count ++)
                {
                    Byte attributeId = notificationRsp.get(attribIndex);
                    for (PlayerSettings plSettings:
                         mRemoteData.mSupportedApplicationSettingsAttribute)
                    {
                        if (plSettings.attr_Id == attributeId)
                        {
                            plSettings.attr_val = notificationRsp.get(attribIndex+1);
                        }
                    }
                    attribIndex = attribIndex + 2;
                }
                updatePlayerApplicationSettings();
                if ((oldState == NOTIFY_CHANGED_EXPECTED) &&
                    (notificationType == NOTIFICATION_RSP_TYPE_CHANGED))
                {
                    mHandler.sendEmptyMessage(MESSAGE_GET_CURRENT_PLAYER_APPLICATION_SETTINGS);
                }
                break;
            case EVENT_TRACK_CHANGED:
                if ((oldState == NOTIFY_CHANGED_EXPECTED) &&
                    (notificationType == NOTIFICATION_RSP_TYPE_CHANGED))
                {
                    Log.d(TAG," Track change Happened, que GetElement, PlayerSetting ");
                    mHandler.sendEmptyMessage(MESSAGE_GET_ELEMENT_ATTRIBUTE);
                    mHandler.sendEmptyMessage(MESSAGE_GET_CURRENT_PLAYER_APPLICATION_SETTINGS);
                }
                break;
            }
        registerFurtherNotification(EVENT_NOTIFICAION_ID_NONE);
    }
    private void handleProcessPlayStatus(ByteBuffer bb)
    {
        int currentIndex = 0;
        int bufSize = bb.capacity();
        mRemoteData.mMetadata.totalTrackLen = bb.getInt(currentIndex);
        currentIndex += 4;
        mRemoteData.mMetadata.playTime = bb.getInt(currentIndex);
        currentIndex += 4;
        mRemoteData.mMetadata.playStatus = bb.get(currentIndex);
        updatePlayStatus();
        if (!(mRemoteData.mEventsSupported.contains(EVENT_PLAYBACK_POS_CHANGED))||
           !(mRemoteData.mEventsSupported.contains(EVENT_PLAYBACK_STATUS_CHANGED)))
        {
            if ((mRemoteData.mMetadata.playStatus != PLAY_STATUS_STOPPED)&&
                (mRemoteData.mMetadata.playStatus != PLAY_STATUS_PAUSED)) {
                Log.d(TAG," POS and Status changed not supported");
                mHandler.sendEmptyMessageDelayed(MESSAGE_GET_PLAY_STATUS, GET_PLAY_STATUS_INTERVAL);
            }
        }
    }
    private void setAbsVolume(int absVol)
    {
        int maxVolume = mAudioManager.getStreamMaxVolume(AudioManager.STREAM_MUSIC);
        int currIndex = mAudioManager.getStreamVolume(AudioManager.STREAM_MUSIC);
        int newIndex = (maxVolume*absVol)/ABS_VOL_BASE;
        Log.d(TAG," setAbsVolume ="+absVol + " maxVol = " + maxVolume + " cur = " + currIndex +
                                              " new = "+newIndex);
        /*
         * In some cases change in percentage is not sufficient enough to warrant
         * change in index values which are in range of 0-15. For such cases
         * no action is required
         */
        if (newIndex != currIndex) {
            if (mRemoteData.absVolNotificationState == NOTIFY_RSP_INTERIM_SENT)
                mRemoteData.absVolNotificationState = NOTIFY_RSP_ABS_VOL_DEFERRED;
            mAudioManager.setStreamVolume(AudioManager.STREAM_MUSIC, newIndex, 0);
        }
        sendAbsVolRspNative(absVol);
    }
    private void handleProcessAbsVolNotification()
    {
        Log.d(TAG," handleProcessAbsVolNotification ");
        if(mRemoteData == null)
            return;
        if(mRemoteData.absVolNotificationState == NOTIFY_NOT_REGISTERED)
        {
            int maxVol = mAudioManager.getStreamMaxVolume(AudioManager.STREAM_MUSIC);
            int currIndex = mAudioManager.getStreamVolume(AudioManager.STREAM_MUSIC);
            int percentageVol = ((currIndex*ABS_VOL_BASE)/maxVol);
            Log.d(TAG," maxVol ="+maxVol+" currentIndex ="+currIndex+
                                                   " percentageVol ="+percentageVol);
            byte rspType = NOTIFICATION_RSP_TYPE_INTERIM;
            mRemoteData.absVolNotificationState = NOTIFY_RSP_INTERIM_SENT;
            sendRegisterAbsVolRspNative(rspType,percentageVol);
        }
    }
    /** Handles Avrcp messages. */
    private final class AvrcpMessageHandler extends Handler {
        private AvrcpMessageHandler(Looper looper) {
            super(looper);
        }

        @Override
        public void handleMessage(Message msg) {
            Log.d(TAG," HandleMessage: "+ msg.what +
                  " Remote Connected " + !mConnectedDevices.isEmpty());
            switch (msg.what) {
            case MESSAGE_SEND_PASS_THROUGH_CMD:
                BluetoothDevice device = (BluetoothDevice)msg.obj;
                sendPassThroughCommandNative(getByteAddress(device), msg.arg1, msg.arg2);
                break;
            case MESSAGE_GET_SUPPORTED_COMPANY_ID: //first command in AVRCP 1.3 that we send.
                /*
                 * If Sink is not active we won't allow AVRCP MetaData
                 */
                A2dpSinkService a2dpSinkService = A2dpSinkService.getA2dpSinkService();
                if (a2dpSinkService == null) {
                    Log.e(TAG," A2DP Sink service not started, MetaData will not proceed");
                    return;
                }
                initializeDatabase();
                getSupportedCapabilities(COMPANY_ID);
                break;
            case MESSAGE_GET_SUPPORTED_EVENTS:
                if ((mRemoteData.mNotifyEvent != null)&&(mRemoteData.mNotifyEvent.isEmpty()))
                    getSupportedCapabilities(EVENTS_SUPPORTED);
                break;
            case MESSAGE_GET_PLAYER_APPLICATION_SETTINGS_ATTRIB:
                getPlayerApplicationSettingsAttrib();
                break;
            case MESSAGE_GET_PLAYER_APPLICATION_SETTINGS_VALUES:
                getFurtherPlayerSettingAttrib(ATTRIBUTE_FETCH_FRESH);
                break;
            case MESSAGE_GET_CURRENT_PLAYER_APPLICATION_SETTINGS:
                if (!(mHandler.hasMessages(MESSAGE_GET_CURRENT_PLAYER_APPLICATION_SETTINGS)))
                    getCurrentPlayerApplicationSettingsValues();
                break;
            case MESSAGE_SET_CURRENT_PLAYER_APPLICATION_SETTINGS:
                setCurrentPlayerApplicationSettingsValues(msg.arg1, msg.arg2);
                break;
            case MESSAGE_DEINIT_AVRCP_DATABASE:
                deinitDatabase();
                break;
            case MESSAGE_CMD_TIMEOUT:
                int cmd = (Integer)msg.obj;
                handleCmdTimeout(cmd);
                break;
            case MESSAGE_TIMEOUT_APPL_SETTINGS_CHANGED:
            case MESSAGE_TIMEOUT_PLAYBACK_POS_CHNAGED:
            case MESSAGE_TIMEOUT_PLAYBACK_STATUS_CHANGED:
            case MESSAGE_TIMEOUT_TRACK_CHANGED:
            case MESSAGE_TIMEOUT_VOLUME_CHANGED:
            case MESSAGE_TIMEOUT_ATTRIBUTE_TITLE:
            case MESSAGE_TIMEOUT_ATTRIBUTE_ARTIST_NAME:
            case MESSAGE_TIMEOUT_ATTRIBUTE_ALBUM_NAME:
            case MESSAGE_TIMEOUT_ATTRIBUTE_GENRE:
            case MESSAGE_TIMEOUT_ATTRIBUTE_PLAYING_TIME:
            case MESSAGE_TIMEOUT_ATTRIBUTE_TOTAL_TRACK_NUMBER:
            case MESSAGE_TIMEOUT_ATTRIBUTE_TRACK_NUMBER:
                handleCmdTimeout(msg.what);
                break;

            case MESSAGE_GET_ELEMENT_ATTRIBUTE:
                getFurtherElementAttribute(ATTRIBUTE_FETCH_FRESH);
                break;
            case ABORT_FETCH_ELEMENT_ATTRIBUTE:
                if ((mRemoteData != null) && (mRemoteData.mMetadata != null))
                    mRemoteData.mMetadata.attributesFetchedId = -1; // reset it to -1 again.
                break;
            case MESSAGE_GET_PLAY_STATUS:
                if (mHandler.hasMessages(MESSAGE_GET_PLAY_STATUS)) {
                    Log.d(TAG," Get Play Status Already There, return ");
                    return;
                }
                Message messsag = mHandler.obtainMessage(MESSAGE_CMD_TIMEOUT,
                                           0,0,MESSAGE_GET_PLAY_STATUS);
                mHandler.sendMessageDelayed(messsag, MSG_TIMEOUT_MTP);
                getPlayStatusNative();
                break;
            case MESSAGE_PROCESS_RC_FEATURES:
                /* check if we have already initiated MetaData Procedure */
               if ((mRemoteData != null)&&(mRemoteData.mRemoteFeatures != 0))
                   break;
               /* this is first time */
                int remoteFeatures = msg.arg1;
                BluetoothDevice remoteDevice =  (BluetoothDevice)msg.obj;
                if (mConnectedDevices.contains(remoteDevice)) {
                    /*Fix for below klockworks issue */
                    /*Null pointer dereference of 'mRemoteData' where null comes from condition */
                    if (mRemoteData != null) {
                        mRemoteData.mRemoteFeatures = remoteFeatures;
                        if ((mRemoteData.mRemoteFeatures & BTRC_FEAT_METADATA) != 0)
                            mHandler.sendMessage(mHandler.
                            obtainMessage(MESSAGE_GET_SUPPORTED_COMPANY_ID,0, 0, remoteDevice));
                    }
                }
                break;
            case MESSAGE_PROCESS_CONNECTION_CHANGE:
                int connected = msg.arg1;
                BluetoothDevice rtDevice =  (BluetoothDevice)msg.obj;
                if (connected == 1)
                {
                    /*
                     * Connection up but RC features not received yet. We will
                     * send get_company_ID later.
                     */
                    if (mRemoteData == null)
                        mRemoteData = new RemoteAvrcpData();
                    mRemoteData.mCompanyIDSupported = new ArrayList<Integer>();
                    mRemoteData.mEventsSupported = new ArrayList<Byte>();
                    mRemoteData.mMetadata = new Metadata();
                    mRemoteData.mNotifyEvent = new ArrayList<NotifyEvents>();
                    mRemoteData.mSupportedApplicationSettingsAttribute =
                                             new ArrayList<PlayerSettings>();
                    mRemoteData.absVolNotificationState = NOTIFY_NOT_REGISTERED;
                    mRemoteData.playerSettingAttribIdFetch = 0;
                    mRemoteData.mRemoteFeatures = 0;
                }
                else
                {
                    mHandler.removeCallbacksAndMessages(null);
                    mHandler.sendEmptyMessage(MESSAGE_DEINIT_AVRCP_DATABASE);
                    if (mRemoteData != null)
                    {
                        mRemoteData.mCompanyIDSupported.clear();
                        mRemoteData.mEventsSupported.clear();
                        mRemoteData.mMetadata.resetMetaData();
                        mRemoteData.mNotifyEvent.clear();
                        mRemoteData.mSupportedApplicationSettingsAttribute.clear();
                        mRemoteData.absVolNotificationState = NOTIFY_NOT_REGISTERED;
                        mRemoteData.mRemoteFeatures = 0;
                        Log.d(TAG," RC_features, conn_change down " + mRemoteData.mRemoteFeatures);
                        mRemoteData.playerSettingAttribIdFetch = 0;
                        mRemoteData = null;
                    }
                }
                break;
            case MESSAGE_PROCESS_SUPPORTED_COMPANY_ID:
                List<Integer> company_ids = (List<Integer>)msg.obj;
                mRemoteData.mCompanyIDSupported.addAll(company_ids);
                mHandler.sendEmptyMessage(MESSAGE_GET_PLAYER_APPLICATION_SETTINGS_ATTRIB);
                break;
            case MESSAGE_PROCESS_SUPPORTED_EVENTS:
                List<Byte> events_supported = (List<Byte>)msg.obj;
                mRemoteData.mEventsSupported.addAll(events_supported);
                for (Byte event: mRemoteData.mEventsSupported)
                {
                    NotifyEvents notifyevent = new NotifyEvents();
                    notifyevent.notify_event_id = event;
                    notifyevent.notify_state = NOTIFY_NOT_NOTIFIED;
                    mRemoteData.mNotifyEvent.add(notifyevent);
                }
                registerFurtherNotification(EVENT_NOTIFICAION_ID_NONE);
                break;
            case MESSAGE_PROCESS_PLAYER_APPLICATION_SETTINGS_ATTRIB:
                List<PlayerSettings> player_settings_supported = (List<PlayerSettings>)msg.obj;
                mRemoteData.mSupportedApplicationSettingsAttribute.
                                     addAll(player_settings_supported);
                mHandler.sendEmptyMessage(MESSAGE_GET_PLAYER_APPLICATION_SETTINGS_VALUES);
                break;
            case MESSAGE_PROCESS_PLAYER_APPLICATION_SETTINGS_VALUES:
                mRemoteData.playerSettingAttribIdFetch ++;
                getFurtherPlayerSettingAttrib(msg.arg1);
                break;
            case MESSAGE_PROCESS_CURRENT_PLAYER_APPLICATION_SETTINGS:
                updatePlayerApplicationSettings();
                if ((mRemoteData.mNotifyEvent != null)&&(mRemoteData.mNotifyEvent.isEmpty()))
                    mHandler.sendMessage(mHandler.obtainMessage(MESSAGE_GET_SUPPORTED_EVENTS));
                break;
            case MESSAGE_PROCESS_NOTIFICATION_RESPONSE:
                int notificationId = msg.arg1;
                int notificationType = msg.arg2;
                ByteBuffer bb = (ByteBuffer)msg.obj;
                handleProcessNotificationResponse(notificationId, notificationType, bb);
                break;
            case MESSAGE_PROCESS_ELEMENT_ATTRIBUTE:
                if ((mRemoteData.mMetadata.attributesFetchedId == -1) ||
                   (mHandler.hasMessages(ABORT_FETCH_ELEMENT_ATTRIBUTE))) {
                   Log.d(TAG," ID reset, Fetch from Fresh");
                   mHandler.sendEmptyMessage(MESSAGE_GET_ELEMENT_ATTRIBUTE);
                   break;
                }
                int processMode = msg.arg2;
                if (processMode == ATTRIBUTE_FETCH_CONTINUE)
                {
                    int numAttributes = msg.arg1;
                    ByteBuffer bbRsp = (ByteBuffer)msg.obj;
                    handleProcessGetElementAttribute(numAttributes, bbRsp);
                }
                else if(processMode == ATTRIBUTE_FETCH_SKIP)
                    getFurtherElementAttribute(ATTRIBUTE_FETCH_SKIP);
                break;
            case MESSAGE_PROCESS_PLAY_STATUS:
                ByteBuffer playStatusRsp = (ByteBuffer)msg.obj;
                handleProcessPlayStatus(playStatusRsp);
                break;
            case MESSAGE_PROCESS_SET_ABS_VOL_CMD:
                setAbsVolume(msg.arg1);
                break;
            case MESSAGE_PROCESS_REGISTER_ABS_VOL_REQUEST:
                handleProcessAbsVolNotification();
            }
        }
    }

    private void onConnectionStateChanged(boolean connected, byte[] address) {
        BluetoothDevice device = BluetoothAdapter.getDefaultAdapter().getRemoteDevice
            (Utils.getAddressStringFromByte(address));
        Log.d(TAG, "onConnectionStateChanged " + connected + " " + device+ " size "+
                    mConnectedDevices.size());
        if (device == null)
            return;
        Intent intent = new Intent(BluetoothAvrcpController.ACTION_CONNECTION_STATE_CHANGED);
        int oldState = (mConnectedDevices.contains(device) ? BluetoothProfile.STATE_CONNECTED
                                                        : BluetoothProfile.STATE_DISCONNECTED);
        int newState = (connected ? BluetoothProfile.STATE_CONNECTED
                                  : BluetoothProfile.STATE_DISCONNECTED);

        if (connected && oldState == BluetoothProfile.STATE_DISCONNECTED) {
            /* AVRCPControllerService supports single connection */
            if(mConnectedDevices.size() >0) {
                Log.d(TAG,"A Connection already exists, returning");
                return;
            }
            mConnectedDevices.add(device);
            Message msg =  mHandler.obtainMessage(MESSAGE_PROCESS_CONNECTION_CHANGE, 1, 0, device);
            mHandler.sendMessage(msg);
        } else if (!connected && oldState == BluetoothProfile.STATE_CONNECTED) {
            mConnectedDevices.remove(device);
            Message msg =  mHandler.obtainMessage(MESSAGE_PROCESS_CONNECTION_CHANGE, 0, 0, device);
            mHandler.sendMessage(msg);
        }
        intent.putExtra(BluetoothProfile.EXTRA_PREVIOUS_STATE, oldState);
        intent.putExtra(BluetoothProfile.EXTRA_STATE, newState);
        intent.putExtra(BluetoothDevice.EXTRA_DEVICE, device);
//      intent.addFlags(Intent.FLAG_RECEIVER_REGISTERED_ONLY_BEFORE_BOOT);
        sendBroadcast(intent, ProfileService.BLUETOOTH_PERM);
    }

    private void getRcFeatures(byte[] address, int features) {
        BluetoothDevice device = BluetoothAdapter.getDefaultAdapter().getRemoteDevice
                (Utils.getAddressStringFromByte(address));
        Message msg = mHandler.obtainMessage(MESSAGE_PROCESS_RC_FEATURES, features, 0,
                                             device);
        mHandler.sendMessage(msg);
    }

    private void handlePassthroughRsp(int id, int keyState) {
        Log.d(TAG, "passthrough response received as: key: "
                                + id + " state: " + keyState);
    }
    private void handleGetCapabilitiesResponse(byte[] address, int capability_id,
                                           int[] supported_values,int num_supported, byte rsp_type)
    {
        Log.d(TAG, "handleGetCapabilitiesResponse cap_id" + capability_id + " num_supported "
                                                          + num_supported+ "rsp_type " + rsp_type);
        BluetoothDevice device = BluetoothAdapter.getDefaultAdapter().getRemoteDevice
                (Utils.getAddressStringFromByte(address));
        if (!mConnectedDevices.contains(device))
            return;
        if (num_supported <= 0) {
            /*
             *  supported values are not reliable. Drop further processing
             *  Remove Timeout Commands
             */
             if (mHandler.hasMessages(MESSAGE_CMD_TIMEOUT,COMPANY_ID))
                 mHandler.removeMessages(MESSAGE_CMD_TIMEOUT, COMPANY_ID);
             else if (mHandler.hasMessages(MESSAGE_CMD_TIMEOUT,EVENTS_SUPPORTED))
                mHandler.removeMessages(MESSAGE_CMD_TIMEOUT, EVENTS_SUPPORTED);
             return;
        }
        if (mHandler.hasMessages(MESSAGE_CMD_TIMEOUT, capability_id))
        {
            mHandler.removeMessages(MESSAGE_CMD_TIMEOUT, capability_id);
            Log.d(TAG," Timeout CMD dequeued ");
        }
        if (rsp_type != AVRC_RSP_IMPL_STBL)
        {
            if(capability_id == COMPANY_ID)
                mHandler.sendEmptyMessage(MESSAGE_GET_PLAYER_APPLICATION_SETTINGS_ATTRIB);
            /* for events supported failure, we don't do anything */
            return;
        }
        Message msg;
        switch(capability_id)
        {
            case COMPANY_ID:
                ArrayList<Integer> supportedCompanyIds = new ArrayList<Integer>();
                for (int count = 0; count<num_supported; ++count)
                supportedCompanyIds.add(supported_values[count]);
                msg = mHandler.
                    obtainMessage(MESSAGE_PROCESS_SUPPORTED_COMPANY_ID,supportedCompanyIds);
                mHandler.sendMessage(msg);
                break;
            case EVENTS_SUPPORTED:
                ArrayList<Byte> supportedEvents = new ArrayList<Byte>();
                for (int count = 0; count<num_supported; ++count)
                {
                    Byte supported_event =
                      Byte.valueOf((Integer.valueOf(supported_values[count])).byteValue());
                    if (!isEventSupported(supported_event))
                        continue;
                    supportedEvents.add(supported_event);
                }
                msg = mHandler.obtainMessage(MESSAGE_PROCESS_SUPPORTED_EVENTS,supportedEvents);
                mHandler.sendMessage(msg);
                break;
        }
    }

    private void handleListPlayerApplicationSettingsAttrib(byte[] address,
            byte[] supported_setting_attrib,int num_attrib, byte rsp_type)
    {
        Log.d(TAG, "handleListPlayerApplicationSettingsAttrib "
             + num_attrib + " rsp_type " + rsp_type);
        BluetoothDevice device = BluetoothAdapter.getDefaultAdapter().getRemoteDevice
                (Utils.getAddressStringFromByte(address));
        if (!mConnectedDevices.contains(device))
            return;
        if (mHandler.hasMessages(MESSAGE_CMD_TIMEOUT,
                 MESSAGE_GET_PLAYER_APPLICATION_SETTINGS_ATTRIB))
        {
            mHandler.removeMessages(MESSAGE_CMD_TIMEOUT,
                 MESSAGE_GET_PLAYER_APPLICATION_SETTINGS_ATTRIB);
            Log.d(TAG," Timeout CMD dequeued ");
        }
        if ((rsp_type != AVRC_RSP_IMPL_STBL)||(num_attrib <= 0))
        {
            mHandler.sendEmptyMessage(MESSAGE_GET_SUPPORTED_EVENTS);
            return;
        }
        ArrayList<PlayerSettings> supported_attrib = new ArrayList<PlayerSettings>();
        for (int count = 0; count < num_attrib; count++)
        {
            PlayerSettings attrib = new PlayerSettings();
            attrib.attr_Id = supported_setting_attrib[count];
            attrib.supported_values = null;
            supported_attrib.add(attrib);
        }
        mHandler.sendMessage(mHandler.
            obtainMessage(MESSAGE_PROCESS_PLAYER_APPLICATION_SETTINGS_ATTRIB,supported_attrib));
    }
    private byte[] getByteAddress(BluetoothDevice device) {
        return Utils.getBytesFromAddress(device.getAddress());
    }

    @Override
    public void dump(StringBuilder sb) {
        super.dump(sb);
    }

    private void handleListPlayerApplicationSettingValue(byte[] address, byte[] supported_val,
                        byte num_supported_val, byte rsp_type)
    {
        Log.d(TAG,"handleListPlayerApplicationSettingValue num_supported " + num_supported_val
             + " rsp_type " + rsp_type);
        BluetoothDevice device = BluetoothAdapter.getDefaultAdapter().getRemoteDevice
                (Utils.getAddressStringFromByte(address));
        if (!mConnectedDevices.contains(device))
            return;
        if (mHandler.hasMessages(MESSAGE_CMD_TIMEOUT,
             MESSAGE_GET_PLAYER_APPLICATION_SETTINGS_VALUES))
        {
            mHandler.removeMessages(MESSAGE_CMD_TIMEOUT,
                MESSAGE_GET_PLAYER_APPLICATION_SETTINGS_VALUES);
            Log.d(TAG," Timeout CMD dequeued ");
        }
        if ((rsp_type != AVRC_RSP_IMPL_STBL)||(num_supported_val <= 0))
        {
            mHandler.sendMessage(mHandler.obtainMessage(
                MESSAGE_PROCESS_PLAYER_APPLICATION_SETTINGS_VALUES, ATTRIBUTE_FETCH_SKIP, 0));
            return;
        }
        int fetch_id = mRemoteData.playerSettingAttribIdFetch;
        PlayerSettings plSetting = mRemoteData.mSupportedApplicationSettingsAttribute.get(fetch_id);
        plSetting.supported_values = new byte [num_supported_val];
        for (int count = 0; count < num_supported_val; ++count)
            plSetting.supported_values[count] = supported_val[count];
        mHandler.sendMessage(mHandler.obtainMessage(
              MESSAGE_PROCESS_PLAYER_APPLICATION_SETTINGS_VALUES, ATTRIBUTE_FETCH_CONTINUE, 0));
    }
    private void handleCurrentPlayerApplicationSettingsResponse(byte[] address,
                                     byte[] ids, byte[] values,byte num_attrib, byte rsp_type)
    {
        Log.d(TAG,"handleCurrentPlayerApplicationSettingsResponse num_attrib =" + num_attrib);
        BluetoothDevice device = BluetoothAdapter.getDefaultAdapter().getRemoteDevice
                (Utils.getAddressStringFromByte(address));
        if (!mConnectedDevices.contains(device))
            return;
        if (mHandler.hasMessages(MESSAGE_CMD_TIMEOUT,
               MESSAGE_GET_CURRENT_PLAYER_APPLICATION_SETTINGS))
        {
            mHandler.removeMessages(MESSAGE_CMD_TIMEOUT,
                MESSAGE_GET_CURRENT_PLAYER_APPLICATION_SETTINGS);
            Log.d(TAG," Timeout CMD dequeued ");
        }
        if ((rsp_type != AVRC_RSP_IMPL_STBL)||(num_attrib <= 0))
        {
            mHandler.sendMessage(mHandler.obtainMessage(MESSAGE_GET_SUPPORTED_EVENTS));
            return;
        }
        for (int count = 0; count < num_attrib; count++)
        {
            byte attribute = ids[count]; // count increment to point to value of attrib_id.
            for (PlayerSettings plSetting: mRemoteData.mSupportedApplicationSettingsAttribute)
            {
                if (plSetting.attr_Id == attribute) {
                    plSetting.attr_val = values[count];
                }
            }
        }
        mHandler.sendEmptyMessage(MESSAGE_PROCESS_CURRENT_PLAYER_APPLICATION_SETTINGS);
    }
    /*
     * response contains array from Event-ID ( first byte of the array ).
     * rspLen is same as Parameter Length field of PDU.
     * rspType - either Interim or Notify.
     */
    private void handleNotificationRsp(byte[] address, byte rspType, int rspLen, byte[] response)
    {
        Log.d(TAG,"handleNotificationRsp ");
        BluetoothDevice device = BluetoothAdapter.getDefaultAdapter().getRemoteDevice
                (Utils.getAddressStringFromByte(address));
        if ((!mConnectedDevices.contains(device))||(rspLen <= 0))
            return;
        int notificationEventId = response[0];
        int notificaionRspType = rspType;
        Log.d(TAG," rsp_type " + rspType +" notificationId " + notificationEventId);
        if ((rspType != AVRC_RSP_INTERIM)&&(rspType != AVRC_RSP_CHANGED))
        {
            if (mHandler.hasMessages(2000 + notificationEventId))
            {
                mHandler.removeMessages(2000 + notificationEventId);
                Log.d(TAG," Timeout CMD dequeued ");
            }
            handleNotificationTimeout(2000 + notificationEventId);
            return;
        }
        ByteBuffer bb = ByteBuffer.wrap(response, 0, rspLen);
        mHandler.sendMessage(mHandler.obtainMessage(MESSAGE_PROCESS_NOTIFICATION_RESPONSE,
              notificationEventId, notificaionRspType, bb));
    }
    /*
     * attribRsp contains array after Number of Attributes
     * First byte would be attribute ID ( 4 octets )of first attribute.
     * attribRspLen - total length of attribRsp
     */
    private void handleGetElementAttributes(byte[] address, byte numAttributes, int attribRspLen,
                                                  byte[] attribRsp, byte rsp_type)
    {
        Log.d(TAG,"handleGetElementAttributes ");
        BluetoothDevice device = BluetoothAdapter.getDefaultAdapter().getRemoteDevice
                (Utils.getAddressStringFromByte(address));
        if ((!mConnectedDevices.contains(device))||(attribRspLen <= 0))
            return;

        ByteBuffer bb = ByteBuffer.wrap(attribRsp, 0, attribRspLen);
        int attributeId = bb.getInt(0);
        Log.d(TAG," numAttrib " + numAttributes + " attribRspLen " + attribRspLen +
                  " rsp_type " + rsp_type + " attribId " + attributeId);
        if (rsp_type != AVRC_RSP_IMPL_STBL)
        {
            if (mHandler.hasMessages(GET_ELEMENT_ATTR_TIMEOUT_BASE + attributeId))
            {
                mHandler.removeMessages(GET_ELEMENT_ATTR_TIMEOUT_BASE + attributeId);
                Log.d(TAG," Timeout CMD dequeued ");
            }
            mHandler.sendMessage(mHandler.obtainMessage(MESSAGE_PROCESS_ELEMENT_ATTRIBUTE,
                                                                  0, ATTRIBUTE_FETCH_SKIP));
            return;
        }
        Message msg = mHandler.obtainMessage(MESSAGE_PROCESS_ELEMENT_ATTRIBUTE, numAttributes,
                                                                  ATTRIBUTE_FETCH_CONTINUE, bb);
        mHandler.sendMessage(msg);
    }
    /*
     * playStatusRsp will be after Parameter Length Feild
     * first byte will be from Total Song Length
     */
    private void handleGetPlayStatus(byte[] address, int paramLen,
                                    byte[] playStatusRsp, byte rsp_type)
    {
        Log.d(TAG,"handleGetPlayStatus ");
        BluetoothDevice device = BluetoothAdapter.getDefaultAdapter().getRemoteDevice
                (Utils.getAddressStringFromByte(address));
        if (!mConnectedDevices.contains(device))
            return;
        if (mHandler.hasMessages(MESSAGE_CMD_TIMEOUT, MESSAGE_GET_PLAY_STATUS))
        {
            mHandler.removeMessages(MESSAGE_CMD_TIMEOUT, MESSAGE_GET_PLAY_STATUS);
            Log.d(TAG," Timeout CMD dequeued ");
        }
        if ((rsp_type!= AVRC_RSP_IMPL_STBL)||(paramLen <= 0)) {
            return;
        }
        ByteBuffer bb = ByteBuffer.wrap(playStatusRsp, 0, paramLen);
        Message msg = mHandler.obtainMessage(MESSAGE_PROCESS_PLAY_STATUS, 0, 0, bb);
        mHandler.sendMessage(msg);
    }
    private void handleSetAbsVolume(byte[] address, byte absVol)
    {
        Log.d(TAG,"handleSetAbsVolume ");
        BluetoothDevice device = BluetoothAdapter.getDefaultAdapter().getRemoteDevice
                (Utils.getAddressStringFromByte(address));
        if (!mConnectedDevices.contains(device))
            return;
        Message msg = mHandler.obtainMessage(MESSAGE_PROCESS_SET_ABS_VOL_CMD, absVol, 0);
        mHandler.sendMessage(msg);
    }
    private void handleRegisterNotificationAbsVol(byte[] address)
    {
        Log.d(TAG,"handleRegisterNotificationAbsVol ");
        BluetoothDevice device = BluetoothAdapter.getDefaultAdapter().getRemoteDevice
                (Utils.getAddressStringFromByte(address));
        if (!mConnectedDevices.contains(device))
            return;
        mHandler.sendEmptyMessage(MESSAGE_PROCESS_REGISTER_ABS_VOL_REQUEST);
    }
    private void handleSetPlayerApplicationResponse(byte[] address, byte rsp_type)
    {
        Log.d(TAG,"handleSetPlayerApplicationResponse rsp_type = "+ rsp_type);
        BluetoothDevice device = BluetoothAdapter.getDefaultAdapter().getRemoteDevice
                (Utils.getAddressStringFromByte(address));
        if (!mConnectedDevices.contains(device))
            return;
        if (mHandler.hasMessages(MESSAGE_CMD_TIMEOUT,
                    MESSAGE_SET_CURRENT_PLAYER_APPLICATION_SETTINGS))
        {
            mHandler.removeMessages(MESSAGE_CMD_TIMEOUT,
                    MESSAGE_SET_CURRENT_PLAYER_APPLICATION_SETTINGS);
            Log.d(TAG," Timeout CMD dequeued ");
        }
        /*
         * Send GetPlayerAppSetting if we do not support EVENT_PLAYER_APPLICATION_SETTINGS_CHANGED
         * Some Devices don't reply with Changed. So we have to send this command, though its a
         * overhead for other devices.
         */
         mHandler.sendEmptyMessage(MESSAGE_GET_CURRENT_PLAYER_APPLICATION_SETTINGS);
    }
    private native static void classInitNative();
    private native void initNative();
    private native void cleanupNative();
    private native boolean sendPassThroughCommandNative(byte[] address, int keyCode, int keyState);
    private native void getCapabilitiesNative(int capId);
    private native void listPlayerApplicationSettingAttributeNative();
    private native void listPlayerApplicationSettingValueNative(byte attribId);
    private native void getPlayerApplicationSettingValuesNative(byte numAttrib, byte[] attribIds);
    private native void setPlayerApplicationSettingValuesNative(byte numAttrib,
                                                  byte[] atttibIds, byte[]attribVal);
    private native void registerNotificationNative(byte eventId, int value);
    private native void getElementAttributeNative(byte numAttributes, int attribId);
    private native void getPlayStatusNative();
    private native void sendAbsVolRspNative(int absVol);
    private native void sendRegisterAbsVolRspNative(byte rspType, int absVol);
}<|MERGE_RESOLUTION|>--- conflicted
+++ resolved
@@ -308,12 +308,8 @@
         public String toString() {
             return "Metadata [artist=" + artist + " trackTitle= " + trackTitle + " albumTitle= " +
             albumTitle + " genre= " +genre+" trackNum= "+Long.toString(trackNum) + " cur_time: "+
-<<<<<<< HEAD
-            Long.toString(playTime)  + " total_time = "+ Long.toString(totalTrackLen) + "]";
-=======
             Long.toString(playTime)  + " total_time = "+ Long.toString(totalTrackLen) +
             "playStatus=" + playStatus + "]";
->>>>>>> aefbc8ce
         }
     };
 
