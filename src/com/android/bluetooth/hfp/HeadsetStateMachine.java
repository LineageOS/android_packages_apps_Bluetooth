--- conflicted
+++ resolved
@@ -70,6 +70,7 @@
 import com.android.internal.util.StateMachine;
 import java.util.ArrayList;
 import java.util.HashMap;
+import java.util.Iterator;
 import java.util.List;
 import java.util.Map;
 import java.util.Set;
@@ -110,14 +111,12 @@
     static final int ENABLE_WBS = 16;
     static final int DISABLE_WBS = 17;
 
-<<<<<<< HEAD
-    static final int UPDATE_A2DP_PLAY_STATE = 18;
-    static final int UPDATE_A2DP_CONN_STATE = 19;
-    static final int QUERY_PHONE_STATE_AT_SLC = 20;
-    static final int UPDATE_CALL_TYPE = 21;
-=======
     static final int BIND_RESPONSE = 18;
->>>>>>> 00f33075
+
+    static final int UPDATE_A2DP_PLAY_STATE = 28;
+    static final int UPDATE_A2DP_CONN_STATE = 29;
+    static final int QUERY_PHONE_STATE_AT_SLC = 30;
+    static final int UPDATE_CALL_TYPE = 31;
 
     private static final int STACK_EVENT = 101;
     private static final int DIALING_OUT_TIMEOUT = 102;
@@ -1073,7 +1072,6 @@
                     configureWBSNative(getByteAddress(device),NBS_CODEC);
                 }
                     break;
-<<<<<<< HEAD
                 case UPDATE_A2DP_PLAY_STATE:
                     processIntentA2dpPlayStateChanged((Intent) message.obj);
                     break;
@@ -1082,14 +1080,13 @@
                     break;
                 case UPDATE_CALL_TYPE:
                     processIntentUpdateCallType((Intent) message.obj);
-=======
+                    break;
                 case BIND_RESPONSE:
                 {
                     BluetoothDevice device = (BluetoothDevice) message.obj;
                     bindResponseNative((int)message.arg1, ((message.arg2 == 1) ? true : false),
                                         getByteAddress(device));
                 }
->>>>>>> 00f33075
                     break;
                 case START_VR_TIMEOUT:
                 {
