/*
 * Copyright (c) 2013, 2015  The Linux Foundation. All rights reserved.
 * Not a Contribution.
 *
 * Copyright (C) 2012 The Android Open Source Project
 *
 * Licensed under the Apache License, Version 2.0 (the "License");
 * you may not use this file except in compliance with the License.
 * You may obtain a copy of the License at
 *
 *      http://www.apache.org/licenses/LICENSE-2.0
 *
 * Unless required by applicable law or agreed to in writing, software
 * distributed under the License is distributed on an "AS IS" BASIS,
 * WITHOUT WARRANTIES OR CONDITIONS OF ANY KIND, either express or implied.
 * See the License for the specific language governing permissions and
 * limitations under the License.
 */

/**
 * Bluetooth Handset StateMachine
 *                      (Disconnected)
 *                           |    ^
 *                   CONNECT |    | DISCONNECTED
 *                           V    |
 *                         (Pending)
 *                           |    ^
 *                 CONNECTED |    | CONNECT
 *                           V    |
 *                        (Connected)
 *                           |    ^
 *             CONNECT_AUDIO |    | DISCONNECT_AUDIO
 *                           V    |
 *                         (AudioOn)
 */
package com.android.bluetooth.hfp;

import android.bluetooth.BluetoothA2dp;
import android.bluetooth.BluetoothAdapter;
import android.bluetooth.BluetoothAssignedNumbers;
import android.bluetooth.BluetoothDevice;
import android.bluetooth.BluetoothHeadset;
import android.bluetooth.BluetoothProfile;
import android.bluetooth.BluetoothUuid;
import android.bluetooth.IBluetooth;
import android.bluetooth.IBluetoothHeadsetPhone;
import android.content.ComponentName;
import android.content.Context;
import android.content.Intent;
import android.content.ServiceConnection;
import android.content.ActivityNotFoundException;
import android.net.ConnectivityManager;
import android.net.NetworkInfo;
import android.media.AudioManager;
import android.net.Uri;
import android.os.IBinder;
import android.os.IDeviceIdleController;
import android.os.Message;
import android.os.ParcelUuid;
import android.os.RemoteException;
import android.os.ServiceManager;
import android.os.SystemProperties;
import android.os.PowerManager;
import android.os.UserHandle;
import android.os.PowerManager.WakeLock;
import android.telephony.PhoneNumberUtils;
import android.util.Log;
import com.android.bluetooth.Utils;
import com.android.bluetooth.btservice.AdapterService;
import com.android.bluetooth.btservice.ProfileService;
import com.android.internal.util.IState;
import com.android.internal.util.State;
import com.android.internal.util.StateMachine;
import java.util.ArrayList;
import android.util.Pair;
import java.util.Iterator;
import java.util.HashMap;
import java.util.List;
import java.util.Map;
import java.util.Set;
import android.os.SystemProperties;
import java.util.concurrent.ConcurrentLinkedQueue;

final class HeadsetStateMachine extends StateMachine {
    private static final String TAG = "HeadsetStateMachine";
    private static final boolean DBG = Log.isLoggable("Handsfree", Log.VERBOSE);
    //For Debugging only
    private static int sRefCount=0;

    private static final String HEADSET_NAME = "bt_headset_name";
    private static final String HEADSET_NREC = "bt_headset_nrec";
    private static final String HEADSET_WBS = "bt_wbs";

    static final int CONNECT = 1;
    static final int DISCONNECT = 2;
    static final int CONNECT_AUDIO = 3;
    static final int DISCONNECT_AUDIO = 4;
    static final int VOICE_RECOGNITION_START = 5;
    static final int VOICE_RECOGNITION_STOP = 6;

    // message.obj is an intent AudioManager.VOLUME_CHANGED_ACTION
    // EXTRA_VOLUME_STREAM_TYPE is STREAM_BLUETOOTH_SCO
    static final int INTENT_SCO_VOLUME_CHANGED = 7;
    static final int SET_MIC_VOLUME = 8;
    static final int CALL_STATE_CHANGED = 9;
    static final int INTENT_BATTERY_CHANGED = 10;
    static final int DEVICE_STATE_CHANGED = 11;
    static final int SEND_CCLC_RESPONSE = 12;
    static final int SEND_VENDOR_SPECIFIC_RESULT_CODE = 13;

    static final int VIRTUAL_CALL_START = 14;
    static final int VIRTUAL_CALL_STOP = 15;

    static final int ENABLE_WBS = 16;
    static final int DISABLE_WBS = 17;

    static final int UPDATE_A2DP_PLAY_STATE = 18;
    static final int UPDATE_A2DP_CONN_STATE = 19;
    static final int QUERY_PHONE_STATE_AT_SLC = 20;

    private static final int STACK_EVENT = 101;
    private static final int DIALING_OUT_TIMEOUT = 102;
    private static final int START_VR_TIMEOUT = 103;
    private static final int CLCC_RSP_TIMEOUT = 104;

    private static final int CONNECT_TIMEOUT = 201;
    /* Allow time for possible LMP response timeout + Page timeout */
    private static final int CONNECT_TIMEOUT_SEC = 38000;

    private static final int DIALING_OUT_TIMEOUT_VALUE = 10000;
    private static final int START_VR_TIMEOUT_VALUE = 5000;
    private static final int CLCC_RSP_TIMEOUT_VALUE = 5000;
    private static final int QUERY_PHONE_STATE_CHANGED_DELAYED = 100;

    // Max number of HF connections at any time
    private int max_hf_connections = 1;

    private static final int NBS_CODEC = 1;
    private static final int WBS_CODEC = 2;

    // Keys are AT commands, and values are the company IDs.
    private static final Map<String, Integer> VENDOR_SPECIFIC_AT_COMMAND_COMPANY_ID;
    // Hash for storing the Audio Parameters like NREC for connected headsets
    private HashMap<BluetoothDevice, HashMap> mHeadsetAudioParam =
                                          new HashMap<BluetoothDevice, HashMap>();
    // Hash for storing the Remotedevice BRSF
    private HashMap<BluetoothDevice, Integer> mHeadsetBrsf =
                                          new HashMap<BluetoothDevice, Integer>();
    // List of Ag's supported HF indicators
    private List<Pair<Integer, Boolean>> mHfIndicatorAgList =
                                            new ArrayList<Pair<Integer, Boolean>>();
    // List of Hf's supported HF indicators
    private ArrayList<Integer> mHfIndicatorHfList = new ArrayList<Integer>();

    // Hash for storing the connection retry attempts from application
    private HashMap<BluetoothDevice, Integer> mRetryConnect =
                                            new HashMap<BluetoothDevice, Integer>();

    private static final ParcelUuid[] HEADSET_UUIDS = {
        BluetoothUuid.HSP,
        BluetoothUuid.Handsfree,
    };

    private Disconnected mDisconnected;
    private Pending mPending;
    private Connected mConnected;
    private AudioOn mAudioOn;
    // Multi HFP: add new class object
    private MultiHFPending mMultiHFPending;

    private HeadsetService mService;
    private PowerManager mPowerManager;
    private boolean mVirtualCallStarted = false;
    private boolean mVoiceRecognitionStarted = false;
    private boolean mWaitingForVoiceRecognition = false;
    private WakeLock mStartVoiceRecognitionWakeLock;  // held while waiting for voice recognition

    private ConnectivityManager mConnectivityManager;
    private boolean mDialingOut = false;
    private AudioManager mAudioManager;
    private AtPhonebook mPhonebook;

    private static Intent sVoiceCommandIntent;

    private HeadsetPhoneState mPhoneState;
    private int mAudioState;
    private BluetoothAdapter mAdapter;
    private IBluetoothHeadsetPhone mPhoneProxy;
    private boolean mNativeAvailable;

    private boolean mA2dpSuspend;
    private int mA2dpPlayState;
    private int mA2dpState;
    private boolean mPendingCiev;
    //ConcurrentLinkeQueue is used so that it is threadsafe
    private ConcurrentLinkedQueue<HeadsetCallState> mPendingCallStates = new ConcurrentLinkedQueue<HeadsetCallState>();

    // mCurrentDevice is the device connected before the state changes
    // mTargetDevice is the device to be connected
    // mIncomingDevice is the device connecting to us, valid only in Pending state
    //                when mIncomingDevice is not null, both mCurrentDevice
    //                  and mTargetDevice are null
    //                when either mCurrentDevice or mTargetDevice is not null,
    //                  mIncomingDevice is null
    // Stable states
    //   No connection, Disconnected state
    //                  both mCurrentDevice and mTargetDevice are null
    //   Connected, Connected state
    //              mCurrentDevice is not null, mTargetDevice is null
    // Interim states
    //   Connecting to a device, Pending
    //                           mCurrentDevice is null, mTargetDevice is not null
    //   Disconnecting device, Connecting to new device
    //     Pending
    //     Both mCurrentDevice and mTargetDevice are not null
    //   Disconnecting device Pending
    //                        mCurrentDevice is not null, mTargetDevice is null
    //   Incoming connections Pending
    //                        Both mCurrentDevice and mTargetDevice are null
    private BluetoothDevice mCurrentDevice = null;
    private BluetoothDevice mTargetDevice = null;
    private BluetoothDevice mIncomingDevice = null;
    private BluetoothDevice mActiveScoDevice = null;
    private BluetoothDevice mMultiDisconnectDevice = null;

    // Multi HFP: Connected devices list holds all currently connected headsets
    private ArrayList<BluetoothDevice> mConnectedDevicesList =
                                             new ArrayList<BluetoothDevice>();

    static {
        classInitNative();

        VENDOR_SPECIFIC_AT_COMMAND_COMPANY_ID = new HashMap<String, Integer>();
        VENDOR_SPECIFIC_AT_COMMAND_COMPANY_ID.put("+XEVENT", BluetoothAssignedNumbers.PLANTRONICS);
        VENDOR_SPECIFIC_AT_COMMAND_COMPANY_ID.put("+ANDROID", BluetoothAssignedNumbers.GOOGLE);
    }

    private HeadsetStateMachine(HeadsetService context) {
        super(TAG);
        mService = context;
        mVoiceRecognitionStarted = false;
        mWaitingForVoiceRecognition = false;

        mPowerManager = (PowerManager) context.getSystemService(Context.POWER_SERVICE);
        mStartVoiceRecognitionWakeLock = mPowerManager.newWakeLock(PowerManager.PARTIAL_WAKE_LOCK,
                                                       TAG + ":VoiceRecognition");
        mStartVoiceRecognitionWakeLock.setReferenceCounted(false);

        mConnectivityManager = (ConnectivityManager)
                context.getSystemService(Context.CONNECTIVITY_SERVICE);

        mDialingOut = false;
        mAudioManager = (AudioManager) context.getSystemService(Context.AUDIO_SERVICE);
        mPhonebook = new AtPhonebook(mService, this);
        mPhoneState = new HeadsetPhoneState(context, this);
        mAudioState = BluetoothHeadset.STATE_AUDIO_DISCONNECTED;
        mAdapter = BluetoothAdapter.getDefaultAdapter();
        Intent intent = new Intent(IBluetoothHeadsetPhone.class.getName());
        intent.setComponent(intent.resolveSystemService(context.getPackageManager(), 0));
        if (intent.getComponent() == null || !context.bindService(intent, mConnection, 0)) {
            Log.e(TAG, "Could not bind to Bluetooth Headset Phone Service");
        }

        String max_hfp_clients = SystemProperties.get("persist.bt.max.hs.connections");
        if (!max_hfp_clients.isEmpty() && (Integer.parseInt(max_hfp_clients) == 2))
            max_hf_connections = Integer.parseInt(max_hfp_clients);
        Log.d(TAG, "max_hf_connections = " + max_hf_connections);
        initializeNative(max_hf_connections);
        mNativeAvailable=true;

        mDisconnected = new Disconnected();
        mPending = new Pending();
        mConnected = new Connected();
        mAudioOn = new AudioOn();
        // Multi HFP: initialise new class variable
        mMultiHFPending = new MultiHFPending();

        if (sVoiceCommandIntent == null) {
            sVoiceCommandIntent = new Intent(Intent.ACTION_VOICE_COMMAND);
            sVoiceCommandIntent.setFlags(Intent.FLAG_ACTIVITY_NEW_TASK);
        }

        addState(mDisconnected);
        addState(mPending);
        addState(mConnected);
        addState(mAudioOn);
        // Multi HFP: add State
        addState(mMultiHFPending);

        setInitialState(mDisconnected);

        mHfIndicatorAgList.add(new Pair<Integer, Boolean>(1, true));
    }

    static HeadsetStateMachine make(HeadsetService context) {
        Log.d(TAG, "make");
        HeadsetStateMachine hssm = new HeadsetStateMachine(context);
        hssm.start();
        return hssm;
    }


    public void doQuit() {
        log("quit");
        quitNow();
    }

    public void cleanup() {
        if (mPhoneProxy != null) {
            if (DBG) Log.d(TAG,"Unbinding service...");
            synchronized (mConnection) {
                try {
                    mPhoneProxy = null;
                    mService.unbindService(mConnection);
                } catch (Exception re) {
                    Log.e(TAG,"Error unbinding from IBluetoothHeadsetPhone",re);
                }
            }
        }
        if (mPhoneState != null) {
            mPhoneState.listenForPhoneState(false);
            mPhoneState.cleanup();
        }
        if (mPhonebook != null) {
            mPhonebook.cleanup();
        }
        if (mHeadsetAudioParam != null) {
            mHeadsetAudioParam.clear();
        }
        if (mHeadsetBrsf != null) {
            mHeadsetBrsf.clear();
        }
        if (mConnectedDevicesList != null) {
            mConnectedDevicesList.clear();
        }
        if (mNativeAvailable) {
            cleanupNative();
            mNativeAvailable = false;
        }
    }

    public void dump(StringBuilder sb) {
        ProfileService.println(sb, "mCurrentDevice: " + mCurrentDevice);
        ProfileService.println(sb, "mTargetDevice: " + mTargetDevice);
        ProfileService.println(sb, "mIncomingDevice: " + mIncomingDevice);
        ProfileService.println(sb, "mActiveScoDevice: " + mActiveScoDevice);
        ProfileService.println(sb, "mMultiDisconnectDevice: " + mMultiDisconnectDevice);
        ProfileService.println(sb, "mVirtualCallStarted: " + mVirtualCallStarted);
        ProfileService.println(sb, "mVoiceRecognitionStarted: " + mVoiceRecognitionStarted);
        ProfileService.println(sb, "mWaitingForVoiceRecognition: " + mWaitingForVoiceRecognition);
        ProfileService.println(sb, "StateMachine: " + this.toString());
        ProfileService.println(sb, "mPhoneState: " + mPhoneState);
        ProfileService.println(sb, "mAudioState: " + mAudioState);
    }

    private class Disconnected extends State {
        @Override
        public void enter() {
            Log.d(TAG, "Enter Disconnected: " + getCurrentMessage().what +
                                ", size: " + mConnectedDevicesList.size());
            mPhonebook.resetAtState();
            mPhoneState.listenForPhoneState(false);
            mVoiceRecognitionStarted = false;
            mWaitingForVoiceRecognition = false;
            mDialingOut = false;
        }

        @Override
        public boolean processMessage(Message message) {
            Log.d(TAG, "Disconnected process message: " + message.what +
                                ", size: " + mConnectedDevicesList.size());
            if (mConnectedDevicesList.size() != 0 || mTargetDevice != null ||
                                mIncomingDevice != null) {
                Log.e(TAG, "ERROR: mConnectedDevicesList is not empty," +
                       "target, or mIncomingDevice not null in Disconnected");
                return NOT_HANDLED;
            }

            boolean retValue = HANDLED;
            switch(message.what) {
                case CONNECT:
                    BluetoothDevice device = (BluetoothDevice) message.obj;
                    if (!mRetryConnect.containsKey(device)) {
                        Log.d(TAG, "Make conn retry entry for device " + device);
                        mRetryConnect.put(device, 0);
                    }
                    int RetryConn = mRetryConnect.get(device);
                    log("RetryConn = " + RetryConn);

                    if (RetryConn > 1) {
                        if (mRetryConnect.containsKey(device)) {
                            Log.d(TAG, "Removing device " + device +
                                  " conn retry entry since RetryConn = " + RetryConn);
                            mRetryConnect.remove(device);
                        }
                        break;
                    }

                    broadcastConnectionState(device, BluetoothProfile.STATE_CONNECTING,
                               BluetoothProfile.STATE_DISCONNECTED);

                    if (!connectHfpNative(getByteAddress(device)) ) {
                        broadcastConnectionState(device,
                                   BluetoothProfile.STATE_DISCONNECTED,
                                   BluetoothProfile.STATE_CONNECTING);
                        break;
                    }

                    RetryConn = RetryConn + 1;
                    mRetryConnect.put(device, RetryConn);
                    if (mPhoneProxy != null) {
                        try {
                            log("Query the phonestates");
                            mPhoneProxy.queryPhoneState();
                        } catch (RemoteException e) {
                            Log.e(TAG, Log.getStackTraceString(new Throwable()));
                        }
                    } else Log.e(TAG, "Phone proxy null for query phone state");

                    synchronized (HeadsetStateMachine.this) {
                        mTargetDevice = device;
                        transitionTo(mPending);
                    }
                    // TODO(BT) remove CONNECT_TIMEOUT when the stack
                    // sends back events consistently
                    Message m = obtainMessage(CONNECT_TIMEOUT);
                    m.obj = device;
                    sendMessageDelayed(m, CONNECT_TIMEOUT_SEC);
                    break;
                case DISCONNECT:
                    // ignore
                    break;
                case INTENT_BATTERY_CHANGED:
                    processIntentBatteryChanged((Intent) message.obj);
                    break;
                case CALL_STATE_CHANGED:
                    processCallState((HeadsetCallState) message.obj,
                        ((message.arg1 == 1)?true:false));
                    break;
                case UPDATE_A2DP_PLAY_STATE:
                    processIntentA2dpPlayStateChanged((Intent) message.obj);
                    break;
                case UPDATE_A2DP_CONN_STATE:
                    processIntentA2dpStateChanged((Intent) message.obj);
                    break;
                case STACK_EVENT:
                    StackEvent event = (StackEvent) message.obj;
                    Log.d(TAG, "event type: " + event.type);
                    switch (event.type) {
                        case EVENT_TYPE_CONNECTION_STATE_CHANGED:
                            processConnectionEvent(event.valueInt, event.device);
                            break;
                        default:
                            Log.e(TAG, "Unexpected stack event: " + event.type);
                            break;
                    }
                    break;
                default:
                    return NOT_HANDLED;
            }
            return retValue;
        }

        @Override
        public void exit() {
            Log.d(TAG, "Exit Disconnected: " + getCurrentMessage().what);
        }

        // in Disconnected state
        private void processConnectionEvent(int state, BluetoothDevice device) {
            Log.d(TAG, "processConnectionEvent state = " + state +
                              ", device = " + device);
            switch (state) {
            case HeadsetHalConstants.CONNECTION_STATE_DISCONNECTED:
                Log.d(TAG, "Ignore HF DISCONNECTED event, device: " + device);
                break;
            case HeadsetHalConstants.CONNECTION_STATE_CONNECTING:
                if (okToConnect(device)){
                    Log.d(TAG, "Incoming Hf accepted");

                    broadcastConnectionState(device, BluetoothProfile.STATE_CONNECTING,
                                             BluetoothProfile.STATE_DISCONNECTED);
                    synchronized (HeadsetStateMachine.this) {
                        mIncomingDevice = device;
                        transitionTo(mPending);
                    }
                } else {
                    Log.d(TAG,"Incoming Hf rejected. priority=" + mService.getPriority(device)+
                              " bondState=" + device.getBondState());
                    //reject the connection and stay in Disconnected state itself
                    disconnectHfpNative(getByteAddress(device));
                    // the other profile connection should be initiated
                    AdapterService adapterService = AdapterService.getAdapterService();
                    if (adapterService != null) {
                        adapterService.connectOtherProfile(device,
                                                           AdapterService.PROFILE_CONN_REJECTED);
                    }
                }
                break;
            case HeadsetHalConstants.CONNECTION_STATE_CONNECTED:
                Log.d(TAG, "HFP Connected from Disconnected state");
                if (okToConnect(device)) {
                    Log.d(TAG, "Incoming Hf accepted");
                    if (mPhoneProxy != null) {
                        try {
                            log("Query the phonestates");
                            mPhoneProxy.queryPhoneState();
                        } catch (RemoteException e) {
                            Log.e(TAG, Log.getStackTraceString(new Throwable()));
                        }
                    } else Log.e(TAG, "Phone proxy null for query phone state");
                    broadcastConnectionState(device, BluetoothProfile.STATE_CONNECTED,
                                             BluetoothProfile.STATE_DISCONNECTED);
                    synchronized (HeadsetStateMachine.this) {
                        if (!mConnectedDevicesList.contains(device)) {
                            mConnectedDevicesList.add(device);
                            Log.d(TAG, "device " + device.getAddress() +
                                          " is adding in Disconnected state");
                        }
                        mCurrentDevice = device;
                        transitionTo(mConnected);
                    }
                    configAudioParameters(device);
                } else {
                    //reject the connection and stay in Disconnected state itself
                    Log.d(TAG, "Incoming Hf rejected. priority=" + mService.getPriority(device) +
                              " bondState=" + device.getBondState());
                    disconnectHfpNative(getByteAddress(device));
                    // the other profile connection should be initiated
                    AdapterService adapterService = AdapterService.getAdapterService();
                    if (adapterService != null) {
                        adapterService.connectOtherProfile(device,
                                                           AdapterService.PROFILE_CONN_REJECTED);
                    }
                }
                break;
            case HeadsetHalConstants.CONNECTION_STATE_DISCONNECTING:
                Log.d(TAG, "Ignore HF DISCONNECTING event, device: " + device);
                break;
            default:
                Log.e(TAG, "Incorrect state: " + state);
                break;
            }
        }
    }

    private class Pending extends State {
        @Override
        public void enter() {
            Log.d(TAG, "Enter Pending: " + getCurrentMessage().what);
        }

        @Override
        public boolean processMessage(Message message) {
            Log.d(TAG, "Pending process message: " + message.what + ", size: "
                                        + mConnectedDevicesList.size());

            boolean retValue = HANDLED;
            switch(message.what) {
                case CONNECT:
                case CONNECT_AUDIO:
                    deferMessage(message);
                    break;
                case CONNECT_TIMEOUT:
                    onConnectionStateChanged(HeadsetHalConstants.CONNECTION_STATE_DISCONNECTED,
                                             getByteAddress(mTargetDevice));
                    break;
                case DISCONNECT:
                    BluetoothDevice device = (BluetoothDevice) message.obj;
                    if (mCurrentDevice != null && mTargetDevice != null &&
                        mTargetDevice.equals(device) ) {
                        // cancel connection to the mTargetDevice
                        broadcastConnectionState(device, BluetoothProfile.STATE_DISCONNECTED,
                                       BluetoothProfile.STATE_CONNECTING);
                        synchronized (HeadsetStateMachine.this) {
                            mTargetDevice = null;
                        }
                    } else {
                        deferMessage(message);
                    }
                    break;
                case INTENT_BATTERY_CHANGED:
                    processIntentBatteryChanged((Intent) message.obj);
                    break;
                case CALL_STATE_CHANGED:
                    processCallState((HeadsetCallState) message.obj,
                        ((message.arg1 == 1)?true:false));
                    break;
                case STACK_EVENT:
                    StackEvent event = (StackEvent) message.obj;
                    Log.d(TAG, "event type: " + event.type);
                    switch (event.type) {
                        case EVENT_TYPE_CONNECTION_STATE_CHANGED:
                            BluetoothDevice device1 = getDeviceForMessage(CONNECT_TIMEOUT);
                            if (device1 != null && device1.equals(event.device)) {
                                Log.d(TAG, "remove connect timeout for device = " + device1);
                                removeMessages(CONNECT_TIMEOUT);
                            }
                            processConnectionEvent(event.valueInt, event.device);
                            break;
                        default:
                            Log.e(TAG, "Unexpected event: " + event.type);
                            break;
                    }
                    break;
                default:
                    return NOT_HANDLED;
            }
            return retValue;
        }

        // in Pending state
        private void processConnectionEvent(int state, BluetoothDevice device) {
            Log.d(TAG, "processConnectionEvent state = " + state +
                                              ", device = " + device);

            switch (state) {
                case HeadsetHalConstants.CONNECTION_STATE_DISCONNECTED:
                    if (mConnectedDevicesList.contains(device)) {

                        synchronized (HeadsetStateMachine.this) {
                            processWBSEvent(0, device); /* disable WBS audio parameters */
                            mConnectedDevicesList.remove(device);
                            mHeadsetAudioParam.remove(device);
                            mHeadsetBrsf.remove(device);
                            Log.d(TAG, "device " + device.getAddress() +
                                             " is removed in Pending state");
                        }

                        broadcastConnectionState(device,
                                                 BluetoothProfile.STATE_DISCONNECTED,
                                                 BluetoothProfile.STATE_DISCONNECTING);
                        synchronized (HeadsetStateMachine.this) {
                            mCurrentDevice = null;
                        }

                        if (mTargetDevice != null) {
                            if (!connectHfpNative(getByteAddress(mTargetDevice))) {
                                broadcastConnectionState(mTargetDevice,
                                                         BluetoothProfile.STATE_DISCONNECTED,
                                                         BluetoothProfile.STATE_CONNECTING);
                                synchronized (HeadsetStateMachine.this) {
                                    mTargetDevice = null;
                                    transitionTo(mDisconnected);
                                }
                            }
                        } else {
                            synchronized (HeadsetStateMachine.this) {
                                mIncomingDevice = null;
                                if (mConnectedDevicesList.size() == 0) {
                                    transitionTo(mDisconnected);
                                }
                                else {
                                    processMultiHFDisconnect(device);
                                }
                            }
                        }
                    } else if (mTargetDevice != null && mTargetDevice.equals(device)) {
                        // outgoing connection failed
                        if (mRetryConnect.containsKey(mTargetDevice)) {
                            Log.d(TAG, "Removing conn retry entry for device = " + mTargetDevice);
                            mRetryConnect.remove(mTargetDevice);
                        }
                        broadcastConnectionState(mTargetDevice, BluetoothProfile.STATE_DISCONNECTED,
                                                 BluetoothProfile.STATE_CONNECTING);
                        synchronized (HeadsetStateMachine.this) {
                            mTargetDevice = null;
                            if (mConnectedDevicesList.size() == 0) {
                                transitionTo(mDisconnected);
                            }
                            else {
                                transitionTo(mConnected);
                            }

                        }
                    } else if (mIncomingDevice != null && mIncomingDevice.equals(device)) {
                        broadcastConnectionState(mIncomingDevice,
                                                 BluetoothProfile.STATE_DISCONNECTED,
                                                 BluetoothProfile.STATE_CONNECTING);
                        synchronized (HeadsetStateMachine.this) {
                            mIncomingDevice = null;
                            if (mConnectedDevicesList.size() == 0) {
                                transitionTo(mDisconnected);
                            }
                            else {
                                transitionTo(mConnected);
                            }
                        }
                    } else {
                        Log.e(TAG, "Unknown device Disconnected: " + device);
                    }
                    break;
                case HeadsetHalConstants.CONNECTION_STATE_CONNECTED:
                    if (mConnectedDevicesList.contains(device)) {
                         // disconnection failed
                         broadcastConnectionState(device, BluetoothProfile.STATE_CONNECTED,
                                             BluetoothProfile.STATE_DISCONNECTING);
                        if (mTargetDevice != null) {
                            broadcastConnectionState(mTargetDevice,
                                                 BluetoothProfile.STATE_DISCONNECTED,
                                                 BluetoothProfile.STATE_CONNECTING);
                        }
                        synchronized (HeadsetStateMachine.this) {
                            mTargetDevice = null;
                            transitionTo(mConnected);
                        }
                    } else if (mTargetDevice != null && mTargetDevice.equals(device)) {

                        synchronized (HeadsetStateMachine.this) {
                            mCurrentDevice = device;
                            mConnectedDevicesList.add(device);
                            Log.d(TAG, "device " + device.getAddress() +
                                         " is added in Pending state");
                            mTargetDevice = null;
                            transitionTo(mConnected);
                        }
                        broadcastConnectionState(device, BluetoothProfile.STATE_CONNECTED,
                                             BluetoothProfile.STATE_CONNECTING);
                        configAudioParameters(device);
                    } else if (mIncomingDevice != null && mIncomingDevice.equals(device)) {

                        synchronized (HeadsetStateMachine.this) {
                            mCurrentDevice = device;
                            mConnectedDevicesList.add(device);
                            Log.d(TAG, "device " + device.getAddress() +
                                             " is added in Pending state");
                            mIncomingDevice = null;
                            transitionTo(mConnected);
                        }
                        broadcastConnectionState(device, BluetoothProfile.STATE_CONNECTED,
                                             BluetoothProfile.STATE_CONNECTING);
                        configAudioParameters(device);
                    } else {
                        Log.w(TAG, "Some other incoming HF connected in Pending state");
                        if (okToConnect(device)) {
                            Log.i(TAG,"Incoming Hf accepted");
                            broadcastConnectionState(device, BluetoothProfile.STATE_CONNECTED,
                                                     BluetoothProfile.STATE_DISCONNECTED);
                            synchronized (HeadsetStateMachine.this) {
                                mCurrentDevice = device;
                                mConnectedDevicesList.add(device);
                                Log.d(TAG, "device " + device.getAddress() +
                                             " is added in Pending state");
                            }
                            configAudioParameters(device);
                        } else {
                            //reject the connection and stay in Pending state itself
                            Log.i(TAG,"Incoming Hf rejected. priority=" +
                                mService.getPriority(device) + " bondState=" +
                                               device.getBondState());
                            disconnectHfpNative(getByteAddress(device));
                            // the other profile connection should be initiated
                            AdapterService adapterService = AdapterService.getAdapterService();
                            if (adapterService != null) {
                                adapterService.connectOtherProfile(device,
                                         AdapterService.PROFILE_CONN_REJECTED);
                            }
                        }
                    }
                    break;
                case HeadsetHalConstants.CONNECTION_STATE_CONNECTING:
                    if ((mCurrentDevice != null) && mCurrentDevice.equals(device)) {
                        log("current device tries to connect back");
                        // TODO(BT) ignore or reject
                    } else if (mTargetDevice != null && mTargetDevice.equals(device)) {
                        // The stack is connecting to target device or
                        // there is an incoming connection from the target device at the same time
                        // we already broadcasted the intent, doing nothing here
                        if (DBG) {
                            log("Stack and target device are connecting");
                        }
                    }
                    else if (mIncomingDevice != null && mIncomingDevice.equals(device)) {
                        Log.e(TAG, "Another connecting event on the incoming device");
                    } else {
                        // We get an incoming connecting request while Pending
                        // TODO(BT) is stack handing this case? let's ignore it for now
                        log("Incoming connection while pending, ignore");
                    }
                    break;
                case HeadsetHalConstants.CONNECTION_STATE_DISCONNECTING:
                    if ((mCurrentDevice != null) && mCurrentDevice.equals(device)) {
                        // we already broadcasted the intent, doing nothing here
                        if (DBG) {
                            log("stack is disconnecting mCurrentDevice");
                        }
                    } else if (mTargetDevice != null && mTargetDevice.equals(device)) {
                        Log.e(TAG, "TargetDevice is getting disconnected");
                    } else if (mIncomingDevice != null && mIncomingDevice.equals(device)) {
                        Log.e(TAG, "IncomingDevice is getting disconnected");
                    } else {
                        Log.e(TAG, "Disconnecting unknow device: " + device);
                    }
                    break;
                default:
                    Log.e(TAG, "Incorrect state: " + state);
                    break;
            }
        }

        private void processMultiHFDisconnect(BluetoothDevice device) {
            log("Pending state: processMultiHFDisconnect");
            /* Assign the current activedevice again if the disconnected
                         device equals to the current active device*/
            if (mCurrentDevice != null && mCurrentDevice.equals(device)) {
                transitionTo(mConnected);
                int deviceSize = mConnectedDevicesList.size();
                mCurrentDevice = mConnectedDevicesList.get(deviceSize-1);
            } else {
                // The disconnected device is not current active device
                if (mAudioState == BluetoothHeadset.STATE_AUDIO_CONNECTED)
                    transitionTo(mAudioOn);
                else transitionTo(mConnected);
            }
            log("processMultiHFDisconnect , the latest mCurrentDevice is:"
                                             + mCurrentDevice);
            log("Pending state: processMultiHFDisconnect ," +
                           "fake broadcasting for mCurrentDevice");
            broadcastConnectionState(mCurrentDevice, BluetoothProfile.STATE_CONNECTED,
                                         BluetoothProfile.STATE_DISCONNECTED);
        }
    }

    private class Connected extends State {
        @Override
        public void enter() {
<<<<<<< HEAD
            Log.d(TAG, "Enter Connected: " + getCurrentMessage().what +
=======
            // Remove pending connection attempts that were deferred during the pending
            // state. This is to prevent auto connect attempts from disconnecting
            // devices that previously successfully connected.
            // TODO: This needs to check for multiple HFP connections, once supported...
            removeDeferredMessages(CONNECT);

            log("Enter Connected: " + getCurrentMessage().what +
>>>>>>> b211df6f
                           ", size: " + mConnectedDevicesList.size());
            // start phone state listener here so that the CIND response as part of SLC can be
            // responded to, correctly.
            // we may enter Connected from Disconnected/Pending/AudioOn. listenForPhoneState
            // internally handles multiple calls to start listen
            mPhoneState.listenForPhoneState(true);
        }

        @Override
        public boolean processMessage(Message message) {
            Log.d(TAG, "Connected process message: " + message.what +
                          ", size: " + mConnectedDevicesList.size());

            if (DBG) {
                if (mConnectedDevicesList.size() == 0) {
                    log("ERROR: mConnectedDevicesList is empty in Connected");
                    return NOT_HANDLED;
                }
            }

            boolean retValue = HANDLED;
            switch(message.what) {
                case CONNECT:
                {
                    BluetoothDevice device = (BluetoothDevice) message.obj;
                    if (device == null) {
                        break;
                    }

                    if (mConnectedDevicesList.contains(device)) {
                        Log.e(TAG, "ERROR: Connect received for already connected device, Ignore");
                        break;
                    }

                    if (!mRetryConnect.containsKey(device)) {
                        Log.d(TAG, "Make conn retry entry for device " + device);
                        mRetryConnect.put(device, 0);
                    }

                    int RetryConn = mRetryConnect.get(device);
                    Log.d(TAG, "RetryConn = " + RetryConn);
                    if (RetryConn > 1) {
                        if (mRetryConnect.containsKey(device)) {
                            Log.d(TAG, "Removing device " + device +
                                  " conn retry entry since RetryConn = " + RetryConn);
                            mRetryConnect.remove(device);
                        }
                        break;
                    }

                    if (mConnectedDevicesList.size() >= max_hf_connections) {
                        BluetoothDevice DisconnectConnectedDevice = null;
                        IState CurrentAudioState = getCurrentState();
                        Log.d(TAG, "Reach to max size, disconnect one of them first");
                        /* TODO: Disconnect based on CoD */
                        DisconnectConnectedDevice = mConnectedDevicesList.get(0);

                        broadcastConnectionState(device, BluetoothProfile.STATE_CONNECTING,
                                    BluetoothProfile.STATE_DISCONNECTED);

                        if (!disconnectHfpNative(getByteAddress(DisconnectConnectedDevice))) {
                            broadcastConnectionState(device,
                                        BluetoothProfile.STATE_DISCONNECTED,
                                        BluetoothProfile.STATE_CONNECTING);
                            break;
                        } else {
                            broadcastConnectionState(DisconnectConnectedDevice,
                                        BluetoothProfile.STATE_DISCONNECTING,
                                        BluetoothProfile.STATE_CONNECTED);
                        }

                        synchronized (HeadsetStateMachine.this) {
                            mTargetDevice = device;
                            if (max_hf_connections == 1) {
                                transitionTo(mPending);
                            } else {
                                mMultiDisconnectDevice = DisconnectConnectedDevice;
                                transitionTo(mMultiHFPending);
                            }
                            DisconnectConnectedDevice = null;
                        }
                    } else if (mConnectedDevicesList.size() < max_hf_connections) {
                        broadcastConnectionState(device, BluetoothProfile.STATE_CONNECTING,
                            BluetoothProfile.STATE_DISCONNECTED);
                        if (!connectHfpNative(getByteAddress(device))) {
                            broadcastConnectionState(device,
                                    BluetoothProfile.STATE_DISCONNECTED,
                                    BluetoothProfile.STATE_CONNECTING);
                            break;
                        }
                        synchronized (HeadsetStateMachine.this) {
                            mTargetDevice = device;
                            // Transtion to MultiHFPending state for Multi HF connection
                            transitionTo(mMultiHFPending);
                        }
                    }
                    RetryConn = RetryConn + 1;
                    mRetryConnect.put(device, RetryConn);
                    Message m = obtainMessage(CONNECT_TIMEOUT);
                    m.obj = device;
                    sendMessageDelayed(m, CONNECT_TIMEOUT_SEC);
                }
                    break;
                case DISCONNECT:
                {
                    BluetoothDevice device = (BluetoothDevice) message.obj;
                    if (!mConnectedDevicesList.contains(device)) {
                        break;
                    }
                    broadcastConnectionState(device, BluetoothProfile.STATE_DISCONNECTING,
                                   BluetoothProfile.STATE_CONNECTED);
                    if (!disconnectHfpNative(getByteAddress(device))) {
                        broadcastConnectionState(device, BluetoothProfile.STATE_CONNECTED,
                                       BluetoothProfile.STATE_DISCONNECTING);
                        break;
                    }

                    if (mConnectedDevicesList.size() > 1) {
                        mMultiDisconnectDevice = device;
                        transitionTo(mMultiHFPending);
                    } else {
                        transitionTo(mPending);
                    }
                }
                    break;
                case CONNECT_AUDIO:
                {
                    BluetoothDevice device = mCurrentDevice;
                    // TODO(BT) when failure, broadcast audio connecting to disconnected intent
                    //          check if device matches mCurrentDevice
                    if (mActiveScoDevice != null) {
                        log("connectAudioNative in Connected; mActiveScoDevice is not null");
                        device = mActiveScoDevice;
                    }
                    log("connectAudioNative in Connected for device = " + device);
                    connectAudioNative(getByteAddress(device));
                }
                    break;
                case VOICE_RECOGNITION_START:
                    processLocalVrEvent(HeadsetHalConstants.VR_STATE_STARTED);
                    break;
                case VOICE_RECOGNITION_STOP:
                    processLocalVrEvent(HeadsetHalConstants.VR_STATE_STOPPED);
                    break;
                case CALL_STATE_CHANGED:
                    processCallState((HeadsetCallState) message.obj, ((message.arg1==1)?true:false));
                    break;
                case INTENT_BATTERY_CHANGED:
                    processIntentBatteryChanged((Intent) message.obj);
                    break;
                case DEVICE_STATE_CHANGED:
                    processDeviceStateChanged((HeadsetDeviceState) message.obj);
                    break;
                case SEND_CCLC_RESPONSE:
                    processSendClccResponse((HeadsetClccResponse) message.obj);
                    break;
                case CLCC_RSP_TIMEOUT:
                {
                    BluetoothDevice device = (BluetoothDevice) message.obj;
                    clccResponseNative(0, 0, 0, 0, false, "", 0, getByteAddress(device));
                }
                    break;
                case SEND_VENDOR_SPECIFIC_RESULT_CODE:
                    processSendVendorSpecificResultCode(
                            (HeadsetVendorSpecificResultCode) message.obj);
                    break;
                case DIALING_OUT_TIMEOUT:
                {
                    BluetoothDevice device = (BluetoothDevice) message.obj;
                    Log.d(TAG, "mDialingOut is " + mDialingOut);
                    if (mDialingOut) {
                        Log.d(TAG, "Timeout waiting for call to be placed, resetting mDialingOut");
                        mDialingOut= false;
                        atResponseCodeNative(HeadsetHalConstants.AT_RESPONSE_ERROR,
                                                   0, getByteAddress(device));
                    }
                }
                    break;
                case VIRTUAL_CALL_START:
                    initiateScoUsingVirtualVoiceCall();
                    break;
                case VIRTUAL_CALL_STOP:
                    terminateScoUsingVirtualVoiceCall();
                    break;
                case ENABLE_WBS:
                {
                    BluetoothDevice device = (BluetoothDevice) message.obj;
                    configureWBSNative(getByteAddress(device),WBS_CODEC);
                }
                    break;
                case DISABLE_WBS:
                {
                    BluetoothDevice device = (BluetoothDevice) message.obj;
                    configureWBSNative(getByteAddress(device),NBS_CODEC);
                }
                    break;
                case UPDATE_A2DP_PLAY_STATE:
                    processIntentA2dpPlayStateChanged((Intent) message.obj);
                    break;
                case UPDATE_A2DP_CONN_STATE:
                    processIntentA2dpStateChanged((Intent) message.obj);
                    break;
                case START_VR_TIMEOUT:
                {
                    BluetoothDevice device = (BluetoothDevice) message.obj;
                    if (mWaitingForVoiceRecognition) {
                        device = (BluetoothDevice) message.obj;
                        mWaitingForVoiceRecognition = false;
                        Log.e(TAG, "Timeout waiting for voice recognition to start");
                        atResponseCodeNative(HeadsetHalConstants.AT_RESPONSE_ERROR,
                                                   0, getByteAddress(device));
                    }
                }
                    break;
                case QUERY_PHONE_STATE_AT_SLC:
                    try {
                       log("Update call states after SLC is up");
                       mPhoneProxy.queryPhoneState();
                    } catch (RemoteException e) {
                       Log.e(TAG, Log.getStackTraceString(new Throwable()));
                    }
                    break;
                case STACK_EVENT:
                    StackEvent event = (StackEvent) message.obj;
                    Log.d(TAG, "event type: " + event.type + "event device : "
                                                  + event.device);
                    switch (event.type) {
                        case EVENT_TYPE_CONNECTION_STATE_CHANGED:
                            processConnectionEvent(event.valueInt, event.device);
                            break;
                        case EVENT_TYPE_AUDIO_STATE_CHANGED:
                            processAudioEvent(event.valueInt, event.device);
                            break;
                        case EVENT_TYPE_VR_STATE_CHANGED:
                            processVrEvent(event.valueInt, event.device);
                            break;
                        case EVENT_TYPE_ANSWER_CALL:
                            // TODO(BT) could answer call happen on Connected state?
                            processAnswerCall(event.device);
                            break;
                        case EVENT_TYPE_HANGUP_CALL:
                            // TODO(BT) could hangup call happen on Connected state?
                            processHangupCall(event.device);
                            break;
                        case EVENT_TYPE_VOLUME_CHANGED:
                            processVolumeEvent(event.valueInt, event.valueInt2,
                                                        event.device);
                            break;
                        case EVENT_TYPE_DIAL_CALL:
                            processDialCall(event.valueString, event.device);
                            break;
                        case EVENT_TYPE_SEND_DTMF:
                            processSendDtmf(event.valueInt, event.device);
                            break;
                        case EVENT_TYPE_NOICE_REDUCTION:
                            processNoiceReductionEvent(event.valueInt, event.device);
                            break;
                        case EVENT_TYPE_WBS:
                            Log.d(TAG, "EVENT_TYPE_WBS codec is "+event.valueInt);
                            processWBSEvent(event.valueInt, event.device);
                            break;
                        case EVENT_TYPE_AT_CHLD:
                            processAtChld(event.valueInt, event.device);
                            break;
                        case EVENT_TYPE_SUBSCRIBER_NUMBER_REQUEST:
                            processSubscriberNumberRequest(event.device);
                            break;
                        case EVENT_TYPE_AT_CIND:
                            processAtCind(event.device);
                            break;
                        case EVENT_TYPE_AT_COPS:
                            processAtCops(event.device);
                            break;
                        case EVENT_TYPE_AT_CLCC:
                            processAtClcc(event.device);
                            break;
                        case EVENT_TYPE_UNKNOWN_AT:
                            processUnknownAt(event.valueString, event.device);
                            break;
                        case EVENT_TYPE_KEY_PRESSED:
                            processKeyPressed(event.device);
                            break;
                        case EVENT_TYPE_AT_BIND:
                            processAtBind(event.valueString, event.valueInt, event.device);
                            break;
                        case EVENT_TYPE_AT_BIEV:
                            processAtBiev(event.valueString, event.device);
                            break;
                        default:
                            Log.e(TAG, "Unknown stack event: " + event.type);
                            break;
                    }
                    break;
                default:
                    return NOT_HANDLED;
            }
            return retValue;
        }

        // in Connected state
        private void processConnectionEvent(int state, BluetoothDevice device) {
            Log.d(TAG, "processConnectionEvent state = " + state +
                              ", device = " + device);
            switch (state) {
                case HeadsetHalConstants.CONNECTION_STATE_DISCONNECTED:
                    if (mConnectedDevicesList.contains(device)) {
                        processWBSEvent(0, device); /* disable WBS audio parameters */
                        synchronized (HeadsetStateMachine.this) {
                            mConnectedDevicesList.remove(device);
                            mHeadsetAudioParam.remove(device);
                            mHeadsetBrsf.remove(device);
                            Log.d(TAG, "device " + device.getAddress() +
                                         " is removed in Connected state");

                            if (mConnectedDevicesList.size() == 0) {
                                mCurrentDevice = null;
                                transitionTo(mDisconnected);
                            }
                            else {
                                processMultiHFDisconnect(device);
                            }
                        }
                        broadcastConnectionState(device, BluetoothProfile.STATE_DISCONNECTED,
                                                 BluetoothProfile.STATE_CONNECTED);
                    } else {
                        Log.e(TAG, "Disconnected from unknown device: " + device);
                    }
                    break;
                case HeadsetHalConstants.CONNECTION_STATE_SLC_CONNECTED:
                    if (mRetryConnect.containsKey(device)) {
                        Log.d(TAG, "Removing device " + device +
                                   " conn retry entry since we got SLC");
                        mRetryConnect.remove(device);
                    }
                    processSlcConnected();
                    break;
                case HeadsetHalConstants.CONNECTION_STATE_CONNECTED:
                    if (mConnectedDevicesList.contains(device)) {
                        mIncomingDevice = null;
                        mTargetDevice = null;
                        break;
                    }
                    Log.w(TAG, "HFP to be Connected in Connected state");
                    if (okToConnect(device) && (mConnectedDevicesList.size()
                                                       < max_hf_connections)) {
                        Log.i(TAG,"Incoming Hf accepted");
                        broadcastConnectionState(device, BluetoothProfile.STATE_CONNECTED,
                                          BluetoothProfile.STATE_DISCONNECTED);
                        synchronized (HeadsetStateMachine.this) {
                            if(!mConnectedDevicesList.contains(device)) {
                                mCurrentDevice = device;
                                mConnectedDevicesList.add(device);
                                Log.d(TAG, "device " + device.getAddress() +
                                             " is added in Connected state");
                            }
                            transitionTo(mConnected);
                        }
                        configAudioParameters(device);
                    } else {
                        // reject the connection and stay in Connected state itself
                        Log.i(TAG,"Incoming Hf rejected. priority=" +
                               mService.getPriority(device) + " bondState=" +
                                        device.getBondState());
                        disconnectHfpNative(getByteAddress(device));
                        // the other profile connection should be initiated
                        AdapterService adapterService = AdapterService.getAdapterService();
                        if (adapterService != null) {
                            adapterService.connectOtherProfile(device,
                                                        AdapterService.PROFILE_CONN_REJECTED);
                        }
                    }
                    break;
                default:
                  Log.e(TAG, "Connection State Device: " + device + " bad state: " + state);
                    break;
            }
        }

        // in Connected state
        private void processAudioEvent(int state, BluetoothDevice device) {
            if (!mConnectedDevicesList.contains(device)) {
                Log.e(TAG, "Audio changed on disconnected device: " + device);
                return;
            }

            switch (state) {
                case HeadsetHalConstants.AUDIO_STATE_CONNECTED:
                    if (!isScoAcceptable()) {
                        Log.e(TAG,"Audio Connected without any listener");
                        disconnectAudioNative(getByteAddress(device));
                        break;
                    }

                    // TODO(BT) should I save the state for next broadcast as the prevState?
                    mAudioState = BluetoothHeadset.STATE_AUDIO_CONNECTED;
                    setAudioParameters(device); /*Set proper Audio Paramters.*/
                    mAudioManager.setBluetoothScoOn(true);
                    broadcastAudioState(device, BluetoothHeadset.STATE_AUDIO_CONNECTED,
                                        BluetoothHeadset.STATE_AUDIO_CONNECTING);
                    mActiveScoDevice = device;
                    transitionTo(mAudioOn);
                    break;
                case HeadsetHalConstants.AUDIO_STATE_CONNECTING:
                    mAudioState = BluetoothHeadset.STATE_AUDIO_CONNECTING;
                    broadcastAudioState(device, BluetoothHeadset.STATE_AUDIO_CONNECTING,
                                        BluetoothHeadset.STATE_AUDIO_DISCONNECTED);
                    break;
                    // TODO(BT) process other states
                default:
                    Log.e(TAG, "Audio State Device: " + device + " bad state: " + state);
                    break;
            }
        }

        private void processSlcConnected() {
            if (mPhoneProxy != null) {
                sendMessageDelayed(QUERY_PHONE_STATE_AT_SLC, QUERY_PHONE_STATE_CHANGED_DELAYED);
                mA2dpSuspend = false;/*Reset at SLC*/
                mPendingCiev = false;
                mPendingCallStates.clear();
                if ((isInCall()) && (mA2dpState == BluetoothProfile.STATE_CONNECTED)) {
                    if (DBG) {
                        log("Headset connected while we are in some call state");
                        log("Make A2dpSuspended=true here");
                    }
                    mAudioManager.setParameters("A2dpSuspended=true");
                    mA2dpSuspend = true;
                }
            } else {
                Log.e(TAG, "Handsfree phone proxy null for query phone state");
            }

        }

        private void processMultiHFDisconnect(BluetoothDevice device) {
            log("Connect state: processMultiHFDisconnect");
            if (mActiveScoDevice != null && mActiveScoDevice.equals(device)) {
                log ("mActiveScoDevice is disconnected, setting it to null");
                mActiveScoDevice = null;
            }
            /* Assign the current activedevice again if the disconnected
                         device equals to the current active device */
            if (mCurrentDevice != null && mCurrentDevice.equals(device)) {
                transitionTo(mConnected);
                int deviceSize = mConnectedDevicesList.size();
                mCurrentDevice = mConnectedDevicesList.get(deviceSize-1);
            } else {
                // The disconnected device is not current active device
                transitionTo(mConnected);
            }
            log("processMultiHFDisconnect , the latest mCurrentDevice is:" +
                                     mCurrentDevice);
            log("Connect state: processMultiHFDisconnect ," +
                       "fake broadcasting for mCurrentDevice");
            broadcastConnectionState(mCurrentDevice, BluetoothProfile.STATE_CONNECTED,
                            BluetoothProfile.STATE_DISCONNECTED);
        }
    }

    private class AudioOn extends State {

        @Override
        public void enter() {
            Log.d(TAG, "Enter AudioOn: " + getCurrentMessage().what + ", size: " +
                                  mConnectedDevicesList.size());

        }

        @Override
        public boolean processMessage(Message message) {
            Log.d(TAG, "AudioOn process message: " + message.what + ", size: " +
                                  mConnectedDevicesList.size());
            if (mConnectedDevicesList.size() == 0) {
                log("ERROR: mConnectedDevicesList is empty in AudioOn");
                return NOT_HANDLED;
            }

            boolean retValue = HANDLED;
            switch(message.what) {
                case CONNECT:
                {
                    BluetoothDevice device = (BluetoothDevice) message.obj;
                    if (device == null) {
                        break;
                    }

                    if (mConnectedDevicesList.contains(device)) {
                        break;
                    }

                    if (max_hf_connections == 1) {
                        deferMessage(obtainMessage(DISCONNECT, mCurrentDevice));
                        deferMessage(obtainMessage(CONNECT, device));
                        if (disconnectAudioNative(getByteAddress(mCurrentDevice))) {
                            Log.d(TAG, "Disconnecting SCO audio for device = " + mCurrentDevice);
                        } else {
                            Log.e(TAG, "disconnectAudioNative failed");
                        }
                        break;
                    }

                    if (!mRetryConnect.containsKey(device)) {
                        Log.d(TAG, "Make conn retry entry for device " + device);
                        mRetryConnect.put(device, 0);
                    }

                    int RetryConn = mRetryConnect.get(device);
                    Log.d(TAG, "RetryConn = " + RetryConn);
                    if (RetryConn > 1) {
                        if (mRetryConnect.containsKey(device)) {
                            Log.d(TAG, "Removing device " + device +
                                  " conn retry entry since RetryConn = " + RetryConn);
                            mRetryConnect.remove(device);
                        }
                        break;
                    }

                    if (mConnectedDevicesList.size() >= max_hf_connections) {
                        BluetoothDevice DisconnectConnectedDevice = null;
                        IState CurrentAudioState = getCurrentState();
                        Log.d(TAG, "Reach to max size, disconnect " +
                                           "one of them first");
                        DisconnectConnectedDevice = mConnectedDevicesList.get(0);

                        if (mActiveScoDevice.equals(DisconnectConnectedDevice)) {
                           DisconnectConnectedDevice = mConnectedDevicesList.get(1);
                        }

                        broadcastConnectionState(device, BluetoothProfile.STATE_CONNECTING,
                                   BluetoothProfile.STATE_DISCONNECTED);

                        if (!disconnectHfpNative(getByteAddress(DisconnectConnectedDevice))) {
                            broadcastConnectionState(device,
                                           BluetoothProfile.STATE_DISCONNECTED,
                                           BluetoothProfile.STATE_CONNECTING);
                            break;
                        } else {
                            broadcastConnectionState(DisconnectConnectedDevice,
                                       BluetoothProfile.STATE_DISCONNECTING,
                                       BluetoothProfile.STATE_CONNECTED);
                        }

                        synchronized (HeadsetStateMachine.this) {
                            mTargetDevice = device;
                            mMultiDisconnectDevice = DisconnectConnectedDevice;
                            transitionTo(mMultiHFPending);
                            DisconnectConnectedDevice = null;
                        }
                    } else if(mConnectedDevicesList.size() < max_hf_connections) {
                        broadcastConnectionState(device, BluetoothProfile.STATE_CONNECTING,
                        BluetoothProfile.STATE_DISCONNECTED);
                        if (!connectHfpNative(getByteAddress(device))) {
                            broadcastConnectionState(device,
                                    BluetoothProfile.STATE_DISCONNECTED,
                                    BluetoothProfile.STATE_CONNECTING);
                            break;
                        }
                        synchronized (HeadsetStateMachine.this) {
                            mTargetDevice = device;
                            // Transtion to MultilHFPending state for Multi handsfree connection
                            transitionTo(mMultiHFPending);
                        }
                    }
                    RetryConn = RetryConn + 1;
                    mRetryConnect.put(device, RetryConn);
                    Message m = obtainMessage(CONNECT_TIMEOUT);
                    m.obj = device;
                    sendMessageDelayed(m, CONNECT_TIMEOUT_SEC);
                }
                break;
                case CONNECT_TIMEOUT:
                    onConnectionStateChanged(HeadsetHalConstants.CONNECTION_STATE_DISCONNECTED,
                                             getByteAddress(mTargetDevice));
                break;
                case DISCONNECT:
                {
                    BluetoothDevice device = (BluetoothDevice)message.obj;
                    if (!mConnectedDevicesList.contains(device)) {
                        break;
                    }
                    if (mActiveScoDevice != null && mActiveScoDevice.equals(device)) {
                        // The disconnected device is active SCO device
                        Log.d(TAG, "AudioOn, the disconnected device" +
                                            "is active SCO device");
                        deferMessage(obtainMessage(DISCONNECT, message.obj));
                        // Disconnect BT SCO first
                        if (disconnectAudioNative(getByteAddress(mActiveScoDevice))) {
                            log("Disconnecting SCO audio");
                        } else {
                            // if disconnect BT SCO failed, transition to mConnected state
                            transitionTo(mConnected);
                        }
                    } else {
                        /* Do not disconnect BT SCO if the disconnected
                           device is not active SCO device */
                        Log.d(TAG, "AudioOn, the disconnected device" +
                                        "is not active SCO device");
                        broadcastConnectionState(device, BluetoothProfile.STATE_DISCONNECTING,
                                   BluetoothProfile.STATE_CONNECTED);
                        // Should be still in AudioOn state
                        if (!disconnectHfpNative(getByteAddress(device))) {
                            Log.w(TAG, "AudioOn, disconnect device failed");
                            broadcastConnectionState(device, BluetoothProfile.STATE_CONNECTED,
                                       BluetoothProfile.STATE_DISCONNECTING);
                            break;
                        }
                        /* Transtion to MultiHFPending state for Multi
                           handsfree connection */
                        if (mConnectedDevicesList.size() > 1) {
                            mMultiDisconnectDevice = device;
                            transitionTo(mMultiHFPending);
                        }
                    }
                }
                break;
                case DISCONNECT_AUDIO:
                    if (mActiveScoDevice != null) {
                        if (disconnectAudioNative(getByteAddress(mActiveScoDevice))) {
                            log("Disconnecting SCO audio for device = " +
                                                 mActiveScoDevice);
                        } else {
                            Log.e(TAG, "disconnectAudioNative failed" +
                                      "for device = " + mActiveScoDevice);
                        }
                    }
                    break;
                case VOICE_RECOGNITION_START:
                    processLocalVrEvent(HeadsetHalConstants.VR_STATE_STARTED);
                    break;
                case VOICE_RECOGNITION_STOP:
                    processLocalVrEvent(HeadsetHalConstants.VR_STATE_STOPPED);
                    break;
                case INTENT_SCO_VOLUME_CHANGED:
                    if (mActiveScoDevice != null) {
                        processIntentScoVolume((Intent) message.obj, mActiveScoDevice);
                    }
                    break;
                case CALL_STATE_CHANGED:
                    processCallState((HeadsetCallState) message.obj, ((message.arg1 == 1)?true:false));
                    break;
                case INTENT_BATTERY_CHANGED:
                    processIntentBatteryChanged((Intent) message.obj);
                    break;
                case DEVICE_STATE_CHANGED:
                    processDeviceStateChanged((HeadsetDeviceState) message.obj);
                    break;
                case SEND_CCLC_RESPONSE:
                    processSendClccResponse((HeadsetClccResponse) message.obj);
                    break;
                case CLCC_RSP_TIMEOUT:
                {
                    BluetoothDevice device = (BluetoothDevice) message.obj;
                    clccResponseNative(0, 0, 0, 0, false, "", 0, getByteAddress(device));
                }
                    break;
                case SEND_VENDOR_SPECIFIC_RESULT_CODE:
                    processSendVendorSpecificResultCode(
                            (HeadsetVendorSpecificResultCode) message.obj);
                    break;

                case VIRTUAL_CALL_START:
                    initiateScoUsingVirtualVoiceCall();
                    break;
                case VIRTUAL_CALL_STOP:
                    terminateScoUsingVirtualVoiceCall();
                    break;
                case UPDATE_A2DP_PLAY_STATE:
                    processIntentA2dpPlayStateChanged((Intent) message.obj);
                    break;
                case UPDATE_A2DP_CONN_STATE:
                    processIntentA2dpStateChanged((Intent) message.obj);
                    break;
                case DIALING_OUT_TIMEOUT:
                {
                    Log.d(TAG, "mDialingOut is " + mDialingOut);
                    if (mDialingOut) {
                        BluetoothDevice device = (BluetoothDevice)message.obj;
                        Log.d(TAG, "Timeout waiting for call to be placed, resetting mDialingOut");
                        mDialingOut= false;
                        atResponseCodeNative(HeadsetHalConstants.AT_RESPONSE_ERROR,
                                               0, getByteAddress(device));
                    }
                }
                    break;
                case ENABLE_WBS:
                {
                    BluetoothDevice device = (BluetoothDevice) message.obj;
                    configureWBSNative(getByteAddress(device),WBS_CODEC);
                }
                    break;
                case DISABLE_WBS:
                {
                    BluetoothDevice device = (BluetoothDevice) message.obj;
                    configureWBSNative(getByteAddress(device),NBS_CODEC);
                }
                    break;
                case START_VR_TIMEOUT:
                {
                    if (mWaitingForVoiceRecognition) {
                        BluetoothDevice device = (BluetoothDevice)message.obj;
                        mWaitingForVoiceRecognition = false;
                        Log.e(TAG, "Timeout waiting for voice recognition" +
                                                     "to start");
                        atResponseCodeNative(HeadsetHalConstants.AT_RESPONSE_ERROR,
                                               0, getByteAddress(device));
                    }
                }
                    break;
                case STACK_EVENT:
                    StackEvent event = (StackEvent) message.obj;
                    Log.d(TAG, "event type: " + event.type);
                    switch (event.type) {
                        case EVENT_TYPE_CONNECTION_STATE_CHANGED:
                            BluetoothDevice device1 = getDeviceForMessage(CONNECT_TIMEOUT);
                            if (device1 != null && device1.equals(event.device)) {
                                Log.d(TAG, "remove connect timeout for device = " + device1);
                                removeMessages(CONNECT_TIMEOUT);
                            }
                            processConnectionEvent(event.valueInt, event.device);
                            break;
                        case EVENT_TYPE_AUDIO_STATE_CHANGED:
                            processAudioEvent(event.valueInt, event.device);
                            break;
                        case EVENT_TYPE_VR_STATE_CHANGED:
                            processVrEvent(event.valueInt, event.device);
                            break;
                        case EVENT_TYPE_ANSWER_CALL:
                            processAnswerCall(event.device);
                            break;
                        case EVENT_TYPE_HANGUP_CALL:
                            processHangupCall(event.device);
                            break;
                        case EVENT_TYPE_VOLUME_CHANGED:
                            processVolumeEvent(event.valueInt, event.valueInt2,
                                                     event.device);
                            break;
                        case EVENT_TYPE_DIAL_CALL:
                            processDialCall(event.valueString, event.device);
                            break;
                        case EVENT_TYPE_SEND_DTMF:
                            processSendDtmf(event.valueInt, event.device);
                            break;
                        case EVENT_TYPE_NOICE_REDUCTION:
                            processNoiceReductionEvent(event.valueInt, event.device);
                            break;
                        case EVENT_TYPE_WBS:
                            Log.d(TAG, "EVENT_TYPE_WBS codec is " + event.valueInt);
                            processWBSEvent(event.valueInt, event.device);
                            break;
                        case EVENT_TYPE_AT_CHLD:
                            processAtChld(event.valueInt, event.device);
                            break;
                        case EVENT_TYPE_SUBSCRIBER_NUMBER_REQUEST:
                            processSubscriberNumberRequest(event.device);
                            break;
                        case EVENT_TYPE_AT_CIND:
                            processAtCind(event.device);
                            break;
                        case EVENT_TYPE_AT_COPS:
                            processAtCops(event.device);
                            break;
                        case EVENT_TYPE_AT_CLCC:
                            processAtClcc(event.device);
                            break;
                        case EVENT_TYPE_UNKNOWN_AT:
                            processUnknownAt(event.valueString, event.device);
                            break;
                        case EVENT_TYPE_KEY_PRESSED:
                            processKeyPressed(event.device);
                            break;
                        case EVENT_TYPE_AT_BIND:
                            processAtBind(event.valueString, event.valueInt, event.device);
                            break;
                        case EVENT_TYPE_AT_BIEV:
                            processAtBiev(event.valueString, event.device);
                            break;
                        default:
                            Log.e(TAG, "Unknown stack event: " + event.type);
                            break;
                    }
                    break;
                default:
                    return NOT_HANDLED;
            }
            return retValue;
        }

        // in AudioOn state. Some headsets disconnect RFCOMM prior to SCO down. Handle this
        private void processConnectionEvent(int state, BluetoothDevice device) {

        Log.d(TAG, "processConnectionEvent state = " + state + ", device = " +
                                                   device);
            switch (state) {
                case HeadsetHalConstants.CONNECTION_STATE_DISCONNECTED:
                    if (mConnectedDevicesList.contains(device)) {
                        if (mActiveScoDevice != null
                            && mActiveScoDevice.equals(device)&& mAudioState
                            != BluetoothHeadset.STATE_AUDIO_DISCONNECTED) {
                            processAudioEvent(
                                HeadsetHalConstants.AUDIO_STATE_DISCONNECTED, device);
                        }

                        synchronized (HeadsetStateMachine.this) {
                            processWBSEvent(0, device); /* disable WBS audio parameters */
                            mConnectedDevicesList.remove(device);
                            mHeadsetAudioParam.remove(device);
                            mHeadsetBrsf.remove(device);
                            Log.d(TAG, "device " + device.getAddress() +
                                           " is removed in AudioOn state");
                            broadcastConnectionState(device, BluetoothProfile.STATE_DISCONNECTED,
                                                     BluetoothProfile.STATE_CONNECTED);
                            if (mConnectedDevicesList.size() == 0) {
                                transitionTo(mDisconnected);
                            }
                            else {
                                processMultiHFDisconnect(device);
                            }
                        }
                    } else {
                        Log.e(TAG, "Disconnected from unknown device: " + device);
                    }
                    break;
               case HeadsetHalConstants.CONNECTION_STATE_SLC_CONNECTED:
                    if (mRetryConnect.containsKey(device)) {
                        Log.d(TAG, "Removing device " + device +
                                   " conn retry entry since we got SLC");
                        mRetryConnect.remove(device);
                    }
                    processSlcConnected();
                    break;
                case HeadsetHalConstants.CONNECTION_STATE_CONNECTED:
                    if (mConnectedDevicesList.contains(device)) {
                        mIncomingDevice = null;
                        mTargetDevice = null;
                        break;
                    }
                    Log.w(TAG, "HFP to be Connected in AudioOn state");
                    if (okToConnect(device) && (mConnectedDevicesList.size()
                                                      < max_hf_connections) ) {
                        Log.i(TAG,"Incoming Hf accepted");
                        broadcastConnectionState(device, BluetoothProfile.STATE_CONNECTED,
                                          BluetoothProfile.STATE_DISCONNECTED);
                        synchronized (HeadsetStateMachine.this) {
                            if (!mConnectedDevicesList.contains(device)) {
                                mCurrentDevice = device;
                                mConnectedDevicesList.add(device);
                                Log.d(TAG, "device " + device.getAddress() +
                                              " is added in AudioOn state");
                            }
                        }
                        configAudioParameters(device);
                     } else {
                         // reject the connection and stay in Connected state itself
                         Log.i(TAG,"Incoming Hf rejected. priority="
                                      + mService.getPriority(device) +
                                       " bondState=" + device.getBondState());
                         disconnectHfpNative(getByteAddress(device));
                         // the other profile connection should be initiated
                         AdapterService adapterService = AdapterService.getAdapterService();
                         if (adapterService != null) {
                             adapterService.connectOtherProfile(device,
                                             AdapterService.PROFILE_CONN_REJECTED);
                         }
                    }
                    break;
                default:
                    Log.e(TAG, "Connection State Device: " + device + " bad state: " + state);
                    break;
            }
        }

        // in AudioOn state
        private void processAudioEvent(int state, BluetoothDevice device) {
            if (!mConnectedDevicesList.contains(device)) {
                Log.e(TAG, "Audio changed on disconnected device: " + device);
                return;
            }

            switch (state) {
                case HeadsetHalConstants.AUDIO_STATE_DISCONNECTED:
                    if (mAudioState != BluetoothHeadset.STATE_AUDIO_DISCONNECTED) {
                        mAudioState = BluetoothHeadset.STATE_AUDIO_DISCONNECTED;
                        if (mAudioManager.isSpeakerphoneOn()) {
                            // User option might be speaker as sco disconnection
                            // is delayed setting back the speaker option.
                            mAudioManager.setBluetoothScoOn(false);
                            mAudioManager.setSpeakerphoneOn(true);
                        } else {
                            mAudioManager.setBluetoothScoOn(false);
                        }
                        if (mA2dpSuspend) {
                            if ((!isInCall()) && (mPhoneState.getNumber().isEmpty())) {
                                log("Audio is closed,Set A2dpSuspended=false");
                                mAudioManager.setParameters("A2dpSuspended=false");
                                mA2dpSuspend = false;
                            }
                        }
                        broadcastAudioState(device, BluetoothHeadset.STATE_AUDIO_DISCONNECTED,
                                           BluetoothHeadset.STATE_AUDIO_CONNECTED);
                    }
                    transitionTo(mConnected);
                    break;
                case HeadsetHalConstants.AUDIO_STATE_DISCONNECTING:
                    // TODO(BT) adding STATE_AUDIO_DISCONNECTING in BluetoothHeadset?
                    //broadcastAudioState(device, BluetoothHeadset.STATE_AUDIO_DISCONNECTING,
                    //                    BluetoothHeadset.STATE_AUDIO_CONNECTED);
                    break;
                default:
                    Log.e(TAG, "Audio State Device: " + device + " bad state: " + state);
                    break;
            }
        }

        private void processSlcConnected() {
            if (mPhoneProxy != null) {
                try {
                    mPhoneProxy.queryPhoneState();
                } catch (RemoteException e) {
                    Log.e(TAG, Log.getStackTraceString(new Throwable()));
                }
            } else {
                Log.e(TAG, "Handsfree phone proxy null for query phone state");
            }
        }

        private void processIntentScoVolume(Intent intent, BluetoothDevice device) {
            int volumeValue = intent.getIntExtra(AudioManager.EXTRA_VOLUME_STREAM_VALUE, 0);
            if (mPhoneState.getSpeakerVolume() != volumeValue) {
                mPhoneState.setSpeakerVolume(volumeValue);
            boolean scoVolume =
                    SystemProperties.getBoolean("bt.pts.certification", false);
                if (!scoVolume) {
                    setVolumeNative(HeadsetHalConstants.VOLUME_TYPE_SPK,
                                        volumeValue, getByteAddress(device));
                } else {
                    setVolumeNative(HeadsetHalConstants.VOLUME_TYPE_SPK,
                                        0, getByteAddress(device));
                }
            }
        }

        private void processMultiHFDisconnect(BluetoothDevice device) {
            log("AudioOn state: processMultiHFDisconnect");
            /* Assign the current activedevice again if the disconnected
                          device equals to the current active device */
            if (mCurrentDevice != null && mCurrentDevice.equals(device)) {
                int deviceSize = mConnectedDevicesList.size();
                mCurrentDevice = mConnectedDevicesList.get(deviceSize-1);
            }
            if (mAudioState != BluetoothHeadset.STATE_AUDIO_CONNECTED)
                transitionTo(mConnected);

            log("processMultiHFDisconnect , the latest mCurrentDevice is:"
                                      + mCurrentDevice);
            log("AudioOn state: processMultiHFDisconnect ," +
                       "fake broadcasting for mCurrentDevice");
            broadcastConnectionState(mCurrentDevice, BluetoothProfile.STATE_CONNECTED,
                            BluetoothProfile.STATE_DISCONNECTED);
        }
    }

    /* Add MultiHFPending state when atleast 1 HS is connected
            and disconnect/connect new HS */
    private class MultiHFPending extends State {
        @Override
        public void enter() {
            Log.d(TAG, "Enter MultiHFPending: " + getCurrentMessage().what +
                         ", size: " + mConnectedDevicesList.size());
        }

        @Override
        public boolean processMessage(Message message) {
            Log.d(TAG, "MultiHFPending process message: " + message.what +
                         ", size: " + mConnectedDevicesList.size());

            boolean retValue = HANDLED;
            switch(message.what) {
                case CONNECT:
                    deferMessage(message);
                    break;

                case CONNECT_AUDIO:
                    if (mCurrentDevice != null) {
                        connectAudioNative(getByteAddress(mCurrentDevice));
                    }
                    break;
                case CONNECT_TIMEOUT:
                    onConnectionStateChanged(HeadsetHalConstants.CONNECTION_STATE_DISCONNECTED,
                                             getByteAddress(mTargetDevice));
                    break;

                case DISCONNECT_AUDIO:
                    if (mActiveScoDevice != null) {
                        if (disconnectAudioNative(getByteAddress(mActiveScoDevice))) {
                            Log.d(TAG, "MultiHFPending, Disconnecting SCO audio for " +
                                                 mActiveScoDevice);
                        } else {
                            Log.e(TAG, "disconnectAudioNative failed" +
                                      "for device = " + mActiveScoDevice);
                        }
                    }
                    break;
                case DISCONNECT:
                    BluetoothDevice device = (BluetoothDevice) message.obj;
                    if (mConnectedDevicesList.contains(device) &&
                        mTargetDevice != null && mTargetDevice.equals(device)) {
                        // cancel connection to the mTargetDevice
                        broadcastConnectionState(device,
                                       BluetoothProfile.STATE_DISCONNECTED,
                                       BluetoothProfile.STATE_CONNECTING);
                        synchronized (HeadsetStateMachine.this) {
                            mTargetDevice = null;
                        }
                    } else {
                        deferMessage(message);
                    }
                    break;
                case VOICE_RECOGNITION_START:
                    device = (BluetoothDevice) message.obj;
                    if (mConnectedDevicesList.contains(device)) {
                        processLocalVrEvent(HeadsetHalConstants.VR_STATE_STARTED);
                    }
                    break;
                case VOICE_RECOGNITION_STOP:
                    device = (BluetoothDevice) message.obj;
                    if (mConnectedDevicesList.contains(device)) {
                        processLocalVrEvent(HeadsetHalConstants.VR_STATE_STOPPED);
                    }
                    break;
                case INTENT_SCO_VOLUME_CHANGED:
                    if (mActiveScoDevice != null) {
                        processIntentScoVolume((Intent) message.obj, mActiveScoDevice);
                    }
                    break;
                case INTENT_BATTERY_CHANGED:
                    processIntentBatteryChanged((Intent) message.obj);
                    break;
                case CALL_STATE_CHANGED:
                    processCallState((HeadsetCallState) message.obj,
                                      ((message.arg1 == 1)?true:false));
                    break;
                case DEVICE_STATE_CHANGED:
                    processDeviceStateChanged((HeadsetDeviceState) message.obj);
                    break;
                case SEND_CCLC_RESPONSE:
                    processSendClccResponse((HeadsetClccResponse) message.obj);
                    break;
                case CLCC_RSP_TIMEOUT:
                {
                    device = (BluetoothDevice) message.obj;
                    clccResponseNative(0, 0, 0, 0, false, "", 0, getByteAddress(device));
                }
                    break;
                case UPDATE_A2DP_PLAY_STATE:
                    processIntentA2dpPlayStateChanged((Intent) message.obj);
                    break;
                case UPDATE_A2DP_CONN_STATE:
                    processIntentA2dpStateChanged((Intent) message.obj);
                    break;
                case DIALING_OUT_TIMEOUT:
                    Log.d(TAG, "mDialingOut is " + mDialingOut);
                    if (mDialingOut) {
                        device = (BluetoothDevice) message.obj;
                        Log.d(TAG, "Timeout waiting for call to be placed, resetting mDialingOut");
                        mDialingOut= false;
                        atResponseCodeNative(HeadsetHalConstants.AT_RESPONSE_ERROR,
                                             0, getByteAddress(device));
                    }
                    break;
                case VIRTUAL_CALL_START:
                    device = (BluetoothDevice) message.obj;
                    if(mConnectedDevicesList.contains(device)) {
                        initiateScoUsingVirtualVoiceCall();
                    }
                    break;
                case VIRTUAL_CALL_STOP:
                    device = (BluetoothDevice) message.obj;
                    if (mConnectedDevicesList.contains(device)) {
                        terminateScoUsingVirtualVoiceCall();
                    }
                    break;
                case ENABLE_WBS:
                {
                    device = (BluetoothDevice) message.obj;
                    configureWBSNative(getByteAddress(device),WBS_CODEC);
                }
                    break;
                case DISABLE_WBS:
                {
                    device = (BluetoothDevice) message.obj;
                    configureWBSNative(getByteAddress(device),NBS_CODEC);
                }
                    break;
                case START_VR_TIMEOUT:
                    if (mWaitingForVoiceRecognition) {
                        device = (BluetoothDevice) message.obj;
                        mWaitingForVoiceRecognition = false;
                        Log.e(TAG, "Timeout waiting for voice" +
                                             "recognition to start");
                        atResponseCodeNative(HeadsetHalConstants.AT_RESPONSE_ERROR,
                                               0, getByteAddress(device));
                    }
                    break;
                case QUERY_PHONE_STATE_AT_SLC:
                    try {
                        log("Update call states after SLC is up");
                        mPhoneProxy.queryPhoneState();
                    } catch (RemoteException e) {
                        Log.e(TAG, Log.getStackTraceString(new Throwable()));
                    }
                    break;
                case STACK_EVENT:
                    StackEvent event = (StackEvent) message.obj;
                    if (DBG) {
                        log("event type: " + event.type);
                    }
                    switch (event.type) {
                        case EVENT_TYPE_CONNECTION_STATE_CHANGED:
                            BluetoothDevice device1 = getDeviceForMessage(CONNECT_TIMEOUT);
                            if (device1 != null && device1.equals(event.device)) {
                                Log.d(TAG, "remove connect timeout for device = " + device1);
                                removeMessages(CONNECT_TIMEOUT);
                            }
                            processConnectionEvent(event.valueInt, event.device);
                            break;
                        case EVENT_TYPE_AUDIO_STATE_CHANGED:
                            processAudioEvent(event.valueInt, event.device);
                            break;
                        case EVENT_TYPE_VR_STATE_CHANGED:
                            processVrEvent(event.valueInt,event.device);
                            break;
                        case EVENT_TYPE_ANSWER_CALL:
                            //TODO(BT) could answer call happen on Connected state?
                            processAnswerCall(event.device);
                            break;
                        case EVENT_TYPE_HANGUP_CALL:
                            // TODO(BT) could hangup call happen on Connected state?
                            processHangupCall(event.device);
                            break;
                        case EVENT_TYPE_VOLUME_CHANGED:
                            processVolumeEvent(event.valueInt, event.valueInt2,
                                                    event.device);
                            break;
                        case EVENT_TYPE_DIAL_CALL:
                            processDialCall(event.valueString, event.device);
                            break;
                        case EVENT_TYPE_SEND_DTMF:
                            processSendDtmf(event.valueInt, event.device);
                            break;
                        case EVENT_TYPE_NOICE_REDUCTION:
                            processNoiceReductionEvent(event.valueInt, event.device);
                            break;
                        case EVENT_TYPE_SUBSCRIBER_NUMBER_REQUEST:
                            processSubscriberNumberRequest(event.device);
                            break;
                        case EVENT_TYPE_AT_CIND:
                            processAtCind(event.device);
                            break;
                        case EVENT_TYPE_AT_CHLD:
                            processAtChld(event.valueInt, event.device);
                            break;
                        case EVENT_TYPE_AT_COPS:
                            processAtCops(event.device);
                            break;
                        case EVENT_TYPE_AT_CLCC:
                            processAtClcc(event.device);
                            break;
                        case EVENT_TYPE_UNKNOWN_AT:
                            processUnknownAt(event.valueString,event.device);
                            break;
                        case EVENT_TYPE_KEY_PRESSED:
                            processKeyPressed(event.device);
                            break;
                        case EVENT_TYPE_AT_BIND:
                            processAtBind(event.valueString, event.valueInt, event.device);
                            break;
                        case EVENT_TYPE_AT_BIEV:
                            processAtBiev(event.valueString, event.device);
                            break;
                        default:
                            Log.e(TAG, "Unexpected event: " + event.type);
                            break;
                    }
                    break;
                default:
                    return NOT_HANDLED;
            }
            return retValue;
        }

        // in MultiHFPending state
        private void processConnectionEvent(int state, BluetoothDevice device) {
            Log.d(TAG, "processConnectionEvent state = " + state +
                                     ", device = " + device);
            switch (state) {
                case HeadsetHalConstants.CONNECTION_STATE_DISCONNECTED:
                    if (mConnectedDevicesList.contains(device)) {
                        if (mMultiDisconnectDevice != null &&
                                mMultiDisconnectDevice.equals(device)) {
                            mMultiDisconnectDevice = null;

                          synchronized (HeadsetStateMachine.this) {
                              mConnectedDevicesList.remove(device);
                              mHeadsetAudioParam.remove(device);
                              mHeadsetBrsf.remove(device);
                              Log.d(TAG, "device " + device.getAddress() +
                                      " is removed in MultiHFPending state");
                              broadcastConnectionState(device,
                                        BluetoothProfile.STATE_DISCONNECTED,
                                        BluetoothProfile.STATE_DISCONNECTING);
                          }

                          if (mTargetDevice != null) {
                              if (!connectHfpNative(getByteAddress(mTargetDevice))) {

                                broadcastConnectionState(mTargetDevice,
                                          BluetoothProfile.STATE_DISCONNECTED,
                                          BluetoothProfile.STATE_CONNECTING);
                                  synchronized (HeadsetStateMachine.this) {
                                      mTargetDevice = null;
                                      if (mConnectedDevicesList.size() == 0) {
                                          // Should be not in this state since it has at least
                                          // one HF connected in MultiHFPending state
                                          Log.d(TAG, "Should be not in this state, error handling");
                                          transitionTo(mDisconnected);
                                      }
                                      else {
                                          processMultiHFDisconnect(device);
                                      }
                                  }
                              }
                          } else {
                              synchronized (HeadsetStateMachine.this) {
                                  mIncomingDevice = null;
                                  if (mConnectedDevicesList.size() == 0) {
                                      transitionTo(mDisconnected);
                                  }
                                  else {
                                      processMultiHFDisconnect(device);
                                  }
                              }
                           }
                        } else {
                            /* Another HF disconnected when one HF is connecting */
                            synchronized (HeadsetStateMachine.this) {
                              mConnectedDevicesList.remove(device);
                              mHeadsetAudioParam.remove(device);
                              mHeadsetBrsf.remove(device);

                              Log.d(TAG, "device " + device.getAddress() +
                                           " is removed in MultiHFPending state");
                            }
                            broadcastConnectionState(device,
                                BluetoothProfile.STATE_DISCONNECTED,
                                BluetoothProfile.STATE_CONNECTED);
                        }
                    } else if (mTargetDevice != null && mTargetDevice.equals(device)) {
                        if (mRetryConnect.containsKey(mTargetDevice)) {
                            Log.d(TAG, "Removing conn retry entry for device = " + mTargetDevice);
                            mRetryConnect.remove(mTargetDevice);
                        }
                        broadcastConnectionState(mTargetDevice, BluetoothProfile.STATE_DISCONNECTED,
                                                 BluetoothProfile.STATE_CONNECTING);
                        synchronized (HeadsetStateMachine.this) {
                            mTargetDevice = null;
                            if (mConnectedDevicesList.size() == 0) {
                                transitionTo(mDisconnected);
                            }
                            else
                            {
                               if (mAudioState == BluetoothHeadset.STATE_AUDIO_CONNECTED)
                                   transitionTo(mAudioOn);
                               else transitionTo(mConnected);
                            }
                        }
                    } else {
                        Log.e(TAG, "Unknown device Disconnected: " + device);
                    }
                    break;
            case HeadsetHalConstants.CONNECTION_STATE_CONNECTED:
                /* Outgoing disconnection for device failed */
                if (mConnectedDevicesList.contains(device)) {

                    broadcastConnectionState(device, BluetoothProfile.STATE_CONNECTED,
                                             BluetoothProfile.STATE_DISCONNECTING);
                    if (mTargetDevice != null) {
                        broadcastConnectionState(mTargetDevice, BluetoothProfile.STATE_DISCONNECTED,
                                                 BluetoothProfile.STATE_CONNECTING);
                    }
                    synchronized (HeadsetStateMachine.this) {
                        mTargetDevice = null;
                        if (mAudioState == BluetoothHeadset.STATE_AUDIO_CONNECTED)
                            transitionTo(mAudioOn);
                        else transitionTo(mConnected);
                    }
                } else if (mTargetDevice != null && mTargetDevice.equals(device)) {

                    synchronized (HeadsetStateMachine.this) {
                            mCurrentDevice = device;
                            mConnectedDevicesList.add(device);
                            Log.d(TAG, "device " + device.getAddress() +
                                      " is added in MultiHFPending state");
                            mTargetDevice = null;
                            if (mAudioState == BluetoothHeadset.STATE_AUDIO_CONNECTED)
                                transitionTo(mAudioOn);
                            else transitionTo(mConnected);
                    }

                    broadcastConnectionState(device, BluetoothProfile.STATE_CONNECTED,
                                             BluetoothProfile.STATE_CONNECTING);
                    configAudioParameters(device);
                } else {
                    Log.w(TAG, "Some other incoming HF connected" +
                                          "in Multi Pending state");
                    if (okToConnect(device) &&
                            (mConnectedDevicesList.size() < max_hf_connections)) {
                        Log.i(TAG,"Incoming Hf accepted");
                        broadcastConnectionState(device, BluetoothProfile.STATE_CONNECTED,
                                         BluetoothProfile.STATE_DISCONNECTED);

                        synchronized (HeadsetStateMachine.this) {
                            if (!mConnectedDevicesList.contains(device)) {
                                mCurrentDevice = device;
                                mConnectedDevicesList.add(device);
                                Log.d(TAG, "device " + device.getAddress() +
                                            " is added in MultiHFPending state");
                            }
                        }
                        configAudioParameters(device);
                    } else {
                        // reject the connection and stay in Pending state itself
                        Log.i(TAG,"Incoming Hf rejected. priority=" +
                                          mService.getPriority(device) +
                                  " bondState=" + device.getBondState());
                        disconnectHfpNative(getByteAddress(device));
                        // the other profile connection should be initiated
                        AdapterService adapterService = AdapterService.getAdapterService();
                        if (adapterService != null) {
                            adapterService.connectOtherProfile(device,
                                          AdapterService.PROFILE_CONN_REJECTED);
                        }
                    }
                }
                break;
            case HeadsetHalConstants.CONNECTION_STATE_SLC_CONNECTED:
                if (mRetryConnect.containsKey(device)) {
                    Log.d(TAG, "Removing device " + device +
                               " conn retry entry since we got SLC");
                    mRetryConnect.remove(device);
                }
                processSlcConnected();
                break;
            case HeadsetHalConstants.CONNECTION_STATE_CONNECTING:
                if (mConnectedDevicesList.contains(device)) {
                    Log.e(TAG, "current device tries to connect back");
                } else if (mTargetDevice != null && mTargetDevice.equals(device)) {
                    if (DBG) {
                        log("Stack and target device are connecting");
                    }
                }
                else if (mIncomingDevice != null && mIncomingDevice.equals(device)) {
                    Log.e(TAG, "Another connecting event on" +
                                              "the incoming device");
                }
                break;
            case HeadsetHalConstants.CONNECTION_STATE_DISCONNECTING:
                if (mConnectedDevicesList.contains(device)) {
                    if (DBG) {
                        log("stack is disconnecting mCurrentDevice");
                    }
                } else if (mTargetDevice != null && mTargetDevice.equals(device)) {
                    Log.e(TAG, "TargetDevice is getting disconnected");
                } else if (mIncomingDevice != null && mIncomingDevice.equals(device)) {
                    Log.e(TAG, "IncomingDevice is getting disconnected");
                } else {
                    Log.e(TAG, "Disconnecting unknow device: " + device);
                }
                break;
            default:
                Log.e(TAG, "Incorrect state: " + state);
                break;
            }
        }

        private void processAudioEvent(int state, BluetoothDevice device) {
            if (!mConnectedDevicesList.contains(device)) {
                Log.e(TAG, "Audio changed on disconnected device: " + device);
                return;
            }

            switch (state) {
                case HeadsetHalConstants.AUDIO_STATE_CONNECTED:
                    if (!isScoAcceptable()) {
                        Log.e(TAG,"Audio Connected without any listener");
                        disconnectAudioNative(getByteAddress(device));
                        break;
                    }
                    mAudioState = BluetoothHeadset.STATE_AUDIO_CONNECTED;
                    setAudioParameters(device); /* Set proper Audio Parameters. */
                    mAudioManager.setBluetoothScoOn(true);
                    mActiveScoDevice = device;
                    broadcastAudioState(device, BluetoothHeadset.STATE_AUDIO_CONNECTED,
                            BluetoothHeadset.STATE_AUDIO_CONNECTING);
                    /* The state should be still in MultiHFPending state when
                       audio connected since other device is still connecting/
                       disconnecting */
                    break;
                case HeadsetHalConstants.AUDIO_STATE_CONNECTING:
                    mAudioState = BluetoothHeadset.STATE_AUDIO_CONNECTING;
                    broadcastAudioState(device, BluetoothHeadset.STATE_AUDIO_CONNECTING,
                                        BluetoothHeadset.STATE_AUDIO_DISCONNECTED);
                    break;
                case HeadsetHalConstants.AUDIO_STATE_DISCONNECTED:
                    if (mAudioState != BluetoothHeadset.STATE_AUDIO_DISCONNECTED) {
                        mAudioState = BluetoothHeadset.STATE_AUDIO_DISCONNECTED;
                    if (mAudioManager.isSpeakerphoneOn()) {
                        // User option might be speaker as sco disconnection
                        // is delayed setting back the speaker option.
                        mAudioManager.setBluetoothScoOn(false);
                        mAudioManager.setSpeakerphoneOn(true);
                    } else {
                        mAudioManager.setBluetoothScoOn(false);
                    }
                        if (mA2dpSuspend) {
                            if ((!isInCall()) && (mPhoneState.getNumber().isEmpty())) {
                                log("Audio is closed,Set A2dpSuspended=false");
                                mAudioManager.setParameters("A2dpSuspended=false");
                                mA2dpSuspend = false;
                            }
                        }
                        broadcastAudioState(device, BluetoothHeadset.STATE_AUDIO_DISCONNECTED,
                                            BluetoothHeadset.STATE_AUDIO_CONNECTED);
                    }
                    /* The state should be still in MultiHFPending state when audio
                       disconnected since other device is still connecting/
                       disconnecting */
                    break;

                default:
                    Log.e(TAG, "Audio State Device: " + device + " bad state: " + state);
                    break;
            }
        }
        private void processSlcConnected() {
            if (mPhoneProxy != null) {
                // start phone state listener here, instead of on disconnected exit()
                // On BT off, exitting SM sends a SM exit() call which incorrectly forces
                // a listenForPhoneState(true).
                // Additionally, no indicator updates should be sent prior to SLC setup
                mPhoneState.listenForPhoneState(true);
                sendMessageDelayed(QUERY_PHONE_STATE_AT_SLC, QUERY_PHONE_STATE_CHANGED_DELAYED);
                mA2dpSuspend = false;/*Reset at SLC*/
                mPendingCiev = false;
                mPendingCallStates.clear();
                if ((isInCall()) && (mA2dpState == BluetoothProfile.STATE_CONNECTED)) {
                    log("Headset connected while we are in some call state");
                    log("Make A2dpSuspended=true here");
                    mAudioManager.setParameters("A2dpSuspended=true");
                    mA2dpSuspend = true;
                }
            } else {
                Log.e(TAG, "Handsfree phone proxy null for query phone state");
            }
        }

        private void processMultiHFDisconnect(BluetoothDevice device) {
            log("MultiHFPending state: processMultiHFDisconnect");
            if (mActiveScoDevice != null && mActiveScoDevice.equals(device)) {
                log ("mActiveScoDevice is disconnected, setting it to null");
                mActiveScoDevice = null;
            }
            /* Assign the current activedevice again if the disconnected
               device equals to the current active device */
            if (mCurrentDevice != null && mCurrentDevice.equals(device)) {
                int deviceSize = mConnectedDevicesList.size();
                mCurrentDevice = mConnectedDevicesList.get(deviceSize-1);
            }
            // The disconnected device is not current active device
            if (mAudioState == BluetoothHeadset.STATE_AUDIO_CONNECTED)
                transitionTo(mAudioOn);
            else transitionTo(mConnected);
            log("processMultiHFDisconnect , the latest mCurrentDevice is:"
                                            + mCurrentDevice);
            log("MultiHFPending state: processMultiHFDisconnect ," +
                         "fake broadcasting for mCurrentDevice");
            broadcastConnectionState(mCurrentDevice, BluetoothProfile.STATE_CONNECTED,
                            BluetoothProfile.STATE_DISCONNECTED);
        }

        private void processIntentScoVolume(Intent intent, BluetoothDevice device) {
            int volumeValue = intent.getIntExtra(AudioManager.EXTRA_VOLUME_STREAM_VALUE, 0);
            if (mPhoneState.getSpeakerVolume() != volumeValue) {
                mPhoneState.setSpeakerVolume(volumeValue);
            boolean scoVolume =
                    SystemProperties.getBoolean("bt.pts.certification", false);
                if (!scoVolume) {
                    setVolumeNative(HeadsetHalConstants.VOLUME_TYPE_SPK,
                                        volumeValue, getByteAddress(device));
                } else {
                    setVolumeNative(HeadsetHalConstants.VOLUME_TYPE_SPK,
                                        0, getByteAddress(device));
                }
            }
        }
    }


    private ServiceConnection mConnection = new ServiceConnection() {
        public void onServiceConnected(ComponentName className, IBinder service) {
            log("Proxy object connected");
            mPhoneProxy = IBluetoothHeadsetPhone.Stub.asInterface(service);
        }

        public void onServiceDisconnected(ComponentName className) {
            log("Proxy object disconnected");
            mPhoneProxy = null;
        }
    };

    // HFP Connection state of the device could be changed by the state machine
    // in separate thread while this method is executing.
    int getConnectionState(BluetoothDevice device) {
        if (getCurrentState() == mDisconnected) {
            log("currentState is Disconnected");
            return BluetoothProfile.STATE_DISCONNECTED;
        }

        synchronized (this) {
            IState currentState = getCurrentState();
            log("currentState = " + currentState);
            if (currentState == mPending) {
                if ((mTargetDevice != null) && mTargetDevice.equals(device)) {
                    return BluetoothProfile.STATE_CONNECTING;
                }
                if (mConnectedDevicesList.contains(device)) {
                    return BluetoothProfile.STATE_DISCONNECTING;
                }
                if ((mIncomingDevice != null) && mIncomingDevice.equals(device)) {
                    return BluetoothProfile.STATE_CONNECTING; // incoming connection
                }
                return BluetoothProfile.STATE_DISCONNECTED;
            }

            if (currentState == mMultiHFPending) {
                if ((mTargetDevice != null) && mTargetDevice.equals(device)) {
                    return BluetoothProfile.STATE_CONNECTING;
                }
                if ((mIncomingDevice != null) && mIncomingDevice.equals(device)) {
                    return BluetoothProfile.STATE_CONNECTING; // incoming connection
                }
                if (mConnectedDevicesList.contains(device)) {
                    if ((mMultiDisconnectDevice != null) &&
                            (!mMultiDisconnectDevice.equals(device))) {
                        // The device is still connected
                        return BluetoothProfile.STATE_CONNECTED;
                    }
                    return BluetoothProfile.STATE_DISCONNECTING;
                }
                return BluetoothProfile.STATE_DISCONNECTED;
            }

            if (currentState == mConnected || currentState == mAudioOn) {
                if (mConnectedDevicesList.contains(device)) {
                    return BluetoothProfile.STATE_CONNECTED;
                }
                return BluetoothProfile.STATE_DISCONNECTED;
            } else {
                Log.e(TAG, "Bad currentState: " + currentState);
                return BluetoothProfile.STATE_DISCONNECTED;
            }
        }
    }

    List<BluetoothDevice> getConnectedDevices() {
        List<BluetoothDevice> devices = new ArrayList<BluetoothDevice>();
        synchronized(this) {
            for (int i = 0; i < mConnectedDevicesList.size(); i++)
                devices.add(mConnectedDevicesList.get(i));
            }

        return devices;
    }

    boolean isAudioOn() {
        return (getCurrentState() == mAudioOn);
    }

    boolean isAudioConnected(BluetoothDevice device) {
        synchronized(this) {

            /*  Additional check for audio state included for the case when PhoneApp queries
            Bluetooth Audio state, before we receive the close event from the stack for the
            sco disconnect issued in AudioOn state. This was causing a mismatch in the
            Incall screen UI. */

            if (getCurrentState() == mAudioOn && mCurrentDevice.equals(device)
                && mAudioState != BluetoothHeadset.STATE_AUDIO_DISCONNECTED)
            {
                return true;
            }
        }
        return false;
    }

    int getAudioState(BluetoothDevice device) {
        synchronized(this) {
            if (mConnectedDevicesList.size() == 0) {
                return BluetoothHeadset.STATE_AUDIO_DISCONNECTED;
            }
        }
        return mAudioState;
    }

    private void processVrEvent(int state, BluetoothDevice device) {

        if(device == null) {
            Log.w(TAG, "processVrEvent device is null");
            return;
        }
        Log.d(TAG, "processVrEvent: state=" + state + " mVoiceRecognitionStarted: " +
            mVoiceRecognitionStarted + " mWaitingforVoiceRecognition: " + mWaitingForVoiceRecognition +
            " isInCall: " + isInCall());
        if (state == HeadsetHalConstants.VR_STATE_STARTED) {
            if (!isVirtualCallInProgress() &&
                !isInCall())
            {
                IDeviceIdleController dic = IDeviceIdleController.Stub.asInterface(
                        ServiceManager.getService(Context.DEVICE_IDLE_CONTROLLER));
                if (dic != null) {
                    try {
                        dic.exitIdle("voice-command");
                    } catch (RemoteException e) {
                    }
                }
                try {
                    mService.startActivity(sVoiceCommandIntent);
                } catch (ActivityNotFoundException e) {
                    atResponseCodeNative(HeadsetHalConstants.AT_RESPONSE_ERROR,
                                        0, getByteAddress(device));
                    return;
                }
                expectVoiceRecognition(device);
            }
        } else if (state == HeadsetHalConstants.VR_STATE_STOPPED) {
            if (mVoiceRecognitionStarted || mWaitingForVoiceRecognition)
            {
                atResponseCodeNative(HeadsetHalConstants.AT_RESPONSE_OK,
                                         0, getByteAddress(device));
                mVoiceRecognitionStarted = false;
                mWaitingForVoiceRecognition = false;
                if (!isInCall() && (mActiveScoDevice != null)) {
                    disconnectAudioNative(getByteAddress(mActiveScoDevice));
                    mAudioManager.setParameters("A2dpSuspended=false");
                }
            }
            else
            {
                atResponseCodeNative(HeadsetHalConstants.AT_RESPONSE_ERROR,
                                        0, getByteAddress(device));
            }
        } else {
            Log.e(TAG, "Bad Voice Recognition state: " + state);
        }
    }

    private void processLocalVrEvent(int state)
    {
        BluetoothDevice device = null;
        if (state == HeadsetHalConstants.VR_STATE_STARTED)
        {
            boolean needAudio = true;
            if (mVoiceRecognitionStarted || isInCall())
            {
                Log.e(TAG, "Voice recognition started when call is active. isInCall:" + isInCall() +
                    " mVoiceRecognitionStarted: " + mVoiceRecognitionStarted);
                return;
            }
            mVoiceRecognitionStarted = true;

            if (mWaitingForVoiceRecognition)
            {
                device = getDeviceForMessage(START_VR_TIMEOUT);
                if (device == null)
                    return;

                Log.d(TAG, "Voice recognition started successfully");
                mWaitingForVoiceRecognition = false;
                atResponseCodeNative(HeadsetHalConstants.AT_RESPONSE_OK,
                                        0, getByteAddress(device));
                removeMessages(START_VR_TIMEOUT);
            }
            else
            {
                Log.d(TAG, "Voice recognition started locally");
                needAudio = startVoiceRecognitionNative(getByteAddress(mCurrentDevice));
                if (mCurrentDevice != null)
                    device = mCurrentDevice;
            }

            if (needAudio && !isAudioOn())
            {
                Log.d(TAG, "Initiating audio connection for Voice Recognition");
                // At this stage, we need to be sure that AVDTP is not streaming. This is needed
                // to be compliant with the AV+HFP Whitepaper as we cannot have A2DP in
                // streaming state while a SCO connection is established.
                // This is needed for VoiceDial scenario alone and not for
                // incoming call/outgoing call scenarios as the phone enters MODE_RINGTONE
                // or MODE_IN_CALL which shall automatically suspend the AVDTP stream if needed.
                // Whereas for VoiceDial we want to activate the SCO connection but we are still
                // in MODE_NORMAL and hence the need to explicitly suspend the A2DP stream
                mAudioManager.setParameters("A2dpSuspended=true");
                if (device != null) {
                    connectAudioNative(getByteAddress(device));
                } else {
                    Log.e(TAG, "device not found for VR");
                }
            }

            if (mStartVoiceRecognitionWakeLock.isHeld()) {
                mStartVoiceRecognitionWakeLock.release();
            }
        }
        else
        {
            Log.d(TAG, "Voice Recognition stopped. mVoiceRecognitionStarted: " + mVoiceRecognitionStarted +
                " mWaitingForVoiceRecognition: " + mWaitingForVoiceRecognition);
            if (mVoiceRecognitionStarted || mWaitingForVoiceRecognition)
            {
                mVoiceRecognitionStarted = false;
                mWaitingForVoiceRecognition = false;

                if (mActiveScoDevice != null &&
                           stopVoiceRecognitionNative(getByteAddress(mActiveScoDevice))
                           && (!isInCall() || (mPhoneState.getCallState() ==
                           HeadsetHalConstants.CALL_STATE_INCOMING))) {
                    disconnectAudioNative(getByteAddress(mActiveScoDevice));
                    mAudioManager.setParameters("A2dpSuspended=false");
                }
            }
        }
    }

    private synchronized void expectVoiceRecognition(BluetoothDevice device) {
        mWaitingForVoiceRecognition = true;
        Message m = obtainMessage(START_VR_TIMEOUT);
        m.obj = getMatchingDevice(device);
        sendMessageDelayed(m, START_VR_TIMEOUT_VALUE);

        if (!mStartVoiceRecognitionWakeLock.isHeld()) {
            mStartVoiceRecognitionWakeLock.acquire(START_VR_TIMEOUT_VALUE);
        }
    }

    List<BluetoothDevice> getDevicesMatchingConnectionStates(int[] states) {
        List<BluetoothDevice> deviceList = new ArrayList<BluetoothDevice>();
        Set<BluetoothDevice> bondedDevices = mAdapter.getBondedDevices();
        int connectionState;
        synchronized (this) {
            for (BluetoothDevice device : bondedDevices) {
                ParcelUuid[] featureUuids = device.getUuids();
                if (!BluetoothUuid.containsAnyUuid(featureUuids, HEADSET_UUIDS)) {
                    continue;
                }
                connectionState = getConnectionState(device);
                for(int i = 0; i < states.length; i++) {
                    if (connectionState == states[i]) {
                        deviceList.add(device);
                    }
                }
            }
        }
        return deviceList;
    }

    private BluetoothDevice getDeviceForMessage(int what)
    {
        if (what == CONNECT_TIMEOUT) {
            log("getDeviceForMessage: returning mTargetDevice for what=" + what);
            return mTargetDevice;
        }
        if (mConnectedDevicesList.size() == 0) {
            log("getDeviceForMessage: No connected device. what=" + what);
            return null;
        }
        for (BluetoothDevice device : mConnectedDevicesList)
        {
            if (getHandler().hasMessages(what, device))
            {
                log("getDeviceForMessage: returning " + device);
                return device;
            }
        }
        log("getDeviceForMessage: No matching device for " + what + ". Returning null");
        return null;
    }

    private BluetoothDevice getMatchingDevice(BluetoothDevice device)
    {
        for (BluetoothDevice matchingDevice : mConnectedDevicesList)
        {
            if (matchingDevice.equals(device))
            {
                return matchingDevice;
            }
        }
        return null;
    }

    // This method does not check for error conditon (newState == prevState)
    private void broadcastConnectionState(BluetoothDevice device, int newState, int prevState) {
        Log.d(TAG, "Connection state " + device + ": " + prevState + "->" + newState);
        if(prevState == BluetoothProfile.STATE_CONNECTED) {
            // Headset is disconnecting, stop Virtual call if active.
            terminateScoUsingVirtualVoiceCall();
        }

        /* Notifying the connection state change of the profile before sending the intent for
           connection state change, as it was causing a race condition, with the UI not being
           updated with the correct connection state. */
        mService.notifyProfileConnectionStateChanged(device, BluetoothProfile.HEADSET,
                                                     newState, prevState);
        Intent intent = new Intent(BluetoothHeadset.ACTION_CONNECTION_STATE_CHANGED);
        intent.putExtra(BluetoothProfile.EXTRA_PREVIOUS_STATE, prevState);
        intent.putExtra(BluetoothProfile.EXTRA_STATE, newState);
        intent.putExtra(BluetoothDevice.EXTRA_DEVICE, device);
        mService.sendBroadcastAsUser(intent, UserHandle.ALL,
                HeadsetService.BLUETOOTH_PERM);
    }

    private void broadcastAudioState(BluetoothDevice device, int newState, int prevState) {
        if(prevState == BluetoothHeadset.STATE_AUDIO_CONNECTED) {
            // When SCO gets disconnected during call transfer, Virtual call
            //needs to be cleaned up.So call terminateScoUsingVirtualVoiceCall.
            terminateScoUsingVirtualVoiceCall();
        }
        Intent intent = new Intent(BluetoothHeadset.ACTION_AUDIO_STATE_CHANGED);
        intent.putExtra(BluetoothProfile.EXTRA_PREVIOUS_STATE, prevState);
        intent.putExtra(BluetoothProfile.EXTRA_STATE, newState);
        intent.putExtra(BluetoothDevice.EXTRA_DEVICE, device);
        mService.sendBroadcastAsUser(intent, UserHandle.ALL,
                HeadsetService.BLUETOOTH_PERM);
        Log.d(TAG, "Audio state " + device + ": " + prevState + "->" + newState);


    }

    /*
     * Put the AT command, company ID, arguments, and device in an Intent and broadcast it.
     */
    private void broadcastVendorSpecificEventIntent(String command,
                                                    int companyId,
                                                    int commandType,
                                                    Object[] arguments,
                                                    BluetoothDevice device) {
        log("broadcastVendorSpecificEventIntent(" + command + ")");
        Intent intent =
                new Intent(BluetoothHeadset.ACTION_VENDOR_SPECIFIC_HEADSET_EVENT);
        intent.putExtra(BluetoothHeadset.EXTRA_VENDOR_SPECIFIC_HEADSET_EVENT_CMD, command);
        intent.putExtra(BluetoothHeadset.EXTRA_VENDOR_SPECIFIC_HEADSET_EVENT_CMD_TYPE,
                        commandType);
        // assert: all elements of args are Serializable
        intent.putExtra(BluetoothHeadset.EXTRA_VENDOR_SPECIFIC_HEADSET_EVENT_ARGS, arguments);
        intent.putExtra(BluetoothDevice.EXTRA_DEVICE, device);

        intent.addCategory(BluetoothHeadset.VENDOR_SPECIFIC_HEADSET_EVENT_COMPANY_ID_CATEGORY
            + "." + Integer.toString(companyId));

        mService.sendBroadcastAsUser(intent, UserHandle.ALL,
                HeadsetService.BLUETOOTH_PERM);
    }

    /*
     * Put the HF indicator assigned number, value and device in an Intent and broadcast it.
     */

    private void broadcastHfIndicatorValueChangeIntent(int anum, long value,
                                                    BluetoothDevice device) {
        Log.d(TAG, "broadcastHfIndicatorValueChangeIntent");
        Intent intent =
                new Intent(BluetoothHeadset.ACTION_HF_INDICATOR_VALUE_CHANGED);
        intent.putExtra(BluetoothDevice.EXTRA_DEVICE, device);
        intent.addCategory(BluetoothHeadset.HF_INDICATOR_ASSIGNED_NUMBER
            + "." + Integer.toString(anum));
        intent.addCategory(BluetoothHeadset.HF_INDICATOR_ASSIGNED_NUMBER_VALUE
            + "." + Long.toString(value));

        mService.sendBroadcast(intent, HeadsetService.BLUETOOTH_PERM);
    }

    private void configAudioParameters(BluetoothDevice device)
    {
        // Reset NREC on connect event. Headset will override later
        HashMap<String, Integer> AudioParamConfig = new HashMap<String, Integer>();
        AudioParamConfig.put("NREC", 1);
        AudioParamConfig.put("codec", NBS_CODEC);
        mHeadsetAudioParam.put(device, AudioParamConfig);
        mAudioManager.setParameters(HEADSET_NAME + "=" + getCurrentDeviceName(device) + ";" +
                                    HEADSET_NREC + "=on");
        Log.d(TAG, "configAudioParameters for device:" + device + " are: nrec = " +
                      AudioParamConfig.get("NREC"));
    }

    private void setAudioParameters(BluetoothDevice device)
    {
        // 1. update nrec value
        // 2. update headset name
        int mNrec = 0;
        int mCodec = 0;
        HashMap<String, Integer> AudioParam = mHeadsetAudioParam.get(device);
        if (AudioParam != null && !AudioParam.isEmpty()) {
            if (AudioParam.containsKey("codec"))
                mCodec =  AudioParam.get("codec");
            if (AudioParam.containsKey("NREC"))
                mNrec = AudioParam.get("NREC");
        } else {
            Log.e(TAG,"setAudioParameters: AudioParam not found");
        }

        if (mCodec != WBS_CODEC) {
            Log.d(TAG, "Use NBS PCM samples:" + device);
            mAudioManager.setParameters(HEADSET_WBS + "=off");
        } else {
            Log.d(TAG, "Use WBS PCM samples:" + device);
            mAudioManager.setParameters(HEADSET_WBS + "=on");
        }
        if (mNrec == 1) {
            log("Set NREC: 1 for device:" + device);
            mAudioManager.setParameters(HEADSET_NREC + "=on");
        } else {
            log("Set NREC: 0 for device:" + device);
            mAudioManager.setParameters(HEADSET_NREC + "=off");
        }
        mAudioManager.setParameters(HEADSET_NAME + "=" + getCurrentDeviceName(device));
    }

    private String parseUnknownAt(String atString)
    {
        StringBuilder atCommand = new StringBuilder(atString.length());
        String result = null;

        for (int i = 0; i < atString.length(); i++) {
            char c = atString.charAt(i);
            if (c == '"') {
                int j = atString.indexOf('"', i + 1 );  // search for closing "
                if (j == -1) {  // unmatched ", insert one.
                    atCommand.append(atString.substring(i, atString.length()));
                    atCommand.append('"');
                    break;
                }
                atCommand.append(atString.substring(i, j + 1));
                i = j;
            } else if (c != ' ') {
                atCommand.append(Character.toUpperCase(c));
            }
        }
        result = atCommand.toString();
        return result;
    }

    private int getAtCommandType(String atCommand)
    {
        int commandType = mPhonebook.TYPE_UNKNOWN;
        String atString = null;
        atCommand = atCommand.trim();
        if (atCommand.length() > 5)
        {
            atString = atCommand.substring(5);
            if (atString.startsWith("?"))     // Read
                commandType = mPhonebook.TYPE_READ;
            else if (atString.startsWith("=?"))   // Test
                commandType = mPhonebook.TYPE_TEST;
            else if (atString.startsWith("="))   // Set
                commandType = mPhonebook.TYPE_SET;
            else
                commandType = mPhonebook.TYPE_UNKNOWN;
        }
        return commandType;
    }

    /* Method to check if Virtual Call in Progress */
    private boolean isVirtualCallInProgress() {
        return mVirtualCallStarted;
    }

    void setVirtualCallInProgress(boolean state) {
        mVirtualCallStarted = state;
    }

    /* NOTE: Currently the VirtualCall API does not support handling of
    call transfers. If it is initiated from the handsfree device,
    HeadsetStateMachine will end the virtual call by calling
    terminateScoUsingVirtualVoiceCall() in broadcastAudioState() */
    synchronized boolean initiateScoUsingVirtualVoiceCall() {
        log("initiateScoUsingVirtualVoiceCall: Received");
        // 1. Check if the SCO state is idle
        if (isInCall() || mVoiceRecognitionStarted) {
            Log.e(TAG, "initiateScoUsingVirtualVoiceCall: Call in progress.");
            return false;
        }
        setVirtualCallInProgress(true);

        // 2. Update the connectivity network type to controller for CxM optimisation.
        sendVoipConnectivityNetworktype(true);

        if (mA2dpState == BluetoothProfile.STATE_CONNECTED) {
            mAudioManager.setParameters("A2dpSuspended=true");
            mA2dpSuspend = true;
            if (mA2dpPlayState == BluetoothA2dp.STATE_PLAYING) {
                log("suspending A2DP stream for SCO");
                mPendingCiev = true;
                //This is VOIP call, dont need to remember the states
                return true;
            }
        }

        // 3. Send virtual phone state changed to initialize SCO
        processCallState(new HeadsetCallState(0, 0,
            HeadsetHalConstants.CALL_STATE_DIALING, "", 0), true);
        processCallState(new HeadsetCallState(0, 0,
            HeadsetHalConstants.CALL_STATE_ALERTING, "", 0), true);
        processCallState(new HeadsetCallState(1, 0,
            HeadsetHalConstants.CALL_STATE_IDLE, "", 0), true);
        // Done
        log("initiateScoUsingVirtualVoiceCall: Done");
        return true;
    }

    synchronized boolean terminateScoUsingVirtualVoiceCall() {
        log("terminateScoUsingVirtualVoiceCall: Received");

        if (!isVirtualCallInProgress()) {
            Log.e(TAG, "terminateScoUsingVirtualVoiceCall:"+
                "No present call to terminate");
            return false;
        }

        // 2. Send virtual phone state changed to close SCO
        processCallState(new HeadsetCallState(0, 0,
            HeadsetHalConstants.CALL_STATE_IDLE, "", 0), true);
        setVirtualCallInProgress(false);
        sendVoipConnectivityNetworktype(false);

        // Virtual call is Ended set A2dpSuspended to false
        if (mA2dpSuspend) {
            log("Virtual call ended, set A2dpSuspended=false");
            mAudioManager.setParameters("A2dpSuspended=false");
            mA2dpSuspend = false;
        }

        // Done
        log("terminateScoUsingVirtualVoiceCall: Done");
        return true;
    }

    /* Check for a2dp state change.mA2dpSuspend is set if we had suspended stream and process only in
       that condition A2dp state could be in playing soon after connection if Headset got
       connected while in call and music was played before that (Special case
       to handle RINGER VOLUME zero + music + call) */
    private void processIntentA2dpStateChanged(Intent intent) {

        int state = intent.getIntExtra(BluetoothProfile.EXTRA_STATE,
                           BluetoothProfile.STATE_DISCONNECTED);
        int oldState = intent.getIntExtra(BluetoothProfile.
                       EXTRA_PREVIOUS_STATE,BluetoothProfile.STATE_DISCONNECTED);
        Log.d(TAG, "A2dp State Changed: Current State: " + state +
                  "Prev State: " + oldState + "A2pSuspend: " + mA2dpSuspend);
        mA2dpState = state;
    }

    private void processIntentA2dpPlayStateChanged(Intent intent) {

        int currState = intent.getIntExtra(BluetoothProfile.EXTRA_STATE,
                                   BluetoothA2dp.STATE_NOT_PLAYING);
        int prevState = intent.getIntExtra(
                                   BluetoothProfile.EXTRA_PREVIOUS_STATE,
                                   BluetoothA2dp.STATE_NOT_PLAYING);
        Log.d(TAG, "A2dp Play State Changed: Current State: " + currState +
                  "Prev State: " + prevState + "A2pSuspend: " + mA2dpSuspend);

        if (prevState == BluetoothA2dp.STATE_PLAYING) {
            if (mA2dpSuspend && mPendingCiev) {
                if (isVirtualCallInProgress()) {
                    //Send virtual phone state changed to initialize SCO
                    processCallState(new HeadsetCallState(0, 0,
                          HeadsetHalConstants.CALL_STATE_DIALING, "", 0),
                          true);
                    processCallState(new HeadsetCallState(0, 0,
                          HeadsetHalConstants.CALL_STATE_ALERTING, "", 0),
                          true);
                    processCallState(new HeadsetCallState(1, 0,
                          HeadsetHalConstants.CALL_STATE_IDLE, "", 0),
                          true);
                } else {
                    //send incomming phone status to remote device
                    log("A2dp is suspended, updating phone status if any");
                    Iterator<HeadsetCallState> it = mPendingCallStates.iterator();
                    if (it != null) {
                        while (it.hasNext()) {
                            HeadsetCallState callState = it.next();
                            phoneStateChangeNative( callState.mNumActive,
                                            callState.mNumHeld,callState.mCallState,
                                            callState.mNumber,callState.mType);
                            it.remove();
                        }
                    } else {
                        Log.d(TAG, "There are no pending call state changes");
                    }
                }
                mPendingCiev = false;
            }
        }
        else if (prevState == BluetoothA2dp.STATE_NOT_PLAYING) {
            Log.d(TAG, "A2dp Started " + currState);
            if ((isInCall() || isVirtualCallInProgress()) && isConnected()) {
                if(mA2dpSuspend)
                    Log.e(TAG,"A2dp started while in call, ERROR");
                else {
                    log("Suspend A2dp");
                    mA2dpSuspend = true;
                    mAudioManager.setParameters("A2dpSuspended=true");
                }
            }
        }
        mA2dpPlayState = currState;
    }

    private void processAnswerCall(BluetoothDevice device) {
        if(device == null) {
            Log.w(TAG, "processAnswerCall device is null");
            return;

        }

        if (mPhoneProxy != null) {
            try {
                mPhoneProxy.answerCall();
            } catch (RemoteException e) {
                Log.e(TAG, Log.getStackTraceString(new Throwable()));
            }
        } else {
            Log.e(TAG, "Handsfree phone proxy null for answering call");
        }
    }

    private void processHangupCall(BluetoothDevice device) {
        if(device == null) {
            Log.w(TAG, "processHangupCall device is null");
            return;
        }
        // Close the virtual call if active. Virtual call should be
        // terminated for CHUP callback event
        if (isVirtualCallInProgress()) {
            terminateScoUsingVirtualVoiceCall();
        } else {
            if (mPhoneProxy != null) {
                try {
                    mPhoneProxy.hangupCall();
                } catch (RemoteException e) {
                    Log.e(TAG, Log.getStackTraceString(new Throwable()));
                }
            } else {
                Log.e(TAG, "Handsfree phone proxy null for hanging up call");
            }
        }
    }

    private void processDialCall(String number, BluetoothDevice device) {
        if(device == null) {
            Log.w(TAG, "processDialCall device is null");
            return;
        }

        String dialNumber;
        if (mDialingOut) {
            Log.d(TAG, "processDialCall, already dialling");
            atResponseCodeNative(HeadsetHalConstants.AT_RESPONSE_ERROR, 0,
                                       getByteAddress(device));
            return;
        }
        if ((number == null) || (number.length() == 0)) {
            dialNumber = mPhonebook.getLastDialledNumber();
            if (dialNumber == null) {
                Log.d(TAG, "processDialCall, last dial number null");
                atResponseCodeNative(HeadsetHalConstants.AT_RESPONSE_ERROR, 0,
                                       getByteAddress(device));
                return;
            }
        } else if (number.charAt(0) == '>') {
            // Yuck - memory dialling requested.
            // Just dial last number for now
            if (number.startsWith(">9999")) {   // for PTS test
                atResponseCodeNative(HeadsetHalConstants.AT_RESPONSE_ERROR, 0,
                                       getByteAddress(device));
                return;
            }
            log("processDialCall, memory dial do last dial for now");
            dialNumber = mPhonebook.getLastDialledNumber();
            if (dialNumber == null) {
                Log.d(TAG, "processDialCall, last dial number null");
                atResponseCodeNative(HeadsetHalConstants.AT_RESPONSE_ERROR, 0,
                                       getByteAddress(device));
                return;
            }
        } else {
            // Remove trailing ';'
            if (number.charAt(number.length() - 1) == ';') {
                number = number.substring(0, number.length() - 1);
            }

            dialNumber = PhoneNumberUtils.convertPreDial(number);
        }
        // Check for virtual call to terminate before sending Call Intent
        terminateScoUsingVirtualVoiceCall();

        Intent intent = new Intent(Intent.ACTION_CALL_PRIVILEGED,
                                   Uri.fromParts(SCHEME_TEL, dialNumber, null));
        intent.setFlags(Intent.FLAG_ACTIVITY_NEW_TASK);
        mService.startActivity(intent);
        // TODO(BT) continue send OK reults code after call starts
        //          hold wait lock, start a timer, set wait call flag
        //          Get call started indication from bluetooth phone
        mDialingOut = true;
        Message m = obtainMessage(DIALING_OUT_TIMEOUT);
        m.obj = getMatchingDevice(device);
        sendMessageDelayed(m, DIALING_OUT_TIMEOUT_VALUE);
    }

    private void processVolumeEvent(int volumeType, int volume, BluetoothDevice device) {
        if(device != null && !device.equals(mActiveScoDevice) && mPhoneState.isInCall()) {
            Log.w(TAG, "ignore processVolumeEvent");
            return;
        }

        if (volumeType == HeadsetHalConstants.VOLUME_TYPE_SPK) {
            mPhoneState.setSpeakerVolume(volume);
            int flag = (getCurrentState() == mAudioOn) ? AudioManager.FLAG_SHOW_UI : 0;
            mAudioManager.setStreamVolume(AudioManager.STREAM_BLUETOOTH_SCO, volume, flag);
        } else if (volumeType == HeadsetHalConstants.VOLUME_TYPE_MIC) {
            mPhoneState.setMicVolume(volume);
        } else {
            Log.e(TAG, "Bad voluem type: " + volumeType);
        }
    }

    private void processSendDtmf(int dtmf, BluetoothDevice device) {
        if(device == null) {
            Log.w(TAG, "processSendDtmf device is null");
            return;
        }

        if (mPhoneProxy != null) {
            try {
                mPhoneProxy.sendDtmf(dtmf);
            } catch (RemoteException e) {
                Log.e(TAG, Log.getStackTraceString(new Throwable()));
            }
        } else {
            Log.e(TAG, "Handsfree phone proxy null for sending DTMF");
        }
    }

    private void processCallState(HeadsetCallState callState) {
        processCallState(callState, false);
    }

    private void processCallState(HeadsetCallState callState,
        boolean isVirtualCall) {
        mPhoneState.setNumActiveCall(callState.mNumActive);
        mPhoneState.setNumHeldCall(callState.mNumHeld);
        mPhoneState.setCallState(callState.mCallState);
        mPhoneState.setNumber(callState.mNumber);
        mPhoneState.setType(callState.mType);
        if (mDialingOut && callState.mCallState ==
                HeadsetHalConstants.CALL_STATE_DIALING) {
                BluetoothDevice device = getDeviceForMessage(DIALING_OUT_TIMEOUT);
                removeMessages(DIALING_OUT_TIMEOUT);
                Log.d(TAG, "mDialingOut is " + mDialingOut + ", device " + device);
                mDialingOut = false;
                if (device == null) {
                    return;
                }
                atResponseCodeNative(HeadsetHalConstants.AT_RESPONSE_OK,
                                                       0, getByteAddress(device));
<<<<<<< HEAD
=======
                removeMessages(DIALING_OUT_TIMEOUT);
            } else if (callState.mCallState ==
                HeadsetHalConstants.CALL_STATE_ACTIVE || callState.mCallState
                == HeadsetHalConstants.CALL_STATE_IDLE) {
                mDialingOut = false;
            }
>>>>>>> b211df6f
        }

        /* Set ActiveScoDevice to null when call ends */
        if ((mActiveScoDevice != null) && !isInCall() &&
                callState.mCallState == HeadsetHalConstants.CALL_STATE_IDLE)
            mActiveScoDevice = null;

        log("mNumActive: " + callState.mNumActive + " mNumHeld: " +
            callState.mNumHeld +" mCallState: " + callState.mCallState);
        log("mNumber: " + callState.mNumber + " mType: " + callState.mType);
        if(!isVirtualCall) {
            /* Specific handling when HS connects while in Voip call */
            if (isVirtualCallInProgress() && !isInCall() &&
                callState.mCallState == HeadsetHalConstants.CALL_STATE_IDLE) {
                Log.d(TAG, "update btif for Virtual Call active");
                callState.mNumActive = 1;
                mPhoneState.setNumActiveCall(callState.mNumActive);
            } else {
                /* Not a Virtual call request. End the virtual call, if running,
                before sending phoneStateChangeNative to BTIF */
                terminateScoUsingVirtualVoiceCall();


               /* Specific handling for case of starting MO/MT call while VOIP
               is ongoing, terminateScoUsingVirtualVoiceCall() resets callState
               from INCOMING/DIALING to IDLE. Some HS send AT+CIND? to read call
               indicators and get wrong value of callsetup. This case is hit only
               when SCO for VOIP call is not terminated via SDK API call. */
               if (mPhoneState.getCallState() != callState.mCallState) {
                   mPhoneState.setCallState(callState.mCallState);
               }
            }
        }
        processA2dpState(callState);
    }

    /* This function makes sure that we send a2dp suspend before updating on Incomming call status.
       There may problem with some headsets if send ring and a2dp is not suspended,
       so here we suspend stream if active before updating remote.We resume streaming once
       callstate is idle and there are no active or held calls. */

    private void processA2dpState(HeadsetCallState callState) {
        log("mA2dpPlayState " + mA2dpPlayState + " mA2dpSuspend  " + mA2dpSuspend );
        if ((isInCall()) && (isConnected()) &&
            (mA2dpState == BluetoothProfile.STATE_CONNECTED)) {
            if (!mA2dpSuspend) {
                Log.d(TAG, "Suspend A2DP streaming");
                mAudioManager.setParameters("A2dpSuspended=true");
                mA2dpSuspend = true;
            }
            // Cache the call states for CS calls only
            if (mA2dpPlayState == BluetoothA2dp.STATE_PLAYING && !isVirtualCallInProgress()) {
                Log.d(TAG, "Cache the call state for future");
                mPendingCiev = true;
                mPendingCallStates.add(callState);
                return ;
            }
        }
        if (getCurrentState() != mDisconnected) {
            log("No A2dp playing to suspend");
            phoneStateChangeNative(callState.mNumActive, callState.mNumHeld,
                callState.mCallState, callState.mNumber, callState.mType);
        }
        if (mA2dpSuspend && (!isAudioOn())) {
            if ((!isInCall()) && (callState.mNumber.isEmpty())) {
                log("Set A2dpSuspended=false to reset the a2dp state to standby");
                mAudioManager.setParameters("A2dpSuspended=false");
                mA2dpSuspend = false;
            }
        }
    }

    // 1 enable noice reduction
    // 0 disable noice reduction
    private void processNoiceReductionEvent(int enable, BluetoothDevice device) {
        HashMap<String, Integer> AudioParamNrec = mHeadsetAudioParam.get(device);
        if (AudioParamNrec != null && !AudioParamNrec.isEmpty()) {
            if (enable == 1)
                AudioParamNrec.put("NREC", 1);
            else
                AudioParamNrec.put("NREC", 0);
            log("NREC value for device :" + device + " is: " +
                    AudioParamNrec.get("NREC"));
        } else {
            Log.e(TAG,"processNoiceReductionEvent: AudioParamNrec is null ");
        }

        if (mActiveScoDevice != null && mActiveScoDevice.equals(device)
                && mAudioState == BluetoothHeadset.STATE_AUDIO_CONNECTED) {
            setAudioParameters(device);
        }
    }

    // 2 - WBS on
    // 1 - NBS on
    private void processWBSEvent(int enable, BluetoothDevice device) {
        HashMap<String, Integer> AudioParamCodec = mHeadsetAudioParam.get(device);
        if (AudioParamCodec != null && !AudioParamCodec.isEmpty()) {
            AudioParamCodec.put("codec", enable);
        } else {
            Log.e(TAG,"processWBSEvent: AudioParamNrec is null ");
        }

        if (enable == 2) {
            Log.d(TAG, "AudioManager.setParameters bt_wbs=on for " +
                        device.getName() + " - " + device.getAddress());
            mAudioManager.setParameters(HEADSET_WBS + "=on");
        } else {
            Log.d(TAG, "AudioManager.setParameters bt_wbs=off for " +
                        device.getName() + " - " + device.getAddress());
            mAudioManager.setParameters(HEADSET_WBS + "=off");
        }
    }

    private void processAtChld(int chld, BluetoothDevice device) {
        if(device == null) {
            Log.w(TAG, "processAtChld device is null");
            return;
        }

        if (mPhoneProxy != null) {
            try {
                if (mPhoneProxy.processChld(chld)) {
                    atResponseCodeNative(HeadsetHalConstants.AT_RESPONSE_OK,
                                               0, getByteAddress(device));
                } else {
                    atResponseCodeNative(HeadsetHalConstants.AT_RESPONSE_ERROR,
                                               0, getByteAddress(device));
                }
            } catch (RemoteException e) {
                Log.e(TAG, Log.getStackTraceString(new Throwable()));
                atResponseCodeNative(HeadsetHalConstants.AT_RESPONSE_ERROR,
                                               0, getByteAddress(device));
            }
        } else {
            Log.e(TAG, "Handsfree phone proxy null for At+Chld");
            atResponseCodeNative(HeadsetHalConstants.AT_RESPONSE_ERROR,
                                               0, getByteAddress(device));
        }
    }

    private void processSubscriberNumberRequest(BluetoothDevice device) {
        if(device == null) {
            Log.w(TAG, "processSubscriberNumberRequest device is null");
            return;
        }

        if (mPhoneProxy != null) {
            try {
                String number = mPhoneProxy.getSubscriberNumber();
                if (number != null) {
                    atResponseStringNative("+CNUM: ,\"" + number + "\"," +
                                                PhoneNumberUtils.toaFromString(number) +
                                                ",,4", getByteAddress(device));
                    atResponseCodeNative(HeadsetHalConstants.AT_RESPONSE_OK,
                                                0, getByteAddress(device));
                } else {
                    Log.e(TAG, "getSubscriberNumber returns null");
                    atResponseCodeNative(HeadsetHalConstants.AT_RESPONSE_ERROR,
                                                0, getByteAddress(device));
                }
            } catch (RemoteException e) {
                Log.e(TAG, Log.getStackTraceString(new Throwable()));
                atResponseCodeNative(HeadsetHalConstants.AT_RESPONSE_ERROR,
                                                 0, getByteAddress(device));
            }
        } else {
            Log.e(TAG, "Handsfree phone proxy null for At+CNUM");
        }
    }

    private void processAtCind(BluetoothDevice device) {
        int call, call_setup;

        if(device == null) {
            Log.w(TAG, "processAtCind device is null");
            return;
        }

        /* Handsfree carkits expect that +CIND is properly responded to
         Hence we ensure that a proper response is sent
         for the virtual call too.*/
        if (isVirtualCallInProgress()) {
            call = 1;
            call_setup = 0;
        } else {
            // regular phone call
            call = mPhoneState.getNumActiveCall();
            call_setup = mPhoneState.getNumHeldCall();
        }

        cindResponseNative(mPhoneState.getService(), call,
                           call_setup, mPhoneState.getCallState(),
                           mPhoneState.getSignal(), mPhoneState.getRoam(),
                           mPhoneState.getBatteryCharge(), getByteAddress(device));
    }

    private void processAtCops(BluetoothDevice device) {
        if(device == null) {
            Log.w(TAG, "processAtCops device is null");
            return;
        }

        if (mPhoneProxy != null) {
            try {
                String operatorName = mPhoneProxy.getNetworkOperator();
                if (operatorName == null) {
                    operatorName = "";
                }
                copsResponseNative(operatorName, getByteAddress(device));
            } catch (RemoteException e) {
                Log.e(TAG, Log.getStackTraceString(new Throwable()));
                copsResponseNative("", getByteAddress(device));
            }
        } else {
            Log.e(TAG, "Handsfree phone proxy null for At+COPS");
            copsResponseNative("", getByteAddress(device));
        }
    }

    private void processAtClcc(BluetoothDevice device) {
        if(device == null) {
            Log.w(TAG, "processAtClcc device is null");
            return;
        }

        if (mPhoneProxy != null) {
            try {
                if(isVirtualCallInProgress()) {
                    String phoneNumber = "";
                    int type = PhoneNumberUtils.TOA_Unknown;
                    try {
                        phoneNumber = mPhoneProxy.getSubscriberNumber();
                        type = PhoneNumberUtils.toaFromString(phoneNumber);
                    } catch (RemoteException ee) {
                        Log.e(TAG, "Unable to retrieve phone number"+
                            "using IBluetoothHeadsetPhone proxy");
                        phoneNumber = "";
                    }
                    clccResponseNative(1, 0, 0, 0, false, phoneNumber, type,
                                                       getByteAddress(device));
                    clccResponseNative(0, 0, 0, 0, false, "", 0, getByteAddress(device));
                }
                else if (!mPhoneProxy.listCurrentCalls()) {
                    clccResponseNative(0, 0, 0, 0, false, "", 0,
                                                       getByteAddress(device));
                }
                else
                {
                    Log.d(TAG, "Starting CLCC response timeout for device: "
                                                                     + device);
                    Message m = obtainMessage(CLCC_RSP_TIMEOUT);
                    m.obj = getMatchingDevice(device);
                    sendMessageDelayed(m, CLCC_RSP_TIMEOUT_VALUE);
                }
            } catch (RemoteException e) {
                Log.e(TAG, Log.getStackTraceString(new Throwable()));
                clccResponseNative(0, 0, 0, 0, false, "", 0, getByteAddress(device));
            }
        } else {
            Log.e(TAG, "Handsfree phone proxy null for At+CLCC");
            clccResponseNative(0, 0, 0, 0, false, "", 0, getByteAddress(device));
        }
    }

    private void processAtCscs(String atString, int type, BluetoothDevice device) {
        log("processAtCscs - atString = "+ atString);
        if(mPhonebook != null) {
            mPhonebook.handleCscsCommand(atString, type, device);
        }
        else {
            Log.e(TAG, "Phonebook handle null for At+CSCS");
            atResponseCodeNative(HeadsetHalConstants.AT_RESPONSE_ERROR, 0, getByteAddress(device));
        }
    }

    private void processAtCpbs(String atString, int type, BluetoothDevice device) {
        log("processAtCpbs - atString = "+ atString);
        if(mPhonebook != null) {
            mPhonebook.handleCpbsCommand(atString, type, device);
        }
        else {
            Log.e(TAG, "Phonebook handle null for At+CPBS");
            atResponseCodeNative(HeadsetHalConstants.AT_RESPONSE_ERROR, 0, getByteAddress(device));
        }
    }

    private void processAtCpbr(String atString, int type, BluetoothDevice device) {
        log("processAtCpbr - atString = "+ atString);
        if(mPhonebook != null) {
            mPhonebook.handleCpbrCommand(atString, type, device);
        }
        else {
            Log.e(TAG, "Phonebook handle null for At+CPBR");
            atResponseCodeNative(HeadsetHalConstants.AT_RESPONSE_ERROR, 0, getByteAddress(device));
        }
    }

    /**
     * Find a character ch, ignoring quoted sections.
     * Return input.length() if not found.
     */
    static private int findChar(char ch, String input, int fromIndex) {
        for (int i = fromIndex; i < input.length(); i++) {
            char c = input.charAt(i);
            if (c == '"') {
                i = input.indexOf('"', i + 1);
                if (i == -1) {
                    return input.length();
                }
            } else if (c == ch) {
                return i;
            }
        }
        return input.length();
    }

    /**
     * Break an argument string into individual arguments (comma delimited).
     * Integer arguments are turned into Integer objects. Otherwise a String
     * object is used.
     */
    static private Object[] generateArgs(String input) {
        int i = 0;
        int j;
        ArrayList<Object> out = new ArrayList<Object>();
        while (i <= input.length()) {
            j = findChar(',', input, i);

            String arg = input.substring(i, j);
            try {
                out.add(new Integer(arg));
            } catch (NumberFormatException e) {
                out.add(arg);
            }

            i = j + 1; // move past comma
        }
        return out.toArray();
    }

    /**
     * Break an argument string into individual arguments (comma delimited).
     * First argument is turned into integer object and second into long object.
     * Otherwise a String object is used.
     */
    static private Object[] generateArgsBiev(String input) {
        int i = 0;
        int j;
        ArrayList<Object> out = new ArrayList<Object>();
        while (i <= input.length()) {
            j = findChar(',', input, i);
            String arg = input.substring(i, j);
            try {
                if (i == 0)
                    out.add(new Integer(arg));
                else
                    out.add(new Long(arg));
            } catch (NumberFormatException e) {
                out.add(arg);
            }

            i = j + 1; // move past comma
        }
        return out.toArray();
    }

    /**
     * @return {@code true} if the given string is a valid vendor-specific AT command.
     */
    private boolean processVendorSpecificAt(String atString) {
        log("processVendorSpecificAt - atString = " + atString);

        // Currently we accept only SET type commands.
        int indexOfEqual = atString.indexOf("=");
        if (indexOfEqual == -1) {
            Log.e(TAG, "processVendorSpecificAt: command type error in " + atString);
            return false;
        }

        String command = atString.substring(0, indexOfEqual);
        Integer companyId = VENDOR_SPECIFIC_AT_COMMAND_COMPANY_ID.get(command);
        if (companyId == null) {
            Log.e(TAG, "processVendorSpecificAt: unsupported command: " + atString);
            return false;
        }

        String arg = atString.substring(indexOfEqual + 1);
        if (arg.startsWith("?")) {
            Log.e(TAG, "processVendorSpecificAt: command type error in " + atString);
            return false;
        }

        Object[] args = generateArgs(arg);
        broadcastVendorSpecificEventIntent(command,
                                           companyId,
                                           BluetoothHeadset.AT_CMD_TYPE_SET,
                                           args,
                                           mCurrentDevice);
        atResponseCodeNative(HeadsetHalConstants.AT_RESPONSE_OK, 0, getByteAddress(mCurrentDevice));
        return true;
    }

    private void processUnknownAt(String atString, BluetoothDevice device) {
        if(device == null) {
            Log.w(TAG, "processUnknownAt device is null");
            return;
        }

        // TODO (BT)
        log("processUnknownAt - atString = "+ atString);
        String atCommand = parseUnknownAt(atString);
        int commandType = getAtCommandType(atCommand);
        if (atCommand.startsWith("+CSCS"))
            processAtCscs(atCommand.substring(5), commandType, device);
        else if (atCommand.startsWith("+CPBS"))
            processAtCpbs(atCommand.substring(5), commandType, device);
        else if (atCommand.startsWith("+CPBR"))
            processAtCpbr(atCommand.substring(5), commandType, device);
        else if (!processVendorSpecificAt(atCommand))
            atResponseCodeNative(HeadsetHalConstants.AT_RESPONSE_ERROR, 0, getByteAddress(device));
    }

    private void processKeyPressed(BluetoothDevice device) {
        if(device == null) {
            Log.w(TAG, "processKeyPressed device is null");
            return;
        }

        if (mPhoneState.getCallState() == HeadsetHalConstants.CALL_STATE_INCOMING) {
            if (mPhoneProxy != null) {
                try {
                    mPhoneProxy.answerCall();
                } catch (RemoteException e) {
                    Log.e(TAG, Log.getStackTraceString(new Throwable()));
                }
            } else {
                Log.e(TAG, "Handsfree phone proxy null for answering call");
            }
        } else if (mPhoneState.getNumActiveCall() > 0) {
            if (!isAudioOn())
            {
                connectAudioNative(getByteAddress(mCurrentDevice));
            }
            else
            {
                if (mPhoneProxy != null) {
                    try {
                        mPhoneProxy.hangupCall();
                    } catch (RemoteException e) {
                        Log.e(TAG, Log.getStackTraceString(new Throwable()));
                    }
                } else {
                    Log.e(TAG, "Handsfree phone proxy null for hangup call");
                }
            }
        } else {
            String dialNumber = mPhonebook.getLastDialledNumber();
            if (dialNumber == null) {
                log("processKeyPressed, last dial number null");
                return;
            }
            Intent intent = new Intent(Intent.ACTION_CALL_PRIVILEGED,
                                       Uri.fromParts(SCHEME_TEL, dialNumber, null));
            intent.setFlags(Intent.FLAG_ACTIVITY_NEW_TASK);
            mService.startActivity(intent);
        }
    }

    private void processAtBind(String hf_ind, int type, BluetoothDevice device) {
        if(device == null) {
            Log.w(TAG, "processAtBind device is null");
            return;
        }
        Log.d(TAG, "processAtBind for device:" + device + "type = " + type);
        // find the current enable/diable status from app and update to stack.
        // loop through list of hf indicators AG supports
        if (type == 1) {
            for (Iterator<Pair<Integer, Boolean>> iter =
                    mHfIndicatorAgList.iterator(); iter.hasNext(); ) {
                Pair<Integer, Boolean> entry = iter.next();
                bindResponseNative(entry.first, entry.second, getByteAddress(device));
            }
            atResponseCodeNative(HeadsetHalConstants.AT_RESPONSE_OK, 0, getByteAddress(device));
        } else if (type == 0) {
            Log.d(TAG, "hf_ind " + hf_ind);
            Object[] args = generateArgs(hf_ind);
            for (int i = 0; i < args.length; i++) {
                mHfIndicatorHfList.add((int)args[i]);
            }
        }
        else {
            StringBuilder sb = new StringBuilder("(");
            String result = null;
            for (Iterator<Pair<Integer, Boolean>> iter =
                    mHfIndicatorAgList.iterator(); iter.hasNext(); ) {
                Pair<Integer, Boolean> entry = iter.next();
                //Make a string and send down;
                //TODO: Check limit of 20, see if multiple res needs to be sent when > 20
                sb.append(entry.first);
                sb.append(",");
            }
            sb.replace(sb.length() - 1, sb.length(), ")");
            result = sb.toString();
            Log.d(TAG, "AG list of HF ind = " + result);
            bindStringResponseNative(result, getByteAddress(device));
            atResponseCodeNative(HeadsetHalConstants.AT_RESPONSE_OK, 0, getByteAddress(device));
        }
    }

    private void processAtBiev(String hf_ind_value, BluetoothDevice device) {
        boolean found = false;
        int anum;
        long value;

        if(device == null) {
            Log.w(TAG, "processAtBiev device is null");
            return;
        }
        Object[] args = generateArgsBiev(hf_ind_value);
        anum = (int)args[0];
        value = (long)args[1];
        Log.d(TAG, "processAtBiev for device:" + device + " anum = " + anum + " value = " + value);
        for (Iterator<Pair<Integer, Boolean>> iter =
                mHfIndicatorAgList.iterator(); iter.hasNext(); ) {
            Pair<Integer, Boolean> entry = iter.next();
            if (entry.first.equals(anum))
            {
                if ((entry.second == true) && (value < 2))
                {
                    broadcastHfIndicatorValueChangeIntent(anum, value, device);
                    atResponseCodeNative(HeadsetHalConstants.AT_RESPONSE_OK, 0,
                                                       getByteAddress(device));
                }
                else
                {
                    Log.w(TAG, "assigned num " + anum + " is disabled or value not correct");
                    atResponseCodeNative(HeadsetHalConstants.AT_RESPONSE_ERROR, 0,
                                                          getByteAddress(device));
                }
                found = true;
                break;
            }
        }
        if(!found)
        {
           Log.w(TAG, "assigned num " + anum + " not present in AG list");
           atResponseCodeNative(HeadsetHalConstants.AT_RESPONSE_ERROR, 0, getByteAddress(device));
        }
    }

    private void onConnectionStateChanged(int state, byte[] address) {
        StackEvent event = new StackEvent(EVENT_TYPE_CONNECTION_STATE_CHANGED);
        event.valueInt = state;
        event.device = getDevice(address);
        sendMessage(STACK_EVENT, event);
    }

    private void onAudioStateChanged(int state, byte[] address) {
        StackEvent event = new StackEvent(EVENT_TYPE_AUDIO_STATE_CHANGED);
        event.valueInt = state;
        event.device = getDevice(address);
        sendMessage(STACK_EVENT, event);
    }

    private void onVrStateChanged(int state, byte[] address) {
        StackEvent event = new StackEvent(EVENT_TYPE_VR_STATE_CHANGED);
        event.valueInt = state;
        event.device = getDevice(address);
        sendMessage(STACK_EVENT, event);
    }

    private void onAnswerCall(byte[] address) {
        StackEvent event = new StackEvent(EVENT_TYPE_ANSWER_CALL);
        event.device = getDevice(address);
        sendMessage(STACK_EVENT, event);
    }

    private void onHangupCall(byte[] address) {
        StackEvent event = new StackEvent(EVENT_TYPE_HANGUP_CALL);
        event.device = getDevice(address);
        sendMessage(STACK_EVENT, event);
    }

    private void onVolumeChanged(int type, int volume, byte[] address) {
        StackEvent event = new StackEvent(EVENT_TYPE_VOLUME_CHANGED);
        event.valueInt = type;
        event.valueInt2 = volume;
        event.device = getDevice(address);
        sendMessage(STACK_EVENT, event);
    }

    private void onDialCall(String number, byte[] address) {
        StackEvent event = new StackEvent(EVENT_TYPE_DIAL_CALL);
        event.valueString = number;
        event.device = getDevice(address);
        sendMessage(STACK_EVENT, event);
    }

    private void onSendDtmf(int dtmf, byte[] address) {
        StackEvent event = new StackEvent(EVENT_TYPE_SEND_DTMF);
        event.valueInt = dtmf;
        event.device = getDevice(address);
        sendMessage(STACK_EVENT, event);
    }

    private void onNoiceReductionEnable(boolean enable,  byte[] address) {
        StackEvent event = new StackEvent(EVENT_TYPE_NOICE_REDUCTION);
        event.valueInt = enable ? 1 : 0;
        event.device = getDevice(address);
        sendMessage(STACK_EVENT, event);
    }

    private void onWBS(int codec, byte[] address) {
        StackEvent event = new StackEvent(EVENT_TYPE_WBS);
        event.valueInt = codec;
        event.device = getDevice(address);
        sendMessage(STACK_EVENT, event);
    }

    private void onAtChld(int chld, byte[] address) {
        StackEvent event = new StackEvent(EVENT_TYPE_AT_CHLD);
        event.valueInt = chld;
        event.device = getDevice(address);
        sendMessage(STACK_EVENT, event);
    }

    private void onAtCnum(byte[] address) {
        StackEvent event = new StackEvent(EVENT_TYPE_SUBSCRIBER_NUMBER_REQUEST);
        event.device = getDevice(address);
        sendMessage(STACK_EVENT, event);
    }

    private void onAtCind(byte[] address) {
        StackEvent event = new StackEvent(EVENT_TYPE_AT_CIND);
        event.device = getDevice(address);
        sendMessage(STACK_EVENT, event);
    }

    private void onAtCops(byte[] address) {
        StackEvent event = new StackEvent(EVENT_TYPE_AT_COPS);
        event.device = getDevice(address);
        sendMessage(STACK_EVENT, event);
    }

    private void onAtClcc(byte[] address) {
        StackEvent event = new StackEvent(EVENT_TYPE_AT_CLCC);
        event.device = getDevice(address);
        sendMessage(STACK_EVENT, event);
    }

    private void onUnknownAt(String atString, byte[] address) {
        StackEvent event = new StackEvent(EVENT_TYPE_UNKNOWN_AT);
        event.valueString = atString;
        event.device = getDevice(address);
        sendMessage(STACK_EVENT, event);
    }

    private void onKeyPressed(byte[] address) {
        StackEvent event = new StackEvent(EVENT_TYPE_KEY_PRESSED);
        event.device = getDevice(address);
        sendMessage(STACK_EVENT, event);
    }

    private void onAtBind(String hf_ind, int type, byte[] address) {
        StackEvent event = new StackEvent(EVENT_TYPE_AT_BIND);
        event.valueString = hf_ind;
        event.valueInt = type;
        event.device = getDevice(address);
        sendMessage(STACK_EVENT, event);
    }

    private void onAtBiev(String hf_ind_val, byte[] address) {
        StackEvent event = new StackEvent(EVENT_TYPE_AT_BIEV);
        event.valueString= hf_ind_val;
        event.device = getDevice(address);
        sendMessage(STACK_EVENT, event);
    }

    private void processIntentBatteryChanged(Intent intent) {
        int batteryLevel = intent.getIntExtra("level", -1);
        int scale = intent.getIntExtra("scale", -1);
        if (batteryLevel == -1 || scale == -1 || scale == 0) {
            Log.e(TAG, "Bad Battery Changed intent: " + batteryLevel + "," + scale);
            return;
        }
        batteryLevel = batteryLevel * 5 / scale;
        mPhoneState.setBatteryCharge(batteryLevel);
    }

    private void processDeviceStateChanged(HeadsetDeviceState deviceState) {
        notifyDeviceStatusNative(deviceState.mService, deviceState.mRoam, deviceState.mSignal,
                                 deviceState.mBatteryCharge);
    }

    private void processSendClccResponse(HeadsetClccResponse clcc) {
        BluetoothDevice device = getDeviceForMessage(CLCC_RSP_TIMEOUT);
        if (device == null) {
            return;
        }
        if (clcc.mIndex == 0) {
            removeMessages(CLCC_RSP_TIMEOUT);
        }
        clccResponseNative(clcc.mIndex, clcc.mDirection, clcc.mStatus, clcc.mMode, clcc.mMpty,
                           clcc.mNumber, clcc.mType, getByteAddress(device));
    }

    private void processSendVendorSpecificResultCode(HeadsetVendorSpecificResultCode resultCode) {
        String stringToSend = resultCode.mCommand + ": ";
        if (resultCode.mArg != null) {
            stringToSend += resultCode.mArg;
        }
        atResponseStringNative(stringToSend, getByteAddress(resultCode.mDevice));
    }

    private String getCurrentDeviceName(BluetoothDevice device) {
        String defaultName = "<unknown>";

        if(device == null) {
            return defaultName;
        }

        String deviceName = device.getName();
        if (deviceName == null) {
            return defaultName;
        }
        return deviceName;
    }

    private byte[] getByteAddress(BluetoothDevice device) {
        return Utils.getBytesFromAddress(device.getAddress());
    }

    private BluetoothDevice getDevice(byte[] address) {
        return mAdapter.getRemoteDevice(Utils.getAddressStringFromByte(address));
    }

    private boolean isInCall() {
        return ((mPhoneState.getNumActiveCall() > 0) || (mPhoneState.getNumHeldCall() > 0) ||
                (mPhoneState.getCallState() != HeadsetHalConstants.CALL_STATE_IDLE));
    }

    // Accept incoming SCO only when there is active call, VR activated,
    // active VOIP call
    private boolean isScoAcceptable() {
        return (mVoiceRecognitionStarted || isInCall());
    }

    boolean isConnected() {
        IState currentState = getCurrentState();
        return (currentState == mConnected || currentState == mAudioOn);
    }

    boolean okToConnect(BluetoothDevice device) {
        AdapterService adapterService = AdapterService.getAdapterService();
        int priority = mService.getPriority(device);
        boolean ret = false;
        //check if this is an incoming connection in Quiet mode.
        if((adapterService == null) ||
           ((adapterService.isQuietModeEnabled() == true) &&
           (mTargetDevice == null))){
            ret = false;
        }
        // check priority and accept or reject the connection. if priority is undefined
        // it is likely that our SDP has not completed and peer is initiating the
        // connection. Allow this connection, provided the device is bonded
        else if((BluetoothProfile.PRIORITY_OFF < priority) ||
                ((BluetoothProfile.PRIORITY_UNDEFINED == priority) &&
                (device.getBondState() != BluetoothDevice.BOND_NONE))){
            ret= true;
        }
        return ret;
    }

    private void sendVoipConnectivityNetworktype(boolean isVoipStarted) {
        NetworkInfo networkInfo = mConnectivityManager.getActiveNetworkInfo();
        if (networkInfo == null || !networkInfo.isAvailable() || !networkInfo.isConnected()) {
            Log.e(TAG, "No connected/available connectivity network, don't update soc");
            return;
        }

        if (networkInfo.getType() == ConnectivityManager.TYPE_MOBILE) {
            log("Voip started/stopped on n/w TYPE_MOBILE, don't update to soc");
        } else if (networkInfo.getType() == ConnectivityManager.TYPE_WIFI) {
            log("Voip started/stopped on n/w TYPE_WIFI, update n/w type & start/stop to soc");
            voipNetworkWifiInfoNative(isVoipStarted, true);
        } else {
            log("Voip started/stopped on some other n/w, don't update to soc");
        }
    }

    @Override
    protected void log(String msg) {
        if (DBG) {
            super.log(msg);
        }
    }

    public void handleAccessPermissionResult(Intent intent) {
        log("handleAccessPermissionResult");
        BluetoothDevice device = intent.getParcelableExtra(BluetoothDevice.EXTRA_DEVICE);
        if (mPhonebook != null) {
            if (!mPhonebook.getCheckingAccessPermission()) {
                return;
            }
            int atCommandResult = 0;
            int atCommandErrorCode = 0;
            //HeadsetBase headset = mHandsfree.getHeadset();
            // ASSERT: (headset != null) && headSet.isConnected()
            // REASON: mCheckingAccessPermission is true, otherwise resetAtState
            // has set mCheckingAccessPermission to false
            if (intent.getAction().equals(BluetoothDevice.ACTION_CONNECTION_ACCESS_REPLY)) {
                if (intent.getIntExtra(BluetoothDevice.EXTRA_CONNECTION_ACCESS_RESULT,
                                       BluetoothDevice.CONNECTION_ACCESS_NO)
                        == BluetoothDevice.CONNECTION_ACCESS_YES) {
                    if (intent.getBooleanExtra(BluetoothDevice.EXTRA_ALWAYS_ALLOWED, false)) {
                        mCurrentDevice.setPhonebookAccessPermission(BluetoothDevice.ACCESS_ALLOWED);
                    }
                    atCommandResult = mPhonebook.processCpbrCommand(device);
                } else {
                    if (intent.getBooleanExtra(BluetoothDevice.EXTRA_ALWAYS_ALLOWED, false)) {
                        mCurrentDevice.setPhonebookAccessPermission(
                                BluetoothDevice.ACCESS_REJECTED);
                    }
                }
            }
            mPhonebook.setCpbrIndex(-1);
            mPhonebook.setCheckingAccessPermission(false);

            if (atCommandResult >= 0) {
                atResponseCodeNative(atCommandResult, atCommandErrorCode, getByteAddress(device));
            } else {
                log("handleAccessPermissionResult - RESULT_NONE");
            }
        } else {
            Log.e(TAG, "Phonebook handle null");
            if (device != null) {
                atResponseCodeNative(HeadsetHalConstants.AT_RESPONSE_ERROR, 0,
                                     getByteAddress(device));
            }
        }
    }

    private static final String SCHEME_TEL = "tel";

    // Event types for STACK_EVENT message
    final private static int EVENT_TYPE_NONE = 0;
    final private static int EVENT_TYPE_CONNECTION_STATE_CHANGED = 1;
    final private static int EVENT_TYPE_AUDIO_STATE_CHANGED = 2;
    final private static int EVENT_TYPE_VR_STATE_CHANGED = 3;
    final private static int EVENT_TYPE_ANSWER_CALL = 4;
    final private static int EVENT_TYPE_HANGUP_CALL = 5;
    final private static int EVENT_TYPE_VOLUME_CHANGED = 6;
    final private static int EVENT_TYPE_DIAL_CALL = 7;
    final private static int EVENT_TYPE_SEND_DTMF = 8;
    final private static int EVENT_TYPE_NOICE_REDUCTION = 9;
    final private static int EVENT_TYPE_AT_CHLD = 10;
    final private static int EVENT_TYPE_SUBSCRIBER_NUMBER_REQUEST = 11;
    final private static int EVENT_TYPE_AT_CIND = 12;
    final private static int EVENT_TYPE_AT_COPS = 13;
    final private static int EVENT_TYPE_AT_CLCC = 14;
    final private static int EVENT_TYPE_UNKNOWN_AT = 15;
    final private static int EVENT_TYPE_KEY_PRESSED = 16;
    final private static int EVENT_TYPE_WBS = 17;
    final private static int EVENT_TYPE_AT_BIND = 18;
    final private static int EVENT_TYPE_AT_BIEV = 19;

    private class StackEvent {
        int type = EVENT_TYPE_NONE;
        int valueInt = 0;
        int valueInt2 = 0;
        String valueString = null;
        BluetoothDevice device = null;

        private StackEvent(int type) {
            this.type = type;
        }
    }

    /*package*/native boolean atResponseCodeNative(int responseCode, int errorCode,
                                                                          byte[] address);
    /*package*/ native boolean atResponseStringNative(String responseString, byte[] address);

    private native static void classInitNative();
    private native void initializeNative(int max_hf_clients);
    private native void cleanupNative();
    private native boolean connectHfpNative(byte[] address);
    private native boolean disconnectHfpNative(byte[] address);
    private native boolean connectAudioNative(byte[] address);
    private native boolean disconnectAudioNative(byte[] address);
    private native boolean startVoiceRecognitionNative(byte[] address);
    private native boolean stopVoiceRecognitionNative(byte[] address);
    private native boolean setVolumeNative(int volumeType, int volume, byte[] address);
    private native boolean cindResponseNative(int service, int numActive, int numHeld,
                                              int callState, int signal, int roam,
                                              int batteryCharge, byte[] address);
    private native boolean notifyDeviceStatusNative(int networkState, int serviceType, int signal,
                                                    int batteryCharge);

    private native boolean clccResponseNative(int index, int dir, int status, int mode,
                                              boolean mpty, String number, int type,
                                                                           byte[] address);
    private native boolean copsResponseNative(String operatorName, byte[] address);

    private native boolean phoneStateChangeNative(int numActive, int numHeld, int callState,
                                                  String number, int type);
    private native boolean configureWBSNative(byte[] address,int condec_config);

    private native boolean bindResponseNative(int anum, boolean state, byte[] address);

    private native boolean bindStringResponseNative(String result, byte[] address);

    private native boolean voipNetworkWifiInfoNative(boolean isVoipStarted,
                                                     boolean isNetworkWifi);
}<|MERGE_RESOLUTION|>--- conflicted
+++ resolved
@@ -824,17 +824,12 @@
     private class Connected extends State {
         @Override
         public void enter() {
-<<<<<<< HEAD
-            Log.d(TAG, "Enter Connected: " + getCurrentMessage().what +
-=======
             // Remove pending connection attempts that were deferred during the pending
             // state. This is to prevent auto connect attempts from disconnecting
             // devices that previously successfully connected.
             // TODO: This needs to check for multiple HFP connections, once supported...
             removeDeferredMessages(CONNECT);
-
-            log("Enter Connected: " + getCurrentMessage().what +
->>>>>>> b211df6f
+            Log.d(TAG, "Enter Connected: " + getCurrentMessage().what +
                            ", size: " + mConnectedDevicesList.size());
             // start phone state listener here so that the CIND response as part of SLC can be
             // responded to, correctly.
@@ -3118,15 +3113,11 @@
                 }
                 atResponseCodeNative(HeadsetHalConstants.AT_RESPONSE_OK,
                                                        0, getByteAddress(device));
-<<<<<<< HEAD
-=======
                 removeMessages(DIALING_OUT_TIMEOUT);
-            } else if (callState.mCallState ==
+        } else if (callState.mCallState ==
                 HeadsetHalConstants.CALL_STATE_ACTIVE || callState.mCallState
                 == HeadsetHalConstants.CALL_STATE_IDLE) {
                 mDialingOut = false;
-            }
->>>>>>> b211df6f
         }
 
         /* Set ActiveScoDevice to null when call ends */
