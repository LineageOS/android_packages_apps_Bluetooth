/*
 * Copyright (c) 2013, 2015  The Linux Foundation. All rights reserved.
 * Not a Contribution.
 *
 * Copyright (C) 2012 The Android Open Source Project
 *
 * Licensed under the Apache License, Version 2.0 (the "License");
 * you may not use this file except in compliance with the License.
 * You may obtain a copy of the License at
 *
 *      http://www.apache.org/licenses/LICENSE-2.0
 *
 * Unless required by applicable law or agreed to in writing, software
 * distributed under the License is distributed on an "AS IS" BASIS,
 * WITHOUT WARRANTIES OR CONDITIONS OF ANY KIND, either express or implied.
 * See the License for the specific language governing permissions and
 * limitations under the License.
 */

/**
 * Bluetooth Handset StateMachine
 *                      (Disconnected)
 *                           |    ^
 *                   CONNECT |    | DISCONNECTED
 *                           V    |
 *                         (Pending)
 *                           |    ^
 *                 CONNECTED |    | CONNECT
 *                           V    |
 *                        (Connected)
 *                           |    ^
 *             CONNECT_AUDIO |    | DISCONNECT_AUDIO
 *                           V    |
 *                         (AudioOn)
 */
package com.android.bluetooth.hfp;

import android.bluetooth.BluetoothA2dp;
import android.bluetooth.BluetoothAdapter;
import android.bluetooth.BluetoothAssignedNumbers;
import android.bluetooth.BluetoothDevice;
import android.bluetooth.BluetoothHeadset;
import android.bluetooth.BluetoothProfile;
import android.bluetooth.BluetoothUuid;
import android.bluetooth.IBluetooth;
import android.bluetooth.IBluetoothHeadsetPhone;
import android.content.ComponentName;
import android.content.Context;
import android.content.Intent;
import android.content.ServiceConnection;
import android.content.ActivityNotFoundException;
import android.net.ConnectivityManager;
import android.net.NetworkInfo;
import android.media.AudioManager;
import android.net.Uri;
import android.os.IBinder;
import android.os.IDeviceIdleController;
import android.os.Message;
import android.os.ParcelUuid;
import android.os.RemoteException;
import android.os.ServiceManager;
import android.os.SystemProperties;
import android.os.PowerManager;
import android.os.UserHandle;
import android.os.PowerManager.WakeLock;
import android.telephony.PhoneNumberUtils;
import android.util.Log;
import com.android.bluetooth.Utils;
import com.android.bluetooth.btservice.AdapterService;
import com.android.bluetooth.btservice.ProfileService;
import com.android.internal.util.IState;
import com.android.internal.util.State;
import com.android.internal.util.StateMachine;
import java.util.ArrayList;
import android.util.Pair;
import java.util.Iterator;
import java.util.HashMap;
import java.util.List;
import java.util.Map;
import java.util.Set;
import android.os.SystemProperties;
import java.util.concurrent.ConcurrentLinkedQueue;

final class HeadsetStateMachine extends StateMachine {
    private static final String TAG = "HeadsetStateMachine";
    private static final boolean DBG = Log.isLoggable("Handsfree", Log.VERBOSE);
    //For Debugging only
    private static int sRefCount=0;

    private static final String HEADSET_NAME = "bt_headset_name";
    private static final String HEADSET_NREC = "bt_headset_nrec";
    private static final String HEADSET_WBS = "bt_wbs";

    static final int CONNECT = 1;
    static final int DISCONNECT = 2;
    static final int CONNECT_AUDIO = 3;
    static final int DISCONNECT_AUDIO = 4;
    static final int VOICE_RECOGNITION_START = 5;
    static final int VOICE_RECOGNITION_STOP = 6;

    // message.obj is an intent AudioManager.VOLUME_CHANGED_ACTION
    // EXTRA_VOLUME_STREAM_TYPE is STREAM_BLUETOOTH_SCO
    static final int INTENT_SCO_VOLUME_CHANGED = 7;
    static final int SET_MIC_VOLUME = 8;
    static final int CALL_STATE_CHANGED = 9;
    static final int INTENT_BATTERY_CHANGED = 10;
    static final int DEVICE_STATE_CHANGED = 11;
    static final int SEND_CCLC_RESPONSE = 12;
    static final int SEND_VENDOR_SPECIFIC_RESULT_CODE = 13;

    static final int VIRTUAL_CALL_START = 14;
    static final int VIRTUAL_CALL_STOP = 15;

    static final int ENABLE_WBS = 16;
    static final int DISABLE_WBS = 17;

    static final int UPDATE_A2DP_PLAY_STATE = 18;
    static final int UPDATE_A2DP_CONN_STATE = 19;
    static final int QUERY_PHONE_STATE_AT_SLC = 20;

    private static final int STACK_EVENT = 101;
    private static final int DIALING_OUT_TIMEOUT = 102;
    private static final int START_VR_TIMEOUT = 103;
    private static final int CLCC_RSP_TIMEOUT = 104;

    private static final int CONNECT_TIMEOUT = 201;
    /* Allow time for possible LMP response timeout + Page timeout */
    private static final int CONNECT_TIMEOUT_SEC = 38000;

    private static final int DIALING_OUT_TIMEOUT_VALUE = 10000;
    private static final int START_VR_TIMEOUT_VALUE = 5000;
    private static final int CLCC_RSP_TIMEOUT_VALUE = 5000;
    private static final int QUERY_PHONE_STATE_CHANGED_DELAYED = 100;

    // Max number of HF connections at any time
    private int max_hf_connections = 1;

    private static final int NBS_CODEC = 1;
    private static final int WBS_CODEC = 2;

    // Keys are AT commands, and values are the company IDs.
    private static final Map<String, Integer> VENDOR_SPECIFIC_AT_COMMAND_COMPANY_ID;
    // Hash for storing the Audio Parameters like NREC for connected headsets
    private HashMap<BluetoothDevice, HashMap> mHeadsetAudioParam =
                                          new HashMap<BluetoothDevice, HashMap>();
    // Hash for storing the Remotedevice BRSF
    private HashMap<BluetoothDevice, Integer> mHeadsetBrsf =
                                          new HashMap<BluetoothDevice, Integer>();
    // List of Ag's supported HF indicators
    private List<Pair<Integer, Boolean>> mHfIndicatorAgList =
                                            new ArrayList<Pair<Integer, Boolean>>();
    // List of Hf's supported HF indicators
    private ArrayList<Integer> mHfIndicatorHfList = new ArrayList<Integer>();

    // Hash for storing the connection retry attempts from application
    private HashMap<BluetoothDevice, Integer> mRetryConnect =
                                            new HashMap<BluetoothDevice, Integer>();

    private static final ParcelUuid[] HEADSET_UUIDS = {
        BluetoothUuid.HSP,
        BluetoothUuid.Handsfree,
    };

    private Disconnected mDisconnected;
    private Pending mPending;
    private Connected mConnected;
    private AudioOn mAudioOn;
    // Multi HFP: add new class object
    private MultiHFPending mMultiHFPending;

    private HeadsetService mService;
    private PowerManager mPowerManager;
    private boolean mVirtualCallStarted = false;
    private boolean mVoiceRecognitionStarted = false;
    private boolean mWaitingForVoiceRecognition = false;
    private WakeLock mStartVoiceRecognitionWakeLock;  // held while waiting for voice recognition

    private ConnectivityManager mConnectivityManager;
    private boolean mDialingOut = false;
    private AudioManager mAudioManager;
    private AtPhonebook mPhonebook;

    private static Intent sVoiceCommandIntent;

    private HeadsetPhoneState mPhoneState;
    private int mAudioState;
    private BluetoothAdapter mAdapter;
    private IBluetoothHeadsetPhone mPhoneProxy;
    private boolean mNativeAvailable;

    private boolean mA2dpSuspend;
    private int mA2dpPlayState;
    private int mA2dpState;
    private boolean mPendingCiev;
    //ConcurrentLinkeQueue is used so that it is threadsafe
    private ConcurrentLinkedQueue<HeadsetCallState> mPendingCallStates = new ConcurrentLinkedQueue<HeadsetCallState>();

    // mCurrentDevice is the device connected before the state changes
    // mTargetDevice is the device to be connected
    // mIncomingDevice is the device connecting to us, valid only in Pending state
    //                when mIncomingDevice is not null, both mCurrentDevice
    //                  and mTargetDevice are null
    //                when either mCurrentDevice or mTargetDevice is not null,
    //                  mIncomingDevice is null
    // Stable states
    //   No connection, Disconnected state
    //                  both mCurrentDevice and mTargetDevice are null
    //   Connected, Connected state
    //              mCurrentDevice is not null, mTargetDevice is null
    // Interim states
    //   Connecting to a device, Pending
    //                           mCurrentDevice is null, mTargetDevice is not null
    //   Disconnecting device, Connecting to new device
    //     Pending
    //     Both mCurrentDevice and mTargetDevice are not null
    //   Disconnecting device Pending
    //                        mCurrentDevice is not null, mTargetDevice is null
    //   Incoming connections Pending
    //                        Both mCurrentDevice and mTargetDevice are null
    private BluetoothDevice mCurrentDevice = null;
    private BluetoothDevice mTargetDevice = null;
    private BluetoothDevice mIncomingDevice = null;
    private BluetoothDevice mActiveScoDevice = null;
    private BluetoothDevice mMultiDisconnectDevice = null;

    // Multi HFP: Connected devices list holds all currently connected headsets
    private ArrayList<BluetoothDevice> mConnectedDevicesList =
                                             new ArrayList<BluetoothDevice>();

    static {
        classInitNative();

        VENDOR_SPECIFIC_AT_COMMAND_COMPANY_ID = new HashMap<String, Integer>();
        VENDOR_SPECIFIC_AT_COMMAND_COMPANY_ID.put("+XEVENT", BluetoothAssignedNumbers.PLANTRONICS);
        VENDOR_SPECIFIC_AT_COMMAND_COMPANY_ID.put("+ANDROID", BluetoothAssignedNumbers.GOOGLE);
    }

    private HeadsetStateMachine(HeadsetService context) {
        super(TAG);
        mService = context;
        mVoiceRecognitionStarted = false;
        mWaitingForVoiceRecognition = false;

        mPowerManager = (PowerManager) context.getSystemService(Context.POWER_SERVICE);
        mStartVoiceRecognitionWakeLock = mPowerManager.newWakeLock(PowerManager.PARTIAL_WAKE_LOCK,
                                                       TAG + ":VoiceRecognition");
        mStartVoiceRecognitionWakeLock.setReferenceCounted(false);

        mConnectivityManager = (ConnectivityManager)
                context.getSystemService(Context.CONNECTIVITY_SERVICE);

        mDialingOut = false;
        mAudioManager = (AudioManager) context.getSystemService(Context.AUDIO_SERVICE);
        mPhonebook = new AtPhonebook(mService, this);
        mPhoneState = new HeadsetPhoneState(context, this);
        mAudioState = BluetoothHeadset.STATE_AUDIO_DISCONNECTED;
        mAdapter = BluetoothAdapter.getDefaultAdapter();
        Intent intent = new Intent(IBluetoothHeadsetPhone.class.getName());
        intent.setComponent(intent.resolveSystemService(context.getPackageManager(), 0));
        if (intent.getComponent() == null || !context.bindService(intent, mConnection, 0)) {
            Log.e(TAG, "Could not bind to Bluetooth Headset Phone Service");
        }

        String max_hfp_clients = SystemProperties.get("persist.bt.max.hs.connections");
        if (!max_hfp_clients.isEmpty() && (Integer.parseInt(max_hfp_clients) == 2))
            max_hf_connections = Integer.parseInt(max_hfp_clients);
        Log.d(TAG, "max_hf_connections = " + max_hf_connections);
        initializeNative(max_hf_connections);
        mNativeAvailable=true;

        mDisconnected = new Disconnected();
        mPending = new Pending();
        mConnected = new Connected();
        mAudioOn = new AudioOn();
        // Multi HFP: initialise new class variable
        mMultiHFPending = new MultiHFPending();

        if (sVoiceCommandIntent == null) {
            sVoiceCommandIntent = new Intent(Intent.ACTION_VOICE_COMMAND);
            sVoiceCommandIntent.setFlags(Intent.FLAG_ACTIVITY_NEW_TASK);
        }

        addState(mDisconnected);
        addState(mPending);
        addState(mConnected);
        addState(mAudioOn);
        // Multi HFP: add State
        addState(mMultiHFPending);

        setInitialState(mDisconnected);

        mHfIndicatorAgList.add(new Pair<Integer, Boolean>(1, true));
    }

    static HeadsetStateMachine make(HeadsetService context) {
        Log.d(TAG, "make");
        HeadsetStateMachine hssm = new HeadsetStateMachine(context);
        hssm.start();
        return hssm;
    }


    public void doQuit() {
        log("quit");
<<<<<<< HEAD
        if (mAudioManager != null) {
             mAudioManager.setBluetoothScoOn(false);
        }
=======
>>>>>>> aefbc8ce
        quitNow();
    }

    public void cleanup() {
        if (mAudioManager != null) {
             mAudioManager.setBluetoothScoOn(false);
        }
        if (mPhoneProxy != null) {
            if (DBG) Log.d(TAG,"Unbinding service...");
            synchronized (mConnection) {
                try {
                    mPhoneProxy = null;
                    mService.unbindService(mConnection);
                } catch (Exception re) {
                    Log.e(TAG,"Error unbinding from IBluetoothHeadsetPhone",re);
                }
            }
        }
        if (mPhoneState != null) {
            mPhoneState.listenForPhoneState(false);
            mPhoneState.cleanup();
        }
        if (mPhonebook != null) {
            mPhonebook.cleanup();
        }
        if (mHeadsetAudioParam != null) {
            mHeadsetAudioParam.clear();
        }
        if (mHeadsetBrsf != null) {
            mHeadsetBrsf.clear();
        }
        if (mConnectedDevicesList != null) {
            mConnectedDevicesList.clear();
        }
        if (mNativeAvailable) {
            cleanupNative();
            mNativeAvailable = false;
        }
    }

    public void dump(StringBuilder sb) {
        ProfileService.println(sb, "mCurrentDevice: " + mCurrentDevice);
        ProfileService.println(sb, "mTargetDevice: " + mTargetDevice);
        ProfileService.println(sb, "mIncomingDevice: " + mIncomingDevice);
        ProfileService.println(sb, "mActiveScoDevice: " + mActiveScoDevice);
        ProfileService.println(sb, "mMultiDisconnectDevice: " + mMultiDisconnectDevice);
        ProfileService.println(sb, "mVirtualCallStarted: " + mVirtualCallStarted);
        ProfileService.println(sb, "mVoiceRecognitionStarted: " + mVoiceRecognitionStarted);
        ProfileService.println(sb, "mWaitingForVoiceRecognition: " + mWaitingForVoiceRecognition);
        ProfileService.println(sb, "StateMachine: " + this.toString());
        ProfileService.println(sb, "mPhoneState: " + mPhoneState);
        ProfileService.println(sb, "mAudioState: " + mAudioState);
    }

    private class Disconnected extends State {
        @Override
        public void enter() {
            Log.d(TAG, "Enter Disconnected: " + getCurrentMessage().what +
                                ", size: " + mConnectedDevicesList.size());
            mPhonebook.resetAtState();
            mPhoneState.listenForPhoneState(false);
            mVoiceRecognitionStarted = false;
            mWaitingForVoiceRecognition = false;
            mDialingOut = false;
        }

        @Override
        public boolean processMessage(Message message) {
            Log.d(TAG, "Disconnected process message: " + message.what +
                                ", size: " + mConnectedDevicesList.size());
            if (mConnectedDevicesList.size() != 0 || mTargetDevice != null ||
                                mIncomingDevice != null) {
                Log.e(TAG, "ERROR: mConnectedDevicesList is not empty," +
                       "target, or mIncomingDevice not null in Disconnected");
                return NOT_HANDLED;
            }

            boolean retValue = HANDLED;
            switch(message.what) {
                case CONNECT:
                    BluetoothDevice device = (BluetoothDevice) message.obj;
                    if (!mRetryConnect.containsKey(device)) {
                        Log.d(TAG, "Make conn retry entry for device " + device);
                        mRetryConnect.put(device, 0);
                    }
                    int RetryConn = mRetryConnect.get(device);
                    log("RetryConn = " + RetryConn);

                    if (RetryConn > 1) {
                        if (mRetryConnect.containsKey(device)) {
                            Log.d(TAG, "Removing device " + device +
                                  " conn retry entry since RetryConn = " + RetryConn);
                            mRetryConnect.remove(device);
                        }
                        break;
                    }

                    broadcastConnectionState(device, BluetoothProfile.STATE_CONNECTING,
                               BluetoothProfile.STATE_DISCONNECTED);

                    if (!connectHfpNative(getByteAddress(device)) ) {
                        broadcastConnectionState(device,
                                   BluetoothProfile.STATE_DISCONNECTED,
                                   BluetoothProfile.STATE_CONNECTING);
                        break;
                    }

                    RetryConn = RetryConn + 1;
                    mRetryConnect.put(device, RetryConn);
                    if (mPhoneProxy != null) {
                        try {
                            log("Query the phonestates");
                            mPhoneProxy.queryPhoneState();
                        } catch (RemoteException e) {
                            Log.e(TAG, Log.getStackTraceString(new Throwable()));
                        }
                    } else Log.e(TAG, "Phone proxy null for query phone state");

                    synchronized (HeadsetStateMachine.this) {
                        mTargetDevice = device;
                        transitionTo(mPending);
                    }
                    // TODO(BT) remove CONNECT_TIMEOUT when the stack
                    // sends back events consistently
                    Message m = obtainMessage(CONNECT_TIMEOUT);
                    m.obj = device;
                    sendMessageDelayed(m, CONNECT_TIMEOUT_SEC);
                    break;
                case DISCONNECT:
                    // ignore
                    break;
                case INTENT_BATTERY_CHANGED:
                    processIntentBatteryChanged((Intent) message.obj);
                    break;
                case CALL_STATE_CHANGED:
                    processCallState((HeadsetCallState) message.obj,
                        ((message.arg1 == 1)?true:false));
                    break;
                case UPDATE_A2DP_PLAY_STATE:
                    processIntentA2dpPlayStateChanged((Intent) message.obj);
                    break;
                case UPDATE_A2DP_CONN_STATE:
                    processIntentA2dpStateChanged((Intent) message.obj);
                    break;
                case STACK_EVENT:
                    StackEvent event = (StackEvent) message.obj;
                    Log.d(TAG, "event type: " + event.type);
                    switch (event.type) {
                        case EVENT_TYPE_CONNECTION_STATE_CHANGED:
                            processConnectionEvent(event.valueInt, event.device);
                            break;
                        default:
                            Log.e(TAG, "Unexpected stack event: " + event.type);
                            break;
                    }
                    break;
                default:
                    return NOT_HANDLED;
            }
            return retValue;
        }

        @Override
        public void exit() {
            Log.d(TAG, "Exit Disconnected: " + getCurrentMessage().what);
        }

        // in Disconnected state
        private void processConnectionEvent(int state, BluetoothDevice device) {
            Log.d(TAG, "processConnectionEvent state = " + state +
                              ", device = " + device);
            switch (state) {
            case HeadsetHalConstants.CONNECTION_STATE_DISCONNECTED:
                Log.d(TAG, "Ignore HF DISCONNECTED event, device: " + device);
                break;
            case HeadsetHalConstants.CONNECTION_STATE_CONNECTING:
                if (okToConnect(device)){
                    Log.d(TAG, "Incoming Hf accepted");

                    broadcastConnectionState(device, BluetoothProfile.STATE_CONNECTING,
                                             BluetoothProfile.STATE_DISCONNECTED);
                    synchronized (HeadsetStateMachine.this) {
                        mIncomingDevice = device;
                        transitionTo(mPending);
                    }
                } else {
                    Log.d(TAG,"Incoming Hf rejected. priority=" + mService.getPriority(device)+
                              " bondState=" + device.getBondState());
                    //reject the connection and stay in Disconnected state itself
                    disconnectHfpNative(getByteAddress(device));
                    // the other profile connection should be initiated
                    AdapterService adapterService = AdapterService.getAdapterService();
                    if (adapterService != null) {
                        adapterService.connectOtherProfile(device,
                                                           AdapterService.PROFILE_CONN_REJECTED);
                    }
                }
                break;
            case HeadsetHalConstants.CONNECTION_STATE_CONNECTED:
                Log.d(TAG, "HFP Connected from Disconnected state");
                if (okToConnect(device)) {
                    Log.d(TAG, "Incoming Hf accepted");
                    if (mPhoneProxy != null) {
                        try {
                            log("Query the phonestates");
                            mPhoneProxy.queryPhoneState();
                        } catch (RemoteException e) {
                            Log.e(TAG, Log.getStackTraceString(new Throwable()));
                        }
                    } else Log.e(TAG, "Phone proxy null for query phone state");
                    broadcastConnectionState(device, BluetoothProfile.STATE_CONNECTED,
                                             BluetoothProfile.STATE_DISCONNECTED);
                    synchronized (HeadsetStateMachine.this) {
                        if (!mConnectedDevicesList.contains(device)) {
                            mConnectedDevicesList.add(device);
                            Log.d(TAG, "device " + device.getAddress() +
                                          " is adding in Disconnected state");
                        }
                        mCurrentDevice = device;
                        transitionTo(mConnected);
                    }
                    configAudioParameters(device);
                } else {
                    //reject the connection and stay in Disconnected state itself
                    Log.d(TAG, "Incoming Hf rejected. priority=" + mService.getPriority(device) +
                              " bondState=" + device.getBondState());
                    disconnectHfpNative(getByteAddress(device));
                    // the other profile connection should be initiated
                    AdapterService adapterService = AdapterService.getAdapterService();
                    if (adapterService != null) {
                        adapterService.connectOtherProfile(device,
                                                           AdapterService.PROFILE_CONN_REJECTED);
                    }
                }
                break;
            case HeadsetHalConstants.CONNECTION_STATE_DISCONNECTING:
                Log.d(TAG, "Ignore HF DISCONNECTING event, device: " + device);
                break;
            default:
                Log.e(TAG, "Incorrect state: " + state);
                break;
            }
        }
    }

    private class Pending extends State {
        @Override
        public void enter() {
            Log.d(TAG, "Enter Pending: " + getCurrentMessage().what);
        }

        @Override
        public boolean processMessage(Message message) {
            Log.d(TAG, "Pending process message: " + message.what + ", size: "
                                        + mConnectedDevicesList.size());

            boolean retValue = HANDLED;
            switch(message.what) {
                case CONNECT:
                case CONNECT_AUDIO:
                    deferMessage(message);
                    break;
                case CONNECT_TIMEOUT:
                    onConnectionStateChanged(HeadsetHalConstants.CONNECTION_STATE_DISCONNECTED,
                                             getByteAddress(mTargetDevice));
                    break;
                case DISCONNECT:
                    BluetoothDevice device = (BluetoothDevice) message.obj;
                    if (mCurrentDevice != null && mTargetDevice != null &&
                        mTargetDevice.equals(device) ) {
                        // cancel connection to the mTargetDevice
                        broadcastConnectionState(device, BluetoothProfile.STATE_DISCONNECTED,
                                       BluetoothProfile.STATE_CONNECTING);
                        synchronized (HeadsetStateMachine.this) {
                            mTargetDevice = null;
                        }
                    } else {
                        deferMessage(message);
                    }
                    break;
                case INTENT_BATTERY_CHANGED:
                    processIntentBatteryChanged((Intent) message.obj);
                    break;
                case CALL_STATE_CHANGED:
                    processCallState((HeadsetCallState) message.obj,
                        ((message.arg1 == 1)?true:false));
                    break;
                case STACK_EVENT:
                    StackEvent event = (StackEvent) message.obj;
                    Log.d(TAG, "event type: " + event.type);
                    switch (event.type) {
                        case EVENT_TYPE_CONNECTION_STATE_CHANGED:
                            BluetoothDevice device1 = getDeviceForMessage(CONNECT_TIMEOUT);
                            if (device1 != null && device1.equals(event.device)) {
                                Log.d(TAG, "remove connect timeout for device = " + device1);
                                removeMessages(CONNECT_TIMEOUT);
                            }
                            processConnectionEvent(event.valueInt, event.device);
                            break;
                        default:
                            Log.e(TAG, "Unexpected event: " + event.type);
                            break;
                    }
                    break;
                default:
                    return NOT_HANDLED;
            }
            return retValue;
        }

        // in Pending state
        private void processConnectionEvent(int state, BluetoothDevice device) {
            Log.d(TAG, "processConnectionEvent state = " + state +
                                              ", device = " + device);

            switch (state) {
                case HeadsetHalConstants.CONNECTION_STATE_DISCONNECTED:
                    if (mConnectedDevicesList.contains(device)) {

                        synchronized (HeadsetStateMachine.this) {
                            processWBSEvent(0, device); /* disable WBS audio parameters */
                            mConnectedDevicesList.remove(device);
                            mHeadsetAudioParam.remove(device);
                            mHeadsetBrsf.remove(device);
                            Log.d(TAG, "device " + device.getAddress() +
                                             " is removed in Pending state");
                        }

                        broadcastConnectionState(device,
                                                 BluetoothProfile.STATE_DISCONNECTED,
                                                 BluetoothProfile.STATE_DISCONNECTING);
                        synchronized (HeadsetStateMachine.this) {
                            mCurrentDevice = null;
                        }

                        if (mTargetDevice != null) {
                            if (!connectHfpNative(getByteAddress(mTargetDevice))) {
                                broadcastConnectionState(mTargetDevice,
                                                         BluetoothProfile.STATE_DISCONNECTED,
                                                         BluetoothProfile.STATE_CONNECTING);
                                synchronized (HeadsetStateMachine.this) {
                                    mTargetDevice = null;
                                    transitionTo(mDisconnected);
                                }
                            }
                        } else {
                            synchronized (HeadsetStateMachine.this) {
                                mIncomingDevice = null;
                                if (mConnectedDevicesList.size() == 0) {
                                    transitionTo(mDisconnected);
                                }
                                else {
                                    processMultiHFDisconnect(device);
                                }
                            }
                        }
                    } else if (mTargetDevice != null && mTargetDevice.equals(device)) {
                        // outgoing connection failed
                        if (mRetryConnect.containsKey(mTargetDevice)) {
                            Log.d(TAG, "Removing conn retry entry for device = " + mTargetDevice);
                            mRetryConnect.remove(mTargetDevice);
                        }
                        broadcastConnectionState(mTargetDevice, BluetoothProfile.STATE_DISCONNECTED,
                                                 BluetoothProfile.STATE_CONNECTING);
                        synchronized (HeadsetStateMachine.this) {
                            mTargetDevice = null;
                            if (mConnectedDevicesList.size() == 0) {
                                transitionTo(mDisconnected);
                            }
                            else {
                                transitionTo(mConnected);
                            }

                        }
                    } else if (mIncomingDevice != null && mIncomingDevice.equals(device)) {
                        broadcastConnectionState(mIncomingDevice,
                                                 BluetoothProfile.STATE_DISCONNECTED,
                                                 BluetoothProfile.STATE_CONNECTING);
                        synchronized (HeadsetStateMachine.this) {
                            mIncomingDevice = null;
                            if (mConnectedDevicesList.size() == 0) {
                                transitionTo(mDisconnected);
                            }
                            else {
                                transitionTo(mConnected);
                            }
                        }
                    } else {
                        Log.e(TAG, "Unknown device Disconnected: " + device);
                    }
                    break;
                case HeadsetHalConstants.CONNECTION_STATE_CONNECTED:
                    if (mConnectedDevicesList.contains(device)) {
                         // disconnection failed
                         broadcastConnectionState(device, BluetoothProfile.STATE_CONNECTED,
                                             BluetoothProfile.STATE_DISCONNECTING);
                        if (mTargetDevice != null) {
                            broadcastConnectionState(mTargetDevice,
                                                 BluetoothProfile.STATE_DISCONNECTED,
                                                 BluetoothProfile.STATE_CONNECTING);
                        }
                        synchronized (HeadsetStateMachine.this) {
                            mTargetDevice = null;
                            transitionTo(mConnected);
                        }
                    } else if (mTargetDevice != null && mTargetDevice.equals(device)) {

                        synchronized (HeadsetStateMachine.this) {
                            mCurrentDevice = device;
                            mConnectedDevicesList.add(device);
                            Log.d(TAG, "device " + device.getAddress() +
                                         " is added in Pending state");
                            mTargetDevice = null;
                            transitionTo(mConnected);
                        }
                        broadcastConnectionState(device, BluetoothProfile.STATE_CONNECTED,
                                             BluetoothProfile.STATE_CONNECTING);
                        configAudioParameters(device);
                    } else if (mIncomingDevice != null && mIncomingDevice.equals(device)) {

                        synchronized (HeadsetStateMachine.this) {
                            mCurrentDevice = device;
                            mConnectedDevicesList.add(device);
                            Log.d(TAG, "device " + device.getAddress() +
                                             " is added in Pending state");
                            mIncomingDevice = null;
                            transitionTo(mConnected);
                        }
                        broadcastConnectionState(device, BluetoothProfile.STATE_CONNECTED,
                                             BluetoothProfile.STATE_CONNECTING);
                        configAudioParameters(device);
                    } else {
                        Log.w(TAG, "Some other incoming HF connected in Pending state");
                        if (okToConnect(device)) {
                            Log.i(TAG,"Incoming Hf accepted");
                            broadcastConnectionState(device, BluetoothProfile.STATE_CONNECTED,
                                                     BluetoothProfile.STATE_DISCONNECTED);
                            synchronized (HeadsetStateMachine.this) {
                                mCurrentDevice = device;
                                mConnectedDevicesList.add(device);
                                Log.d(TAG, "device " + device.getAddress() +
                                             " is added in Pending state");
                            }
                            configAudioParameters(device);
                        } else {
                            //reject the connection and stay in Pending state itself
                            Log.i(TAG,"Incoming Hf rejected. priority=" +
                                mService.getPriority(device) + " bondState=" +
                                               device.getBondState());
                            disconnectHfpNative(getByteAddress(device));
                            // the other profile connection should be initiated
                            AdapterService adapterService = AdapterService.getAdapterService();
                            if (adapterService != null) {
                                adapterService.connectOtherProfile(device,
                                         AdapterService.PROFILE_CONN_REJECTED);
                            }
                        }
                    }
                    break;
                case HeadsetHalConstants.CONNECTION_STATE_CONNECTING:
                    if ((mCurrentDevice != null) && mCurrentDevice.equals(device)) {
                        log("current device tries to connect back");
                        // TODO(BT) ignore or reject
                    } else if (mTargetDevice != null && mTargetDevice.equals(device)) {
                        // The stack is connecting to target device or
                        // there is an incoming connection from the target device at the same time
                        // we already broadcasted the intent, doing nothing here
                        if (DBG) {
                            log("Stack and target device are connecting");
                        }
                    }
                    else if (mIncomingDevice != null && mIncomingDevice.equals(device)) {
                        Log.e(TAG, "Another connecting event on the incoming device");
                    } else {
                        // We get an incoming connecting request while Pending
                        // TODO(BT) is stack handing this case? let's ignore it for now
                        log("Incoming connection while pending, ignore");
                    }
                    break;
                case HeadsetHalConstants.CONNECTION_STATE_DISCONNECTING:
                    if ((mCurrentDevice != null) && mCurrentDevice.equals(device)) {
                        // we already broadcasted the intent, doing nothing here
                        if (DBG) {
                            log("stack is disconnecting mCurrentDevice");
                        }
                    } else if (mTargetDevice != null && mTargetDevice.equals(device)) {
                        Log.e(TAG, "TargetDevice is getting disconnected");
                    } else if (mIncomingDevice != null && mIncomingDevice.equals(device)) {
                        Log.e(TAG, "IncomingDevice is getting disconnected");
                    } else {
                        Log.e(TAG, "Disconnecting unknow device: " + device);
                    }
                    break;
                default:
                    Log.e(TAG, "Incorrect state: " + state);
                    break;
            }
        }

        private void processMultiHFDisconnect(BluetoothDevice device) {
            log("Pending state: processMultiHFDisconnect");
            /* Assign the current activedevice again if the disconnected
                         device equals to the current active device*/
            if (mCurrentDevice != null && mCurrentDevice.equals(device)) {
                transitionTo(mConnected);
                int deviceSize = mConnectedDevicesList.size();
                mCurrentDevice = mConnectedDevicesList.get(deviceSize-1);
            } else {
                // The disconnected device is not current active device
                if (mAudioState == BluetoothHeadset.STATE_AUDIO_CONNECTED)
                    transitionTo(mAudioOn);
                else transitionTo(mConnected);
            }
            log("processMultiHFDisconnect , the latest mCurrentDevice is:"
                                             + mCurrentDevice);
            log("Pending state: processMultiHFDisconnect ," +
                           "fake broadcasting for mCurrentDevice");
            broadcastConnectionState(mCurrentDevice, BluetoothProfile.STATE_CONNECTED,
                                         BluetoothProfile.STATE_DISCONNECTED);
        }
    }

    private class Connected extends State {
        @Override
        public void enter() {
<<<<<<< HEAD
=======
            // Remove pending connection attempts that were deferred during the pending
            // state. This is to prevent auto connect attempts from disconnecting
            // devices that previously successfully connected.
            // TODO: This needs to check for multiple HFP connections, once supported...
            removeDeferredMessages(CONNECT);
>>>>>>> aefbc8ce
            Log.d(TAG, "Enter Connected: " + getCurrentMessage().what +
                           ", size: " + mConnectedDevicesList.size());
            // start phone state listener here so that the CIND response as part of SLC can be
            // responded to, correctly.
            // we may enter Connected from Disconnected/Pending/AudioOn. listenForPhoneState
            // internally handles multiple calls to start listen
            mPhoneState.listenForPhoneState(true);
        }

        @Override
        public boolean processMessage(Message message) {
            Log.d(TAG, "Connected process message: " + message.what +
                          ", size: " + mConnectedDevicesList.size());

            if (DBG) {
                if (mConnectedDevicesList.size() == 0) {
                    log("ERROR: mConnectedDevicesList is empty in Connected");
                    return NOT_HANDLED;
                }
            }

            boolean retValue = HANDLED;
            switch(message.what) {
                case CONNECT:
                {
                    BluetoothDevice device = (BluetoothDevice) message.obj;
                    if (device == null) {
                        break;
                    }

                    if (mConnectedDevicesList.contains(device)) {
                        Log.e(TAG, "ERROR: Connect received for already connected device, Ignore");
                        break;
                    }

                    if (!mRetryConnect.containsKey(device)) {
                        Log.d(TAG, "Make conn retry entry for device " + device);
                        mRetryConnect.put(device, 0);
                    }

                    int RetryConn = mRetryConnect.get(device);
                    Log.d(TAG, "RetryConn = " + RetryConn);
                    if (RetryConn > 1) {
                        if (mRetryConnect.containsKey(device)) {
                            Log.d(TAG, "Removing device " + device +
                                  " conn retry entry since RetryConn = " + RetryConn);
                            mRetryConnect.remove(device);
                        }
                        break;
                    }

                    if (mConnectedDevicesList.size() >= max_hf_connections) {
                        BluetoothDevice DisconnectConnectedDevice = null;
                        IState CurrentAudioState = getCurrentState();
                        Log.d(TAG, "Reach to max size, disconnect one of them first");
                        /* TODO: Disconnect based on CoD */
                        DisconnectConnectedDevice = mConnectedDevicesList.get(0);

                        broadcastConnectionState(device, BluetoothProfile.STATE_CONNECTING,
                                    BluetoothProfile.STATE_DISCONNECTED);

                        if (!disconnectHfpNative(getByteAddress(DisconnectConnectedDevice))) {
                            broadcastConnectionState(device,
                                        BluetoothProfile.STATE_DISCONNECTED,
                                        BluetoothProfile.STATE_CONNECTING);
                            break;
                        } else {
                            broadcastConnectionState(DisconnectConnectedDevice,
                                        BluetoothProfile.STATE_DISCONNECTING,
                                        BluetoothProfile.STATE_CONNECTED);
                        }

                        synchronized (HeadsetStateMachine.this) {
                            mTargetDevice = device;
                            if (max_hf_connections == 1) {
                                transitionTo(mPending);
                            } else {
                                mMultiDisconnectDevice = DisconnectConnectedDevice;
                                transitionTo(mMultiHFPending);
                            }
                            DisconnectConnectedDevice = null;
                        }
                    } else if (mConnectedDevicesList.size() < max_hf_connections) {
                        broadcastConnectionState(device, BluetoothProfile.STATE_CONNECTING,
                            BluetoothProfile.STATE_DISCONNECTED);
                        if (!connectHfpNative(getByteAddress(device))) {
                            broadcastConnectionState(device,
                                    BluetoothProfile.STATE_DISCONNECTED,
                                    BluetoothProfile.STATE_CONNECTING);
                            break;
                        }
                        synchronized (HeadsetStateMachine.this) {
                            mTargetDevice = device;
                            // Transtion to MultiHFPending state for Multi HF connection
                            transitionTo(mMultiHFPending);
                        }
                    }
                    RetryConn = RetryConn + 1;
                    mRetryConnect.put(device, RetryConn);
                    Message m = obtainMessage(CONNECT_TIMEOUT);
                    m.obj = device;
                    sendMessageDelayed(m, CONNECT_TIMEOUT_SEC);
                }
                    break;
                case DISCONNECT:
                {
                    BluetoothDevice device = (BluetoothDevice) message.obj;
                    if (!mConnectedDevicesList.contains(device)) {
                        break;
                    }
                    broadcastConnectionState(device, BluetoothProfile.STATE_DISCONNECTING,
                                   BluetoothProfile.STATE_CONNECTED);
                    if (!disconnectHfpNative(getByteAddress(device))) {
                        broadcastConnectionState(device, BluetoothProfile.STATE_CONNECTED,
                                       BluetoothProfile.STATE_DISCONNECTING);
                        break;
                    }

                    if (mConnectedDevicesList.size() > 1) {
                        mMultiDisconnectDevice = device;
                        transitionTo(mMultiHFPending);
                    } else {
                        transitionTo(mPending);
                    }
                }
                    break;
                case CONNECT_AUDIO:
                {
                    BluetoothDevice device = mCurrentDevice;
                    // TODO(BT) when failure, broadcast audio connecting to disconnected intent
                    //          check if device matches mCurrentDevice
                    if (mActiveScoDevice != null) {
                        log("connectAudioNative in Connected; mActiveScoDevice is not null");
                        device = mActiveScoDevice;
                    }
                    log("connectAudioNative in Connected for device = " + device);
                    connectAudioNative(getByteAddress(device));
                }
                    break;
                case VOICE_RECOGNITION_START:
                    processLocalVrEvent(HeadsetHalConstants.VR_STATE_STARTED);
                    break;
                case VOICE_RECOGNITION_STOP:
                    processLocalVrEvent(HeadsetHalConstants.VR_STATE_STOPPED);
                    break;
                case CALL_STATE_CHANGED:
                    processCallState((HeadsetCallState) message.obj, ((message.arg1==1)?true:false));
                    break;
                case INTENT_BATTERY_CHANGED:
                    processIntentBatteryChanged((Intent) message.obj);
                    break;
                case DEVICE_STATE_CHANGED:
                    processDeviceStateChanged((HeadsetDeviceState) message.obj);
                    break;
                case SEND_CCLC_RESPONSE:
                    processSendClccResponse((HeadsetClccResponse) message.obj);
                    break;
                case CLCC_RSP_TIMEOUT:
                {
                    BluetoothDevice device = (BluetoothDevice) message.obj;
                    clccResponseNative(0, 0, 0, 0, false, "", 0, getByteAddress(device));
                }
                    break;
                case SEND_VENDOR_SPECIFIC_RESULT_CODE:
                    processSendVendorSpecificResultCode(
                            (HeadsetVendorSpecificResultCode) message.obj);
                    break;
                case DIALING_OUT_TIMEOUT:
                {
                    BluetoothDevice device = (BluetoothDevice) message.obj;
                    Log.d(TAG, "mDialingOut is " + mDialingOut);
                    if (mDialingOut) {
                        Log.d(TAG, "Timeout waiting for call to be placed, resetting mDialingOut");
                        mDialingOut= false;
                        atResponseCodeNative(HeadsetHalConstants.AT_RESPONSE_ERROR,
                                                   0, getByteAddress(device));
                    }
                }
                    break;
                case VIRTUAL_CALL_START:
                    initiateScoUsingVirtualVoiceCall();
                    break;
                case VIRTUAL_CALL_STOP:
                    terminateScoUsingVirtualVoiceCall();
                    break;
                case ENABLE_WBS:
                {
                    BluetoothDevice device = (BluetoothDevice) message.obj;
                    configureWBSNative(getByteAddress(device),WBS_CODEC);
                }
                    break;
                case DISABLE_WBS:
                {
                    BluetoothDevice device = (BluetoothDevice) message.obj;
                    configureWBSNative(getByteAddress(device),NBS_CODEC);
                }
                    break;
                case UPDATE_A2DP_PLAY_STATE:
                    processIntentA2dpPlayStateChanged((Intent) message.obj);
                    break;
                case UPDATE_A2DP_CONN_STATE:
                    processIntentA2dpStateChanged((Intent) message.obj);
                    break;
                case START_VR_TIMEOUT:
                {
                    BluetoothDevice device = (BluetoothDevice) message.obj;
                    if (mWaitingForVoiceRecognition) {
                        device = (BluetoothDevice) message.obj;
                        mWaitingForVoiceRecognition = false;
                        Log.e(TAG, "Timeout waiting for voice recognition to start");
                        atResponseCodeNative(HeadsetHalConstants.AT_RESPONSE_ERROR,
                                                   0, getByteAddress(device));
                    }
                }
                    break;
                case QUERY_PHONE_STATE_AT_SLC:
                    try {
                       log("Update call states after SLC is up");
                       mPhoneProxy.queryPhoneState();
                    } catch (RemoteException e) {
                       Log.e(TAG, Log.getStackTraceString(new Throwable()));
                    }
                    break;
                case STACK_EVENT:
                    StackEvent event = (StackEvent) message.obj;
                    Log.d(TAG, "event type: " + event.type + "event device : "
                                                  + event.device);
                    switch (event.type) {
                        case EVENT_TYPE_CONNECTION_STATE_CHANGED:
                            processConnectionEvent(event.valueInt, event.device);
                            break;
                        case EVENT_TYPE_AUDIO_STATE_CHANGED:
                            processAudioEvent(event.valueInt, event.device);
                            break;
                        case EVENT_TYPE_VR_STATE_CHANGED:
                            processVrEvent(event.valueInt, event.device);
                            break;
                        case EVENT_TYPE_ANSWER_CALL:
                            // TODO(BT) could answer call happen on Connected state?
                            processAnswerCall(event.device);
                            break;
                        case EVENT_TYPE_HANGUP_CALL:
                            // TODO(BT) could hangup call happen on Connected state?
                            processHangupCall(event.device);
                            break;
                        case EVENT_TYPE_VOLUME_CHANGED:
                            processVolumeEvent(event.valueInt, event.valueInt2,
                                                        event.device);
                            break;
                        case EVENT_TYPE_DIAL_CALL:
                            processDialCall(event.valueString, event.device);
                            break;
                        case EVENT_TYPE_SEND_DTMF:
                            processSendDtmf(event.valueInt, event.device);
                            break;
                        case EVENT_TYPE_NOICE_REDUCTION:
                            processNoiceReductionEvent(event.valueInt, event.device);
                            break;
                        case EVENT_TYPE_WBS:
                            Log.d(TAG, "EVENT_TYPE_WBS codec is "+event.valueInt);
                            processWBSEvent(event.valueInt, event.device);
                            break;
                        case EVENT_TYPE_AT_CHLD:
                            processAtChld(event.valueInt, event.device);
                            break;
                        case EVENT_TYPE_SUBSCRIBER_NUMBER_REQUEST:
                            processSubscriberNumberRequest(event.device);
                            break;
                        case EVENT_TYPE_AT_CIND:
                            processAtCind(event.device);
                            break;
                        case EVENT_TYPE_AT_COPS:
                            processAtCops(event.device);
                            break;
                        case EVENT_TYPE_AT_CLCC:
                            processAtClcc(event.device);
                            break;
                        case EVENT_TYPE_UNKNOWN_AT:
                            processUnknownAt(event.valueString, event.device);
                            break;
                        case EVENT_TYPE_KEY_PRESSED:
                            processKeyPressed(event.device);
                            break;
                        case EVENT_TYPE_AT_BIND:
                            processAtBind(event.valueString, event.valueInt, event.device);
                            break;
                        case EVENT_TYPE_AT_BIEV:
                            processAtBiev(event.valueString, event.device);
                            break;
                        default:
                            Log.e(TAG, "Unknown stack event: " + event.type);
                            break;
                    }
                    break;
                default:
                    return NOT_HANDLED;
            }
            return retValue;
        }

        // in Connected state
        private void processConnectionEvent(int state, BluetoothDevice device) {
            Log.d(TAG, "processConnectionEvent state = " + state +
                              ", device = " + device);
            switch (state) {
                case HeadsetHalConstants.CONNECTION_STATE_DISCONNECTED:
                    if (mConnectedDevicesList.contains(device)) {
                        processWBSEvent(0, device); /* disable WBS audio parameters */
                        synchronized (HeadsetStateMachine.this) {
                            mConnectedDevicesList.remove(device);
                            mHeadsetAudioParam.remove(device);
                            mHeadsetBrsf.remove(device);
                            Log.d(TAG, "device " + device.getAddress() +
                                         " is removed in Connected state");

                            if (mConnectedDevicesList.size() == 0) {
                                mCurrentDevice = null;
                                transitionTo(mDisconnected);
                            }
                            else {
                                processMultiHFDisconnect(device);
                            }
                        }
                        broadcastConnectionState(device, BluetoothProfile.STATE_DISCONNECTED,
                                                 BluetoothProfile.STATE_CONNECTED);
                    } else {
                        Log.e(TAG, "Disconnected from unknown device: " + device);
                    }
                    break;
                case HeadsetHalConstants.CONNECTION_STATE_SLC_CONNECTED:
                    if (mRetryConnect.containsKey(device)) {
                        Log.d(TAG, "Removing device " + device +
                                   " conn retry entry since we got SLC");
                        mRetryConnect.remove(device);
                    }
                    processSlcConnected();
                    break;
                case HeadsetHalConstants.CONNECTION_STATE_CONNECTED:
                    if (mConnectedDevicesList.contains(device)) {
                        mIncomingDevice = null;
                        mTargetDevice = null;
                        break;
                    }
                    Log.w(TAG, "HFP to be Connected in Connected state");
                    if (okToConnect(device) && (mConnectedDevicesList.size()
                                                       < max_hf_connections)) {
                        Log.i(TAG,"Incoming Hf accepted");
                        broadcastConnectionState(device, BluetoothProfile.STATE_CONNECTED,
                                          BluetoothProfile.STATE_DISCONNECTED);
                        synchronized (HeadsetStateMachine.this) {
                            if(!mConnectedDevicesList.contains(device)) {
                                mCurrentDevice = device;
                                mConnectedDevicesList.add(device);
                                Log.d(TAG, "device " + device.getAddress() +
                                             " is added in Connected state");
                            }
                            transitionTo(mConnected);
                        }
                        configAudioParameters(device);
                    } else {
                        // reject the connection and stay in Connected state itself
                        Log.i(TAG,"Incoming Hf rejected. priority=" +
                               mService.getPriority(device) + " bondState=" +
                                        device.getBondState());
                        disconnectHfpNative(getByteAddress(device));
                        // the other profile connection should be initiated
                        AdapterService adapterService = AdapterService.getAdapterService();
                        if (adapterService != null) {
                            adapterService.connectOtherProfile(device,
                                                        AdapterService.PROFILE_CONN_REJECTED);
                        }
                    }
                    break;
                default:
                  Log.e(TAG, "Connection State Device: " + device + " bad state: " + state);
                    break;
            }
        }

        // in Connected state
        private void processAudioEvent(int state, BluetoothDevice device) {
            if (!mConnectedDevicesList.contains(device)) {
                Log.e(TAG, "Audio changed on disconnected device: " + device);
                return;
            }

            switch (state) {
                case HeadsetHalConstants.AUDIO_STATE_CONNECTED:
                    if (!isScoAcceptable()) {
                        Log.e(TAG,"Audio Connected without any listener");
                        disconnectAudioNative(getByteAddress(device));
                        break;
                    }

                    // TODO(BT) should I save the state for next broadcast as the prevState?
                    mAudioState = BluetoothHeadset.STATE_AUDIO_CONNECTED;
                    setAudioParameters(device); /*Set proper Audio Paramters.*/
                    mAudioManager.setBluetoothScoOn(true);
                    broadcastAudioState(device, BluetoothHeadset.STATE_AUDIO_CONNECTED,
                                        BluetoothHeadset.STATE_AUDIO_CONNECTING);
                    mActiveScoDevice = device;
                    transitionTo(mAudioOn);
                    break;
                case HeadsetHalConstants.AUDIO_STATE_CONNECTING:
                    mAudioState = BluetoothHeadset.STATE_AUDIO_CONNECTING;
                    broadcastAudioState(device, BluetoothHeadset.STATE_AUDIO_CONNECTING,
                                        BluetoothHeadset.STATE_AUDIO_DISCONNECTED);
                    break;
                    // TODO(BT) process other states
                default:
                    Log.e(TAG, "Audio State Device: " + device + " bad state: " + state);
                    break;
            }
        }

        private void processSlcConnected() {
            if (mPhoneProxy != null) {
                sendMessageDelayed(QUERY_PHONE_STATE_AT_SLC, QUERY_PHONE_STATE_CHANGED_DELAYED);
                mA2dpSuspend = false;/*Reset at SLC*/
                mPendingCiev = false;
                mPendingCallStates.clear();
                if ((isInCall()) && (mA2dpState == BluetoothProfile.STATE_CONNECTED)) {
                    if (DBG) {
                        log("Headset connected while we are in some call state");
                        log("Make A2dpSuspended=true here");
                    }
                    mAudioManager.setParameters("A2dpSuspended=true");
                    mA2dpSuspend = true;
                }
            } else {
                Log.e(TAG, "Handsfree phone proxy null for query phone state");
            }

        }

        private void processMultiHFDisconnect(BluetoothDevice device) {
            log("Connect state: processMultiHFDisconnect");
            if (mActiveScoDevice != null && mActiveScoDevice.equals(device)) {
                log ("mActiveScoDevice is disconnected, setting it to null");
                mActiveScoDevice = null;
            }
            /* Assign the current activedevice again if the disconnected
                         device equals to the current active device */
            if (mCurrentDevice != null && mCurrentDevice.equals(device)) {
                transitionTo(mConnected);
                int deviceSize = mConnectedDevicesList.size();
                mCurrentDevice = mConnectedDevicesList.get(deviceSize-1);
            } else {
                // The disconnected device is not current active device
                transitionTo(mConnected);
            }
            log("processMultiHFDisconnect , the latest mCurrentDevice is:" +
                                     mCurrentDevice);
            log("Connect state: processMultiHFDisconnect ," +
                       "fake broadcasting for mCurrentDevice");
            broadcastConnectionState(mCurrentDevice, BluetoothProfile.STATE_CONNECTED,
                            BluetoothProfile.STATE_DISCONNECTED);
        }
    }

    private class AudioOn extends State {

        @Override
        public void enter() {
            Log.d(TAG, "Enter AudioOn: " + getCurrentMessage().what + ", size: " +
                                  mConnectedDevicesList.size());

        }

        @Override
        public boolean processMessage(Message message) {
            Log.d(TAG, "AudioOn process message: " + message.what + ", size: " +
                                  mConnectedDevicesList.size());
            if (mConnectedDevicesList.size() == 0) {
                log("ERROR: mConnectedDevicesList is empty in AudioOn");
                return NOT_HANDLED;
            }

            boolean retValue = HANDLED;
            switch(message.what) {
                case CONNECT:
                {
                    BluetoothDevice device = (BluetoothDevice) message.obj;
                    if (device == null) {
                        break;
                    }

                    if (mConnectedDevicesList.contains(device)) {
                        break;
                    }

                    if (max_hf_connections == 1) {
                        deferMessage(obtainMessage(DISCONNECT, mCurrentDevice));
                        deferMessage(obtainMessage(CONNECT, device));
                        if (disconnectAudioNative(getByteAddress(mCurrentDevice))) {
                            Log.d(TAG, "Disconnecting SCO audio for device = " + mCurrentDevice);
                        } else {
                            Log.e(TAG, "disconnectAudioNative failed");
                        }
                        break;
                    }

                    if (!mRetryConnect.containsKey(device)) {
                        Log.d(TAG, "Make conn retry entry for device " + device);
                        mRetryConnect.put(device, 0);
                    }

                    int RetryConn = mRetryConnect.get(device);
                    Log.d(TAG, "RetryConn = " + RetryConn);
                    if (RetryConn > 1) {
                        if (mRetryConnect.containsKey(device)) {
                            Log.d(TAG, "Removing device " + device +
                                  " conn retry entry since RetryConn = " + RetryConn);
                            mRetryConnect.remove(device);
                        }
                        break;
                    }

                    if (mConnectedDevicesList.size() >= max_hf_connections) {
                        BluetoothDevice DisconnectConnectedDevice = null;
                        IState CurrentAudioState = getCurrentState();
                        Log.d(TAG, "Reach to max size, disconnect " +
                                           "one of them first");
                        DisconnectConnectedDevice = mConnectedDevicesList.get(0);

                        if (mActiveScoDevice.equals(DisconnectConnectedDevice)) {
                           DisconnectConnectedDevice = mConnectedDevicesList.get(1);
                        }

                        broadcastConnectionState(device, BluetoothProfile.STATE_CONNECTING,
                                   BluetoothProfile.STATE_DISCONNECTED);

                        if (!disconnectHfpNative(getByteAddress(DisconnectConnectedDevice))) {
                            broadcastConnectionState(device,
                                           BluetoothProfile.STATE_DISCONNECTED,
                                           BluetoothProfile.STATE_CONNECTING);
                            break;
                        } else {
                            broadcastConnectionState(DisconnectConnectedDevice,
                                       BluetoothProfile.STATE_DISCONNECTING,
                                       BluetoothProfile.STATE_CONNECTED);
                        }

                        synchronized (HeadsetStateMachine.this) {
                            mTargetDevice = device;
                            mMultiDisconnectDevice = DisconnectConnectedDevice;
                            transitionTo(mMultiHFPending);
                            DisconnectConnectedDevice = null;
                        }
                    } else if(mConnectedDevicesList.size() < max_hf_connections) {
                        broadcastConnectionState(device, BluetoothProfile.STATE_CONNECTING,
                        BluetoothProfile.STATE_DISCONNECTED);
                        if (!connectHfpNative(getByteAddress(device))) {
                            broadcastConnectionState(device,
                                    BluetoothProfile.STATE_DISCONNECTED,
                                    BluetoothProfile.STATE_CONNECTING);
                            break;
                        }
                        synchronized (HeadsetStateMachine.this) {
                            mTargetDevice = device;
                            // Transtion to MultilHFPending state for Multi handsfree connection
                            transitionTo(mMultiHFPending);
                        }
                    }
                    RetryConn = RetryConn + 1;
                    mRetryConnect.put(device, RetryConn);
                    Message m = obtainMessage(CONNECT_TIMEOUT);
                    m.obj = device;
                    sendMessageDelayed(m, CONNECT_TIMEOUT_SEC);
                }
                break;
                case CONNECT_TIMEOUT:
                    onConnectionStateChanged(HeadsetHalConstants.CONNECTION_STATE_DISCONNECTED,
                                             getByteAddress(mTargetDevice));
                break;
                case DISCONNECT:
                {
                    BluetoothDevice device = (BluetoothDevice)message.obj;
                    if (!mConnectedDevicesList.contains(device)) {
                        break;
                    }
                    if (mActiveScoDevice != null && mActiveScoDevice.equals(device)) {
                        // The disconnected device is active SCO device
                        Log.d(TAG, "AudioOn, the disconnected device" +
                                            "is active SCO device");
                        deferMessage(obtainMessage(DISCONNECT, message.obj));
                        // Disconnect BT SCO first
                        if (disconnectAudioNative(getByteAddress(mActiveScoDevice))) {
                            log("Disconnecting SCO audio");
                        } else {
                            // if disconnect BT SCO failed, transition to mConnected state
                            transitionTo(mConnected);
                        }
                    } else {
                        /* Do not disconnect BT SCO if the disconnected
                           device is not active SCO device */
                        Log.d(TAG, "AudioOn, the disconnected device" +
                                        "is not active SCO device");
                        broadcastConnectionState(device, BluetoothProfile.STATE_DISCONNECTING,
                                   BluetoothProfile.STATE_CONNECTED);
                        // Should be still in AudioOn state
                        if (!disconnectHfpNative(getByteAddress(device))) {
                            Log.w(TAG, "AudioOn, disconnect device failed");
                            broadcastConnectionState(device, BluetoothProfile.STATE_CONNECTED,
                                       BluetoothProfile.STATE_DISCONNECTING);
                            break;
                        }
                        /* Transtion to MultiHFPending state for Multi
                           handsfree connection */
                        if (mConnectedDevicesList.size() > 1) {
                            mMultiDisconnectDevice = device;
                            transitionTo(mMultiHFPending);
                        }
                    }
                }
                break;
                case DISCONNECT_AUDIO:
                    if (mActiveScoDevice != null) {
                        if (disconnectAudioNative(getByteAddress(mActiveScoDevice))) {
                            log("Disconnecting SCO audio for device = " +
                                                 mActiveScoDevice);
                        } else {
                            Log.e(TAG, "disconnectAudioNative failed" +
                                      "for device = " + mActiveScoDevice);
                        }
                    }
                    break;
                case VOICE_RECOGNITION_START:
                    processLocalVrEvent(HeadsetHalConstants.VR_STATE_STARTED);
                    break;
                case VOICE_RECOGNITION_STOP:
                    processLocalVrEvent(HeadsetHalConstants.VR_STATE_STOPPED);
                    break;
                case INTENT_SCO_VOLUME_CHANGED:
                    if (mActiveScoDevice != null) {
                        processIntentScoVolume((Intent) message.obj, mActiveScoDevice);
                    }
                    break;
                case CALL_STATE_CHANGED:
                    processCallState((HeadsetCallState) message.obj, ((message.arg1 == 1)?true:false));
                    break;
                case INTENT_BATTERY_CHANGED:
                    processIntentBatteryChanged((Intent) message.obj);
                    break;
                case DEVICE_STATE_CHANGED:
                    processDeviceStateChanged((HeadsetDeviceState) message.obj);
                    break;
                case SEND_CCLC_RESPONSE:
                    processSendClccResponse((HeadsetClccResponse) message.obj);
                    break;
                case CLCC_RSP_TIMEOUT:
                {
                    BluetoothDevice device = (BluetoothDevice) message.obj;
                    clccResponseNative(0, 0, 0, 0, false, "", 0, getByteAddress(device));
                }
                    break;
                case SEND_VENDOR_SPECIFIC_RESULT_CODE:
                    processSendVendorSpecificResultCode(
                            (HeadsetVendorSpecificResultCode) message.obj);
                    break;

                case VIRTUAL_CALL_START:
                    initiateScoUsingVirtualVoiceCall();
                    break;
                case VIRTUAL_CALL_STOP:
                    terminateScoUsingVirtualVoiceCall();
                    break;
                case UPDATE_A2DP_PLAY_STATE:
                    processIntentA2dpPlayStateChanged((Intent) message.obj);
                    break;
                case UPDATE_A2DP_CONN_STATE:
                    processIntentA2dpStateChanged((Intent) message.obj);
                    break;
                case DIALING_OUT_TIMEOUT:
                {
                    Log.d(TAG, "mDialingOut is " + mDialingOut);
                    if (mDialingOut) {
                        BluetoothDevice device = (BluetoothDevice)message.obj;
                        Log.d(TAG, "Timeout waiting for call to be placed, resetting mDialingOut");
                        mDialingOut= false;
                        atResponseCodeNative(HeadsetHalConstants.AT_RESPONSE_ERROR,
                                               0, getByteAddress(device));
                    }
                }
                    break;
                case ENABLE_WBS:
                {
                    BluetoothDevice device = (BluetoothDevice) message.obj;
                    configureWBSNative(getByteAddress(device),WBS_CODEC);
                }
                    break;
                case DISABLE_WBS:
                {
                    BluetoothDevice device = (BluetoothDevice) message.obj;
                    configureWBSNative(getByteAddress(device),NBS_CODEC);
                }
                    break;
                case START_VR_TIMEOUT:
                {
                    if (mWaitingForVoiceRecognition) {
                        BluetoothDevice device = (BluetoothDevice)message.obj;
                        mWaitingForVoiceRecognition = false;
                        Log.e(TAG, "Timeout waiting for voice recognition" +
                                                     "to start");
                        atResponseCodeNative(HeadsetHalConstants.AT_RESPONSE_ERROR,
                                               0, getByteAddress(device));
                    }
                }
                    break;
                case STACK_EVENT:
                    StackEvent event = (StackEvent) message.obj;
                    Log.d(TAG, "event type: " + event.type);
                    switch (event.type) {
                        case EVENT_TYPE_CONNECTION_STATE_CHANGED:
                            BluetoothDevice device1 = getDeviceForMessage(CONNECT_TIMEOUT);
                            if (device1 != null && device1.equals(event.device)) {
                                Log.d(TAG, "remove connect timeout for device = " + device1);
                                removeMessages(CONNECT_TIMEOUT);
                            }
                            processConnectionEvent(event.valueInt, event.device);
                            break;
                        case EVENT_TYPE_AUDIO_STATE_CHANGED:
                            processAudioEvent(event.valueInt, event.device);
                            break;
                        case EVENT_TYPE_VR_STATE_CHANGED:
                            processVrEvent(event.valueInt, event.device);
                            break;
                        case EVENT_TYPE_ANSWER_CALL:
                            processAnswerCall(event.device);
                            break;
                        case EVENT_TYPE_HANGUP_CALL:
                            processHangupCall(event.device);
                            break;
                        case EVENT_TYPE_VOLUME_CHANGED:
                            processVolumeEvent(event.valueInt, event.valueInt2,
                                                     event.device);
                            break;
                        case EVENT_TYPE_DIAL_CALL:
                            processDialCall(event.valueString, event.device);
                            break;
                        case EVENT_TYPE_SEND_DTMF:
                            processSendDtmf(event.valueInt, event.device);
                            break;
                        case EVENT_TYPE_NOICE_REDUCTION:
                            processNoiceReductionEvent(event.valueInt, event.device);
                            break;
                        case EVENT_TYPE_WBS:
                            Log.d(TAG, "EVENT_TYPE_WBS codec is " + event.valueInt);
                            processWBSEvent(event.valueInt, event.device);
                            break;
                        case EVENT_TYPE_AT_CHLD:
                            processAtChld(event.valueInt, event.device);
                            break;
                        case EVENT_TYPE_SUBSCRIBER_NUMBER_REQUEST:
                            processSubscriberNumberRequest(event.device);
                            break;
                        case EVENT_TYPE_AT_CIND:
                            processAtCind(event.device);
                            break;
                        case EVENT_TYPE_AT_COPS:
                            processAtCops(event.device);
                            break;
                        case EVENT_TYPE_AT_CLCC:
                            processAtClcc(event.device);
                            break;
                        case EVENT_TYPE_UNKNOWN_AT:
                            processUnknownAt(event.valueString, event.device);
                            break;
                        case EVENT_TYPE_KEY_PRESSED:
                            processKeyPressed(event.device);
                            break;
                        case EVENT_TYPE_AT_BIND:
                            processAtBind(event.valueString, event.valueInt, event.device);
                            break;
                        case EVENT_TYPE_AT_BIEV:
                            processAtBiev(event.valueString, event.device);
                            break;
                        default:
                            Log.e(TAG, "Unknown stack event: " + event.type);
                            break;
                    }
                    break;
                default:
                    return NOT_HANDLED;
            }
            return retValue;
        }

        // in AudioOn state. Some headsets disconnect RFCOMM prior to SCO down. Handle this
        private void processConnectionEvent(int state, BluetoothDevice device) {

        Log.d(TAG, "processConnectionEvent state = " + state + ", device = " +
                                                   device);
            switch (state) {
                case HeadsetHalConstants.CONNECTION_STATE_DISCONNECTED:
                    if (mConnectedDevicesList.contains(device)) {
                        if (mActiveScoDevice != null
                            && mActiveScoDevice.equals(device)&& mAudioState
                            != BluetoothHeadset.STATE_AUDIO_DISCONNECTED) {
                            processAudioEvent(
                                HeadsetHalConstants.AUDIO_STATE_DISCONNECTED, device);
                        }

                        synchronized (HeadsetStateMachine.this) {
                            processWBSEvent(0, device); /* disable WBS audio parameters */
                            mConnectedDevicesList.remove(device);
                            mHeadsetAudioParam.remove(device);
                            mHeadsetBrsf.remove(device);
                            Log.d(TAG, "device " + device.getAddress() +
                                           " is removed in AudioOn state");
                            broadcastConnectionState(device, BluetoothProfile.STATE_DISCONNECTED,
                                                     BluetoothProfile.STATE_CONNECTED);
                            if (mConnectedDevicesList.size() == 0) {
                                transitionTo(mDisconnected);
                            }
                            else {
                                processMultiHFDisconnect(device);
                            }
                        }
                    } else {
                        Log.e(TAG, "Disconnected from unknown device: " + device);
                    }
                    break;
               case HeadsetHalConstants.CONNECTION_STATE_SLC_CONNECTED:
                    if (mRetryConnect.containsKey(device)) {
                        Log.d(TAG, "Removing device " + device +
                                   " conn retry entry since we got SLC");
                        mRetryConnect.remove(device);
                    }
                    processSlcConnected();
                    break;
                case HeadsetHalConstants.CONNECTION_STATE_CONNECTED:
                    if (mConnectedDevicesList.contains(device)) {
                        mIncomingDevice = null;
                        mTargetDevice = null;
                        break;
                    }
                    Log.w(TAG, "HFP to be Connected in AudioOn state");
                    if (okToConnect(device) && (mConnectedDevicesList.size()
                                                      < max_hf_connections) ) {
                        Log.i(TAG,"Incoming Hf accepted");
                        broadcastConnectionState(device, BluetoothProfile.STATE_CONNECTED,
                                          BluetoothProfile.STATE_DISCONNECTED);
                        synchronized (HeadsetStateMachine.this) {
                            if (!mConnectedDevicesList.contains(device)) {
                                mCurrentDevice = device;
                                mConnectedDevicesList.add(device);
                                Log.d(TAG, "device " + device.getAddress() +
                                              " is added in AudioOn state");
                            }
                        }
                        configAudioParameters(device);
                     } else {
                         // reject the connection and stay in Connected state itself
                         Log.i(TAG,"Incoming Hf rejected. priority="
                                      + mService.getPriority(device) +
                                       " bondState=" + device.getBondState());
                         disconnectHfpNative(getByteAddress(device));
                         // the other profile connection should be initiated
                         AdapterService adapterService = AdapterService.getAdapterService();
                         if (adapterService != null) {
                             adapterService.connectOtherProfile(device,
                                             AdapterService.PROFILE_CONN_REJECTED);
                         }
                    }
                    break;
                default:
                    Log.e(TAG, "Connection State Device: " + device + " bad state: " + state);
                    break;
            }
        }

        // in AudioOn state
        private void processAudioEvent(int state, BluetoothDevice device) {
            if (!mConnectedDevicesList.contains(device)) {
                Log.e(TAG, "Audio changed on disconnected device: " + device);
                return;
            }

            switch (state) {
                case HeadsetHalConstants.AUDIO_STATE_DISCONNECTED:
                    if (mAudioState != BluetoothHeadset.STATE_AUDIO_DISCONNECTED) {
                        mAudioState = BluetoothHeadset.STATE_AUDIO_DISCONNECTED;
                        if (mAudioManager.isSpeakerphoneOn()) {
                            // User option might be speaker as sco disconnection
                            // is delayed setting back the speaker option.
                            mAudioManager.setBluetoothScoOn(false);
                            mAudioManager.setSpeakerphoneOn(true);
                        } else {
                            mAudioManager.setBluetoothScoOn(false);
                        }
                        if (mA2dpSuspend) {
                            if ((!isInCall()) && (mPhoneState.getNumber().isEmpty())) {
                                log("Audio is closed,Set A2dpSuspended=false");
                                mAudioManager.setParameters("A2dpSuspended=false");
                                mA2dpSuspend = false;
                            }
                        }
                        broadcastAudioState(device, BluetoothHeadset.STATE_AUDIO_DISCONNECTED,
                                           BluetoothHeadset.STATE_AUDIO_CONNECTED);
                    }
                    transitionTo(mConnected);
                    break;
                case HeadsetHalConstants.AUDIO_STATE_DISCONNECTING:
                    // TODO(BT) adding STATE_AUDIO_DISCONNECTING in BluetoothHeadset?
                    //broadcastAudioState(device, BluetoothHeadset.STATE_AUDIO_DISCONNECTING,
                    //                    BluetoothHeadset.STATE_AUDIO_CONNECTED);
                    break;
                default:
                    Log.e(TAG, "Audio State Device: " + device + " bad state: " + state);
                    break;
            }
        }

        private void processSlcConnected() {
            if (mPhoneProxy != null) {
                try {
                    mPhoneProxy.queryPhoneState();
                } catch (RemoteException e) {
                    Log.e(TAG, Log.getStackTraceString(new Throwable()));
                }
            } else {
                Log.e(TAG, "Handsfree phone proxy null for query phone state");
            }
        }

        private void processIntentScoVolume(Intent intent, BluetoothDevice device) {
            int volumeValue = intent.getIntExtra(AudioManager.EXTRA_VOLUME_STREAM_VALUE, 0);
            if (mPhoneState.getSpeakerVolume() != volumeValue) {
                mPhoneState.setSpeakerVolume(volumeValue);
            boolean scoVolume =
                    SystemProperties.getBoolean("bt.pts.certification", false);
                if (!scoVolume) {
                    setVolumeNative(HeadsetHalConstants.VOLUME_TYPE_SPK,
                                        volumeValue, getByteAddress(device));
                } else {
                    setVolumeNative(HeadsetHalConstants.VOLUME_TYPE_SPK,
                                        0, getByteAddress(device));
                }
            }
        }

        private void processMultiHFDisconnect(BluetoothDevice device) {
            log("AudioOn state: processMultiHFDisconnect");
            /* Assign the current activedevice again if the disconnected
                          device equals to the current active device */
            if (mCurrentDevice != null && mCurrentDevice.equals(device)) {
                int deviceSize = mConnectedDevicesList.size();
                mCurrentDevice = mConnectedDevicesList.get(deviceSize-1);
            }
            if (mAudioState != BluetoothHeadset.STATE_AUDIO_CONNECTED)
                transitionTo(mConnected);

            log("processMultiHFDisconnect , the latest mCurrentDevice is:"
                                      + mCurrentDevice);
            log("AudioOn state: processMultiHFDisconnect ," +
                       "fake broadcasting for mCurrentDevice");
            broadcastConnectionState(mCurrentDevice, BluetoothProfile.STATE_CONNECTED,
                            BluetoothProfile.STATE_DISCONNECTED);
        }
    }

    /* Add MultiHFPending state when atleast 1 HS is connected
            and disconnect/connect new HS */
    private class MultiHFPending extends State {
        @Override
        public void enter() {
            Log.d(TAG, "Enter MultiHFPending: " + getCurrentMessage().what +
                         ", size: " + mConnectedDevicesList.size());
        }

        @Override
        public boolean processMessage(Message message) {
            Log.d(TAG, "MultiHFPending process message: " + message.what +
                         ", size: " + mConnectedDevicesList.size());

            boolean retValue = HANDLED;
            switch(message.what) {
                case CONNECT:
                    deferMessage(message);
                    break;

                case CONNECT_AUDIO:
                    if (mCurrentDevice != null) {
                        connectAudioNative(getByteAddress(mCurrentDevice));
                    }
                    break;
                case CONNECT_TIMEOUT:
                    onConnectionStateChanged(HeadsetHalConstants.CONNECTION_STATE_DISCONNECTED,
                                             getByteAddress(mTargetDevice));
                    break;

                case DISCONNECT_AUDIO:
                    if (mActiveScoDevice != null) {
                        if (disconnectAudioNative(getByteAddress(mActiveScoDevice))) {
                            Log.d(TAG, "MultiHFPending, Disconnecting SCO audio for " +
                                                 mActiveScoDevice);
                        } else {
                            Log.e(TAG, "disconnectAudioNative failed" +
                                      "for device = " + mActiveScoDevice);
                        }
                    }
                    break;
                case DISCONNECT:
                    BluetoothDevice device = (BluetoothDevice) message.obj;
                    if (mConnectedDevicesList.contains(device) &&
                        mTargetDevice != null && mTargetDevice.equals(device)) {
                        // cancel connection to the mTargetDevice
                        broadcastConnectionState(device,
                                       BluetoothProfile.STATE_DISCONNECTED,
                                       BluetoothProfile.STATE_CONNECTING);
                        synchronized (HeadsetStateMachine.this) {
                            mTargetDevice = null;
                        }
                    } else {
                        deferMessage(message);
                    }
                    break;
                case VOICE_RECOGNITION_START:
                    device = (BluetoothDevice) message.obj;
                    if (mConnectedDevicesList.contains(device)) {
                        processLocalVrEvent(HeadsetHalConstants.VR_STATE_STARTED);
                    }
                    break;
                case VOICE_RECOGNITION_STOP:
                    device = (BluetoothDevice) message.obj;
                    if (mConnectedDevicesList.contains(device)) {
                        processLocalVrEvent(HeadsetHalConstants.VR_STATE_STOPPED);
                    }
                    break;
                case INTENT_SCO_VOLUME_CHANGED:
                    if (mActiveScoDevice != null) {
                        processIntentScoVolume((Intent) message.obj, mActiveScoDevice);
                    }
                    break;
                case INTENT_BATTERY_CHANGED:
                    processIntentBatteryChanged((Intent) message.obj);
                    break;
                case CALL_STATE_CHANGED:
                    processCallState((HeadsetCallState) message.obj,
                                      ((message.arg1 == 1)?true:false));
                    break;
                case DEVICE_STATE_CHANGED:
                    processDeviceStateChanged((HeadsetDeviceState) message.obj);
                    break;
                case SEND_CCLC_RESPONSE:
                    processSendClccResponse((HeadsetClccResponse) message.obj);
                    break;
                case CLCC_RSP_TIMEOUT:
                {
                    device = (BluetoothDevice) message.obj;
                    clccResponseNative(0, 0, 0, 0, false, "", 0, getByteAddress(device));
                }
                    break;
                case UPDATE_A2DP_PLAY_STATE:
                    processIntentA2dpPlayStateChanged((Intent) message.obj);
                    break;
                case UPDATE_A2DP_CONN_STATE:
                    processIntentA2dpStateChanged((Intent) message.obj);
                    break;
                case DIALING_OUT_TIMEOUT:
                    Log.d(TAG, "mDialingOut is " + mDialingOut);
                    if (mDialingOut) {
                        device = (BluetoothDevice) message.obj;
                        Log.d(TAG, "Timeout waiting for call to be placed, resetting mDialingOut");
                        mDialingOut= false;
                        atResponseCodeNative(HeadsetHalConstants.AT_RESPONSE_ERROR,
                                             0, getByteAddress(device));
                    }
                    break;
                case VIRTUAL_CALL_START:
                    device = (BluetoothDevice) message.obj;
                    if(mConnectedDevicesList.contains(device)) {
                        initiateScoUsingVirtualVoiceCall();
                    }
                    break;
                case VIRTUAL_CALL_STOP:
                    device = (BluetoothDevice) message.obj;
                    if (mConnectedDevicesList.contains(device)) {
                        terminateScoUsingVirtualVoiceCall();
                    }
                    break;
                case ENABLE_WBS:
                {
                    device = (BluetoothDevice) message.obj;
                    configureWBSNative(getByteAddress(device),WBS_CODEC);
                }
                    break;
                case DISABLE_WBS:
                {
                    device = (BluetoothDevice) message.obj;
                    configureWBSNative(getByteAddress(device),NBS_CODEC);
                }
                    break;
                case START_VR_TIMEOUT:
                    if (mWaitingForVoiceRecognition) {
                        device = (BluetoothDevice) message.obj;
                        mWaitingForVoiceRecognition = false;
                        Log.e(TAG, "Timeout waiting for voice" +
                                             "recognition to start");
                        atResponseCodeNative(HeadsetHalConstants.AT_RESPONSE_ERROR,
                                               0, getByteAddress(device));
                    }
                    break;
                case QUERY_PHONE_STATE_AT_SLC:
                    try {
                        log("Update call states after SLC is up");
                        mPhoneProxy.queryPhoneState();
                    } catch (RemoteException e) {
                        Log.e(TAG, Log.getStackTraceString(new Throwable()));
                    }
                    break;
                case STACK_EVENT:
                    StackEvent event = (StackEvent) message.obj;
                    if (DBG) {
                        log("event type: " + event.type);
                    }
                    switch (event.type) {
                        case EVENT_TYPE_CONNECTION_STATE_CHANGED:
                            BluetoothDevice device1 = getDeviceForMessage(CONNECT_TIMEOUT);
                            if (device1 != null && device1.equals(event.device)) {
                                Log.d(TAG, "remove connect timeout for device = " + device1);
                                removeMessages(CONNECT_TIMEOUT);
                            }
                            processConnectionEvent(event.valueInt, event.device);
                            break;
                        case EVENT_TYPE_AUDIO_STATE_CHANGED:
                            processAudioEvent(event.valueInt, event.device);
                            break;
                        case EVENT_TYPE_VR_STATE_CHANGED:
                            processVrEvent(event.valueInt,event.device);
                            break;
                        case EVENT_TYPE_ANSWER_CALL:
                            //TODO(BT) could answer call happen on Connected state?
                            processAnswerCall(event.device);
                            break;
                        case EVENT_TYPE_HANGUP_CALL:
                            // TODO(BT) could hangup call happen on Connected state?
                            processHangupCall(event.device);
                            break;
                        case EVENT_TYPE_VOLUME_CHANGED:
                            processVolumeEvent(event.valueInt, event.valueInt2,
                                                    event.device);
                            break;
                        case EVENT_TYPE_DIAL_CALL:
                            processDialCall(event.valueString, event.device);
                            break;
                        case EVENT_TYPE_SEND_DTMF:
                            processSendDtmf(event.valueInt, event.device);
                            break;
                        case EVENT_TYPE_NOICE_REDUCTION:
                            processNoiceReductionEvent(event.valueInt, event.device);
                            break;
                        case EVENT_TYPE_SUBSCRIBER_NUMBER_REQUEST:
                            processSubscriberNumberRequest(event.device);
                            break;
                        case EVENT_TYPE_AT_CIND:
                            processAtCind(event.device);
                            break;
                        case EVENT_TYPE_AT_CHLD:
                            processAtChld(event.valueInt, event.device);
                            break;
                        case EVENT_TYPE_AT_COPS:
                            processAtCops(event.device);
                            break;
                        case EVENT_TYPE_AT_CLCC:
                            processAtClcc(event.device);
                            break;
                        case EVENT_TYPE_UNKNOWN_AT:
                            processUnknownAt(event.valueString,event.device);
                            break;
                        case EVENT_TYPE_KEY_PRESSED:
                            processKeyPressed(event.device);
                            break;
                        case EVENT_TYPE_AT_BIND:
                            processAtBind(event.valueString, event.valueInt, event.device);
                            break;
                        case EVENT_TYPE_AT_BIEV:
                            processAtBiev(event.valueString, event.device);
                            break;
                        default:
                            Log.e(TAG, "Unexpected event: " + event.type);
                            break;
                    }
                    break;
                default:
                    return NOT_HANDLED;
            }
            return retValue;
        }

        // in MultiHFPending state
        private void processConnectionEvent(int state, BluetoothDevice device) {
            Log.d(TAG, "processConnectionEvent state = " + state +
                                     ", device = " + device);
            switch (state) {
                case HeadsetHalConstants.CONNECTION_STATE_DISCONNECTED:
                    if (mConnectedDevicesList.contains(device)) {
                        if (mMultiDisconnectDevice != null &&
                                mMultiDisconnectDevice.equals(device)) {
                            mMultiDisconnectDevice = null;

                          synchronized (HeadsetStateMachine.this) {
                              mConnectedDevicesList.remove(device);
                              mHeadsetAudioParam.remove(device);
                              mHeadsetBrsf.remove(device);
                              Log.d(TAG, "device " + device.getAddress() +
                                      " is removed in MultiHFPending state");
                              broadcastConnectionState(device,
                                        BluetoothProfile.STATE_DISCONNECTED,
                                        BluetoothProfile.STATE_DISCONNECTING);
                          }

                          if (mTargetDevice != null) {
                              if (!connectHfpNative(getByteAddress(mTargetDevice))) {

                                broadcastConnectionState(mTargetDevice,
                                          BluetoothProfile.STATE_DISCONNECTED,
                                          BluetoothProfile.STATE_CONNECTING);
                                  synchronized (HeadsetStateMachine.this) {
                                      mTargetDevice = null;
                                      if (mConnectedDevicesList.size() == 0) {
                                          // Should be not in this state since it has at least
                                          // one HF connected in MultiHFPending state
                                          Log.d(TAG, "Should be not in this state, error handling");
                                          transitionTo(mDisconnected);
                                      }
                                      else {
                                          processMultiHFDisconnect(device);
                                      }
                                  }
                              }
                          } else {
                              synchronized (HeadsetStateMachine.this) {
                                  mIncomingDevice = null;
                                  if (mConnectedDevicesList.size() == 0) {
                                      transitionTo(mDisconnected);
                                  }
                                  else {
                                      processMultiHFDisconnect(device);
                                  }
                              }
                           }
                        } else {
                            /* Another HF disconnected when one HF is connecting */
                            synchronized (HeadsetStateMachine.this) {
                              mConnectedDevicesList.remove(device);
                              mHeadsetAudioParam.remove(device);
                              mHeadsetBrsf.remove(device);

                              Log.d(TAG, "device " + device.getAddress() +
                                           " is removed in MultiHFPending state");
                            }
                            broadcastConnectionState(device,
                                BluetoothProfile.STATE_DISCONNECTED,
                                BluetoothProfile.STATE_CONNECTED);
                        }
                    } else if (mTargetDevice != null && mTargetDevice.equals(device)) {
                        if (mRetryConnect.containsKey(mTargetDevice)) {
                            Log.d(TAG, "Removing conn retry entry for device = " + mTargetDevice);
                            mRetryConnect.remove(mTargetDevice);
                        }
                        broadcastConnectionState(mTargetDevice, BluetoothProfile.STATE_DISCONNECTED,
                                                 BluetoothProfile.STATE_CONNECTING);
                        synchronized (HeadsetStateMachine.this) {
                            mTargetDevice = null;
                            if (mConnectedDevicesList.size() == 0) {
                                transitionTo(mDisconnected);
                            }
                            else
                            {
                               if (mAudioState == BluetoothHeadset.STATE_AUDIO_CONNECTED)
                                   transitionTo(mAudioOn);
                               else transitionTo(mConnected);
                            }
                        }
                    } else {
                        Log.e(TAG, "Unknown device Disconnected: " + device);
                    }
                    break;
            case HeadsetHalConstants.CONNECTION_STATE_CONNECTED:
                /* Outgoing disconnection for device failed */
                if (mConnectedDevicesList.contains(device)) {

                    broadcastConnectionState(device, BluetoothProfile.STATE_CONNECTED,
                                             BluetoothProfile.STATE_DISCONNECTING);
                    if (mTargetDevice != null) {
                        broadcastConnectionState(mTargetDevice, BluetoothProfile.STATE_DISCONNECTED,
                                                 BluetoothProfile.STATE_CONNECTING);
                    }
                    synchronized (HeadsetStateMachine.this) {
                        mTargetDevice = null;
                        if (mAudioState == BluetoothHeadset.STATE_AUDIO_CONNECTED)
                            transitionTo(mAudioOn);
                        else transitionTo(mConnected);
                    }
                } else if (mTargetDevice != null && mTargetDevice.equals(device)) {

                    synchronized (HeadsetStateMachine.this) {
                            mCurrentDevice = device;
                            mConnectedDevicesList.add(device);
                            Log.d(TAG, "device " + device.getAddress() +
                                      " is added in MultiHFPending state");
                            mTargetDevice = null;
                            if (mAudioState == BluetoothHeadset.STATE_AUDIO_CONNECTED)
                                transitionTo(mAudioOn);
                            else transitionTo(mConnected);
                    }

                    broadcastConnectionState(device, BluetoothProfile.STATE_CONNECTED,
                                             BluetoothProfile.STATE_CONNECTING);
                    configAudioParameters(device);
                } else {
                    Log.w(TAG, "Some other incoming HF connected" +
                                          "in Multi Pending state");
                    if (okToConnect(device) &&
                            (mConnectedDevicesList.size() < max_hf_connections)) {
                        Log.i(TAG,"Incoming Hf accepted");
                        broadcastConnectionState(device, BluetoothProfile.STATE_CONNECTED,
                                         BluetoothProfile.STATE_DISCONNECTED);

                        synchronized (HeadsetStateMachine.this) {
                            if (!mConnectedDevicesList.contains(device)) {
                                mCurrentDevice = device;
                                mConnectedDevicesList.add(device);
                                Log.d(TAG, "device " + device.getAddress() +
                                            " is added in MultiHFPending state");
                            }
                        }
                        configAudioParameters(device);
                    } else {
                        // reject the connection and stay in Pending state itself
                        Log.i(TAG,"Incoming Hf rejected. priority=" +
                                          mService.getPriority(device) +
                                  " bondState=" + device.getBondState());
                        disconnectHfpNative(getByteAddress(device));
                        // the other profile connection should be initiated
                        AdapterService adapterService = AdapterService.getAdapterService();
                        if (adapterService != null) {
                            adapterService.connectOtherProfile(device,
                                          AdapterService.PROFILE_CONN_REJECTED);
                        }
                    }
                }
                break;
            case HeadsetHalConstants.CONNECTION_STATE_SLC_CONNECTED:
                if (mRetryConnect.containsKey(device)) {
                    Log.d(TAG, "Removing device " + device +
                               " conn retry entry since we got SLC");
                    mRetryConnect.remove(device);
                }
                processSlcConnected();
                break;
            case HeadsetHalConstants.CONNECTION_STATE_CONNECTING:
                if (mConnectedDevicesList.contains(device)) {
                    Log.e(TAG, "current device tries to connect back");
                } else if (mTargetDevice != null && mTargetDevice.equals(device)) {
                    if (DBG) {
                        log("Stack and target device are connecting");
                    }
                }
                else if (mIncomingDevice != null && mIncomingDevice.equals(device)) {
                    Log.e(TAG, "Another connecting event on" +
                                              "the incoming device");
                }
                break;
            case HeadsetHalConstants.CONNECTION_STATE_DISCONNECTING:
                if (mConnectedDevicesList.contains(device)) {
                    if (DBG) {
                        log("stack is disconnecting mCurrentDevice");
                    }
                } else if (mTargetDevice != null && mTargetDevice.equals(device)) {
                    Log.e(TAG, "TargetDevice is getting disconnected");
                } else if (mIncomingDevice != null && mIncomingDevice.equals(device)) {
                    Log.e(TAG, "IncomingDevice is getting disconnected");
                } else {
                    Log.e(TAG, "Disconnecting unknow device: " + device);
                }
                break;
            default:
                Log.e(TAG, "Incorrect state: " + state);
                break;
            }
        }

        private void processAudioEvent(int state, BluetoothDevice device) {
            if (!mConnectedDevicesList.contains(device)) {
                Log.e(TAG, "Audio changed on disconnected device: " + device);
                return;
            }

            switch (state) {
                case HeadsetHalConstants.AUDIO_STATE_CONNECTED:
                    if (!isScoAcceptable()) {
                        Log.e(TAG,"Audio Connected without any listener");
                        disconnectAudioNative(getByteAddress(device));
                        break;
                    }
                    mAudioState = BluetoothHeadset.STATE_AUDIO_CONNECTED;
                    setAudioParameters(device); /* Set proper Audio Parameters. */
                    mAudioManager.setBluetoothScoOn(true);
                    mActiveScoDevice = device;
                    broadcastAudioState(device, BluetoothHeadset.STATE_AUDIO_CONNECTED,
                            BluetoothHeadset.STATE_AUDIO_CONNECTING);
                    /* The state should be still in MultiHFPending state when
                       audio connected since other device is still connecting/
                       disconnecting */
                    break;
                case HeadsetHalConstants.AUDIO_STATE_CONNECTING:
                    mAudioState = BluetoothHeadset.STATE_AUDIO_CONNECTING;
                    broadcastAudioState(device, BluetoothHeadset.STATE_AUDIO_CONNECTING,
                                        BluetoothHeadset.STATE_AUDIO_DISCONNECTED);
                    break;
                case HeadsetHalConstants.AUDIO_STATE_DISCONNECTED:
                    if (mAudioState != BluetoothHeadset.STATE_AUDIO_DISCONNECTED) {
                        mAudioState = BluetoothHeadset.STATE_AUDIO_DISCONNECTED;
                    if (mAudioManager.isSpeakerphoneOn()) {
                        // User option might be speaker as sco disconnection
                        // is delayed setting back the speaker option.
                        mAudioManager.setBluetoothScoOn(false);
                        mAudioManager.setSpeakerphoneOn(true);
                    } else {
                        mAudioManager.setBluetoothScoOn(false);
                    }
                        if (mA2dpSuspend) {
                            if ((!isInCall()) && (mPhoneState.getNumber().isEmpty())) {
                                log("Audio is closed,Set A2dpSuspended=false");
                                mAudioManager.setParameters("A2dpSuspended=false");
                                mA2dpSuspend = false;
                            }
                        }
                        broadcastAudioState(device, BluetoothHeadset.STATE_AUDIO_DISCONNECTED,
                                            BluetoothHeadset.STATE_AUDIO_CONNECTED);
                    }
                    /* The state should be still in MultiHFPending state when audio
                       disconnected since other device is still connecting/
                       disconnecting */
                    break;

                default:
                    Log.e(TAG, "Audio State Device: " + device + " bad state: " + state);
                    break;
            }
        }
        private void processSlcConnected() {
            if (mPhoneProxy != null) {
                // start phone state listener here, instead of on disconnected exit()
                // On BT off, exitting SM sends a SM exit() call which incorrectly forces
                // a listenForPhoneState(true).
                // Additionally, no indicator updates should be sent prior to SLC setup
                mPhoneState.listenForPhoneState(true);
                sendMessageDelayed(QUERY_PHONE_STATE_AT_SLC, QUERY_PHONE_STATE_CHANGED_DELAYED);
                mA2dpSuspend = false;/*Reset at SLC*/
                mPendingCiev = false;
                mPendingCallStates.clear();
                if ((isInCall()) && (mA2dpState == BluetoothProfile.STATE_CONNECTED)) {
                    log("Headset connected while we are in some call state");
                    log("Make A2dpSuspended=true here");
                    mAudioManager.setParameters("A2dpSuspended=true");
                    mA2dpSuspend = true;
                }
            } else {
                Log.e(TAG, "Handsfree phone proxy null for query phone state");
            }
        }

        private void processMultiHFDisconnect(BluetoothDevice device) {
            log("MultiHFPending state: processMultiHFDisconnect");
            if (mActiveScoDevice != null && mActiveScoDevice.equals(device)) {
                log ("mActiveScoDevice is disconnected, setting it to null");
                mActiveScoDevice = null;
            }
            /* Assign the current activedevice again if the disconnected
               device equals to the current active device */
            if (mCurrentDevice != null && mCurrentDevice.equals(device)) {
                int deviceSize = mConnectedDevicesList.size();
                mCurrentDevice = mConnectedDevicesList.get(deviceSize-1);
            }
            // The disconnected device is not current active device
            if (mAudioState == BluetoothHeadset.STATE_AUDIO_CONNECTED)
                transitionTo(mAudioOn);
            else transitionTo(mConnected);
            log("processMultiHFDisconnect , the latest mCurrentDevice is:"
                                            + mCurrentDevice);
            log("MultiHFPending state: processMultiHFDisconnect ," +
                         "fake broadcasting for mCurrentDevice");
            broadcastConnectionState(mCurrentDevice, BluetoothProfile.STATE_CONNECTED,
                            BluetoothProfile.STATE_DISCONNECTED);
        }

        private void processIntentScoVolume(Intent intent, BluetoothDevice device) {
            int volumeValue = intent.getIntExtra(AudioManager.EXTRA_VOLUME_STREAM_VALUE, 0);
            if (mPhoneState.getSpeakerVolume() != volumeValue) {
                mPhoneState.setSpeakerVolume(volumeValue);
            boolean scoVolume =
                    SystemProperties.getBoolean("bt.pts.certification", false);
                if (!scoVolume) {
                    setVolumeNative(HeadsetHalConstants.VOLUME_TYPE_SPK,
                                        volumeValue, getByteAddress(device));
                } else {
                    setVolumeNative(HeadsetHalConstants.VOLUME_TYPE_SPK,
                                        0, getByteAddress(device));
                }
            }
        }
    }


    private ServiceConnection mConnection = new ServiceConnection() {
        public void onServiceConnected(ComponentName className, IBinder service) {
            log("Proxy object connected");
            mPhoneProxy = IBluetoothHeadsetPhone.Stub.asInterface(service);
        }

        public void onServiceDisconnected(ComponentName className) {
            log("Proxy object disconnected");
            mPhoneProxy = null;
        }
    };

    // HFP Connection state of the device could be changed by the state machine
    // in separate thread while this method is executing.
    int getConnectionState(BluetoothDevice device) {
        if (getCurrentState() == mDisconnected) {
            log("currentState is Disconnected");
            return BluetoothProfile.STATE_DISCONNECTED;
        }

        synchronized (this) {
            IState currentState = getCurrentState();
            log("currentState = " + currentState);
            if (currentState == mPending) {
                if ((mTargetDevice != null) && mTargetDevice.equals(device)) {
                    return BluetoothProfile.STATE_CONNECTING;
                }
                if (mConnectedDevicesList.contains(device)) {
                    return BluetoothProfile.STATE_DISCONNECTING;
                }
                if ((mIncomingDevice != null) && mIncomingDevice.equals(device)) {
                    return BluetoothProfile.STATE_CONNECTING; // incoming connection
                }
                return BluetoothProfile.STATE_DISCONNECTED;
            }

            if (currentState == mMultiHFPending) {
                if ((mTargetDevice != null) && mTargetDevice.equals(device)) {
                    return BluetoothProfile.STATE_CONNECTING;
                }
                if ((mIncomingDevice != null) && mIncomingDevice.equals(device)) {
                    return BluetoothProfile.STATE_CONNECTING; // incoming connection
                }
                if (mConnectedDevicesList.contains(device)) {
                    if ((mMultiDisconnectDevice != null) &&
                            (!mMultiDisconnectDevice.equals(device))) {
                        // The device is still connected
                        return BluetoothProfile.STATE_CONNECTED;
                    }
                    return BluetoothProfile.STATE_DISCONNECTING;
                }
                return BluetoothProfile.STATE_DISCONNECTED;
            }

            if (currentState == mConnected || currentState == mAudioOn) {
                if (mConnectedDevicesList.contains(device)) {
                    return BluetoothProfile.STATE_CONNECTED;
                }
                return BluetoothProfile.STATE_DISCONNECTED;
            } else {
                Log.e(TAG, "Bad currentState: " + currentState);
                return BluetoothProfile.STATE_DISCONNECTED;
            }
        }
    }

    List<BluetoothDevice> getConnectedDevices() {
        List<BluetoothDevice> devices = new ArrayList<BluetoothDevice>();
        synchronized(this) {
            for (int i = 0; i < mConnectedDevicesList.size(); i++)
                devices.add(mConnectedDevicesList.get(i));
            }

        return devices;
    }

    boolean isAudioOn() {
        return (getCurrentState() == mAudioOn);
    }

    boolean isAudioConnected(BluetoothDevice device) {
        synchronized(this) {

            /*  Additional check for audio state included for the case when PhoneApp queries
            Bluetooth Audio state, before we receive the close event from the stack for the
            sco disconnect issued in AudioOn state. This was causing a mismatch in the
            Incall screen UI. */

            if (getCurrentState() == mAudioOn && mCurrentDevice.equals(device)
                && mAudioState != BluetoothHeadset.STATE_AUDIO_DISCONNECTED)
            {
                return true;
            }
        }
        return false;
    }

    int getAudioState(BluetoothDevice device) {
        synchronized(this) {
            if (mConnectedDevicesList.size() == 0) {
                return BluetoothHeadset.STATE_AUDIO_DISCONNECTED;
            }
        }
        return mAudioState;
    }

    private void processVrEvent(int state, BluetoothDevice device) {

        if(device == null) {
            Log.w(TAG, "processVrEvent device is null");
            return;
        }
        Log.d(TAG, "processVrEvent: state=" + state + " mVoiceRecognitionStarted: " +
            mVoiceRecognitionStarted + " mWaitingforVoiceRecognition: " + mWaitingForVoiceRecognition +
            " isInCall: " + isInCall());
        if (state == HeadsetHalConstants.VR_STATE_STARTED) {
            if (!isVirtualCallInProgress() &&
                !isInCall())
            {
                IDeviceIdleController dic = IDeviceIdleController.Stub.asInterface(
                        ServiceManager.getService(Context.DEVICE_IDLE_CONTROLLER));
                if (dic != null) {
                    try {
                        dic.exitIdle("voice-command");
                    } catch (RemoteException e) {
                    }
                }
                try {
                    mService.startActivity(sVoiceCommandIntent);
                } catch (ActivityNotFoundException e) {
                    atResponseCodeNative(HeadsetHalConstants.AT_RESPONSE_ERROR,
                                        0, getByteAddress(device));
                    return;
                }
                expectVoiceRecognition(device);
            }
        } else if (state == HeadsetHalConstants.VR_STATE_STOPPED) {
            if (mVoiceRecognitionStarted || mWaitingForVoiceRecognition)
            {
                atResponseCodeNative(HeadsetHalConstants.AT_RESPONSE_OK,
                                         0, getByteAddress(device));
                mVoiceRecognitionStarted = false;
                mWaitingForVoiceRecognition = false;
                if (!isInCall() && (mActiveScoDevice != null)) {
                    disconnectAudioNative(getByteAddress(mActiveScoDevice));
                    mAudioManager.setParameters("A2dpSuspended=false");
                }
            }
            else
            {
                atResponseCodeNative(HeadsetHalConstants.AT_RESPONSE_ERROR,
                                        0, getByteAddress(device));
            }
        } else {
            Log.e(TAG, "Bad Voice Recognition state: " + state);
        }
    }

    private void processLocalVrEvent(int state)
    {
        BluetoothDevice device = null;
        if (state == HeadsetHalConstants.VR_STATE_STARTED)
        {
            boolean needAudio = true;
            if (mVoiceRecognitionStarted || isInCall())
            {
                Log.e(TAG, "Voice recognition started when call is active. isInCall:" + isInCall() +
                    " mVoiceRecognitionStarted: " + mVoiceRecognitionStarted);
                return;
            }
            mVoiceRecognitionStarted = true;

            if (mWaitingForVoiceRecognition)
            {
                device = getDeviceForMessage(START_VR_TIMEOUT);
                if (device == null)
                    return;

                Log.d(TAG, "Voice recognition started successfully");
                mWaitingForVoiceRecognition = false;
                atResponseCodeNative(HeadsetHalConstants.AT_RESPONSE_OK,
                                        0, getByteAddress(device));
                removeMessages(START_VR_TIMEOUT);
            }
            else
            {
                Log.d(TAG, "Voice recognition started locally");
                needAudio = startVoiceRecognitionNative(getByteAddress(mCurrentDevice));
                if (mCurrentDevice != null)
                    device = mCurrentDevice;
            }

            if (needAudio && !isAudioOn())
            {
                Log.d(TAG, "Initiating audio connection for Voice Recognition");
                // At this stage, we need to be sure that AVDTP is not streaming. This is needed
                // to be compliant with the AV+HFP Whitepaper as we cannot have A2DP in
                // streaming state while a SCO connection is established.
                // This is needed for VoiceDial scenario alone and not for
                // incoming call/outgoing call scenarios as the phone enters MODE_RINGTONE
                // or MODE_IN_CALL which shall automatically suspend the AVDTP stream if needed.
                // Whereas for VoiceDial we want to activate the SCO connection but we are still
                // in MODE_NORMAL and hence the need to explicitly suspend the A2DP stream
                mAudioManager.setParameters("A2dpSuspended=true");
                if (device != null) {
                    connectAudioNative(getByteAddress(device));
                } else {
                    Log.e(TAG, "device not found for VR");
                }
            }

            if (mStartVoiceRecognitionWakeLock.isHeld()) {
                mStartVoiceRecognitionWakeLock.release();
            }
        }
        else
        {
            Log.d(TAG, "Voice Recognition stopped. mVoiceRecognitionStarted: " + mVoiceRecognitionStarted +
                " mWaitingForVoiceRecognition: " + mWaitingForVoiceRecognition);
            if (mVoiceRecognitionStarted || mWaitingForVoiceRecognition)
            {
                mVoiceRecognitionStarted = false;
                mWaitingForVoiceRecognition = false;

                if (mActiveScoDevice != null &&
                           stopVoiceRecognitionNative(getByteAddress(mActiveScoDevice))
                           && (!isInCall() || (mPhoneState.getCallState() ==
                           HeadsetHalConstants.CALL_STATE_INCOMING))) {
                    disconnectAudioNative(getByteAddress(mActiveScoDevice));
                    mAudioManager.setParameters("A2dpSuspended=false");
                }
            }
        }
    }

    private synchronized void expectVoiceRecognition(BluetoothDevice device) {
        mWaitingForVoiceRecognition = true;
        Message m = obtainMessage(START_VR_TIMEOUT);
        m.obj = getMatchingDevice(device);
        sendMessageDelayed(m, START_VR_TIMEOUT_VALUE);

        if (!mStartVoiceRecognitionWakeLock.isHeld()) {
            mStartVoiceRecognitionWakeLock.acquire(START_VR_TIMEOUT_VALUE);
        }
    }

    List<BluetoothDevice> getDevicesMatchingConnectionStates(int[] states) {
        List<BluetoothDevice> deviceList = new ArrayList<BluetoothDevice>();
        Set<BluetoothDevice> bondedDevices = mAdapter.getBondedDevices();
        int connectionState;
        synchronized (this) {
            for (BluetoothDevice device : bondedDevices) {
                ParcelUuid[] featureUuids = device.getUuids();
                if (!BluetoothUuid.containsAnyUuid(featureUuids, HEADSET_UUIDS)) {
                    continue;
                }
                connectionState = getConnectionState(device);
                for(int i = 0; i < states.length; i++) {
                    if (connectionState == states[i]) {
                        deviceList.add(device);
                    }
                }
            }
        }
        return deviceList;
    }

    private BluetoothDevice getDeviceForMessage(int what)
    {
        if (what == CONNECT_TIMEOUT) {
            log("getDeviceForMessage: returning mTargetDevice for what=" + what);
            return mTargetDevice;
        }
        if (mConnectedDevicesList.size() == 0) {
            log("getDeviceForMessage: No connected device. what=" + what);
            return null;
        }
        for (BluetoothDevice device : mConnectedDevicesList)
        {
            if (getHandler().hasMessages(what, device))
            {
                log("getDeviceForMessage: returning " + device);
                return device;
            }
        }
        log("getDeviceForMessage: No matching device for " + what + ". Returning null");
        return null;
    }

    private BluetoothDevice getMatchingDevice(BluetoothDevice device)
    {
        for (BluetoothDevice matchingDevice : mConnectedDevicesList)
        {
            if (matchingDevice.equals(device))
            {
                return matchingDevice;
            }
        }
        return null;
    }

    // This method does not check for error conditon (newState == prevState)
    private void broadcastConnectionState(BluetoothDevice device, int newState, int prevState) {
        Log.d(TAG, "Connection state " + device + ": " + prevState + "->" + newState);
        if(prevState == BluetoothProfile.STATE_CONNECTED) {
            // Headset is disconnecting, stop Virtual call if active.
            terminateScoUsingVirtualVoiceCall();
        }

        /* Notifying the connection state change of the profile before sending the intent for
           connection state change, as it was causing a race condition, with the UI not being
           updated with the correct connection state. */
        mService.notifyProfileConnectionStateChanged(device, BluetoothProfile.HEADSET,
                                                     newState, prevState);
        Intent intent = new Intent(BluetoothHeadset.ACTION_CONNECTION_STATE_CHANGED);
        intent.putExtra(BluetoothProfile.EXTRA_PREVIOUS_STATE, prevState);
        intent.putExtra(BluetoothProfile.EXTRA_STATE, newState);
        intent.putExtra(BluetoothDevice.EXTRA_DEVICE, device);
        mService.sendBroadcastAsUser(intent, UserHandle.ALL,
                HeadsetService.BLUETOOTH_PERM);
    }

    private void broadcastAudioState(BluetoothDevice device, int newState, int prevState) {
        if(prevState == BluetoothHeadset.STATE_AUDIO_CONNECTED) {
            // When SCO gets disconnected during call transfer, Virtual call
            //needs to be cleaned up.So call terminateScoUsingVirtualVoiceCall.
            terminateScoUsingVirtualVoiceCall();
        }
        Intent intent = new Intent(BluetoothHeadset.ACTION_AUDIO_STATE_CHANGED);
        intent.putExtra(BluetoothProfile.EXTRA_PREVIOUS_STATE, prevState);
        intent.putExtra(BluetoothProfile.EXTRA_STATE, newState);
        intent.putExtra(BluetoothDevice.EXTRA_DEVICE, device);
        mService.sendBroadcastAsUser(intent, UserHandle.ALL,
                HeadsetService.BLUETOOTH_PERM);
        Log.d(TAG, "Audio state " + device + ": " + prevState + "->" + newState);


    }

    /*
     * Put the AT command, company ID, arguments, and device in an Intent and broadcast it.
     */
    private void broadcastVendorSpecificEventIntent(String command,
                                                    int companyId,
                                                    int commandType,
                                                    Object[] arguments,
                                                    BluetoothDevice device) {
        log("broadcastVendorSpecificEventIntent(" + command + ")");
        Intent intent =
                new Intent(BluetoothHeadset.ACTION_VENDOR_SPECIFIC_HEADSET_EVENT);
        intent.putExtra(BluetoothHeadset.EXTRA_VENDOR_SPECIFIC_HEADSET_EVENT_CMD, command);
        intent.putExtra(BluetoothHeadset.EXTRA_VENDOR_SPECIFIC_HEADSET_EVENT_CMD_TYPE,
                        commandType);
        // assert: all elements of args are Serializable
        intent.putExtra(BluetoothHeadset.EXTRA_VENDOR_SPECIFIC_HEADSET_EVENT_ARGS, arguments);
        intent.putExtra(BluetoothDevice.EXTRA_DEVICE, device);

        intent.addCategory(BluetoothHeadset.VENDOR_SPECIFIC_HEADSET_EVENT_COMPANY_ID_CATEGORY
            + "." + Integer.toString(companyId));

        mService.sendBroadcastAsUser(intent, UserHandle.ALL,
                HeadsetService.BLUETOOTH_PERM);
    }

    /*
     * Put the HF indicator assigned number, value and device in an Intent and broadcast it.
     */

    private void broadcastHfIndicatorValueChangeIntent(int anum, long value,
                                                    BluetoothDevice device) {
        Log.d(TAG, "broadcastHfIndicatorValueChangeIntent");
        Intent intent =
                new Intent(BluetoothHeadset.ACTION_HF_INDICATOR_VALUE_CHANGED);
        intent.putExtra(BluetoothDevice.EXTRA_DEVICE, device);
        intent.addCategory(BluetoothHeadset.HF_INDICATOR_ASSIGNED_NUMBER
            + "." + Integer.toString(anum));
        intent.addCategory(BluetoothHeadset.HF_INDICATOR_ASSIGNED_NUMBER_VALUE
            + "." + Long.toString(value));

        mService.sendBroadcast(intent, HeadsetService.BLUETOOTH_PERM);
    }

    private void configAudioParameters(BluetoothDevice device)
    {
        // Reset NREC on connect event. Headset will override later
        HashMap<String, Integer> AudioParamConfig = new HashMap<String, Integer>();
        AudioParamConfig.put("NREC", 1);
        AudioParamConfig.put("codec", NBS_CODEC);
        mHeadsetAudioParam.put(device, AudioParamConfig);
        mAudioManager.setParameters(HEADSET_NAME + "=" + getCurrentDeviceName(device) + ";" +
                                    HEADSET_NREC + "=on");
        Log.d(TAG, "configAudioParameters for device:" + device + " are: nrec = " +
                      AudioParamConfig.get("NREC"));
    }

    private void setAudioParameters(BluetoothDevice device)
    {
        // 1. update nrec value
        // 2. update headset name
        int mNrec = 0;
        int mCodec = 0;
        HashMap<String, Integer> AudioParam = mHeadsetAudioParam.get(device);
        if (AudioParam != null && !AudioParam.isEmpty()) {
            if (AudioParam.containsKey("codec"))
                mCodec =  AudioParam.get("codec");
            if (AudioParam.containsKey("NREC"))
                mNrec = AudioParam.get("NREC");
        } else {
            Log.e(TAG,"setAudioParameters: AudioParam not found");
        }

        if (mCodec != WBS_CODEC) {
            Log.d(TAG, "Use NBS PCM samples:" + device);
            mAudioManager.setParameters(HEADSET_WBS + "=off");
        } else {
            Log.d(TAG, "Use WBS PCM samples:" + device);
            mAudioManager.setParameters(HEADSET_WBS + "=on");
        }
        if (mNrec == 1) {
            log("Set NREC: 1 for device:" + device);
            mAudioManager.setParameters(HEADSET_NREC + "=on");
        } else {
            log("Set NREC: 0 for device:" + device);
            mAudioManager.setParameters(HEADSET_NREC + "=off");
        }
        mAudioManager.setParameters(HEADSET_NAME + "=" + getCurrentDeviceName(device));
    }

    private String parseUnknownAt(String atString)
    {
        StringBuilder atCommand = new StringBuilder(atString.length());
        String result = null;

        for (int i = 0; i < atString.length(); i++) {
            char c = atString.charAt(i);
            if (c == '"') {
                int j = atString.indexOf('"', i + 1 );  // search for closing "
                if (j == -1) {  // unmatched ", insert one.
                    atCommand.append(atString.substring(i, atString.length()));
                    atCommand.append('"');
                    break;
                }
                atCommand.append(atString.substring(i, j + 1));
                i = j;
            } else if (c != ' ') {
                atCommand.append(Character.toUpperCase(c));
            }
        }
        result = atCommand.toString();
        return result;
    }

    private int getAtCommandType(String atCommand)
    {
        int commandType = mPhonebook.TYPE_UNKNOWN;
        String atString = null;
        atCommand = atCommand.trim();
        if (atCommand.length() > 5)
        {
            atString = atCommand.substring(5);
            if (atString.startsWith("?"))     // Read
                commandType = mPhonebook.TYPE_READ;
            else if (atString.startsWith("=?"))   // Test
                commandType = mPhonebook.TYPE_TEST;
            else if (atString.startsWith("="))   // Set
                commandType = mPhonebook.TYPE_SET;
            else
                commandType = mPhonebook.TYPE_UNKNOWN;
        }
        return commandType;
    }

    /* Method to check if Virtual Call in Progress */
    private boolean isVirtualCallInProgress() {
        return mVirtualCallStarted;
    }

    void setVirtualCallInProgress(boolean state) {
        mVirtualCallStarted = state;
    }

    /* NOTE: Currently the VirtualCall API does not support handling of
    call transfers. If it is initiated from the handsfree device,
    HeadsetStateMachine will end the virtual call by calling
    terminateScoUsingVirtualVoiceCall() in broadcastAudioState() */
    synchronized boolean initiateScoUsingVirtualVoiceCall() {
        log("initiateScoUsingVirtualVoiceCall: Received");
        // 1. Check if the SCO state is idle
        if (isInCall() || mVoiceRecognitionStarted) {
            Log.e(TAG, "initiateScoUsingVirtualVoiceCall: Call in progress.");
            return false;
        }
        setVirtualCallInProgress(true);

        // 2. Update the connectivity network type to controller for CxM optimisation.
        sendVoipConnectivityNetworktype(true);

        if (mA2dpState == BluetoothProfile.STATE_CONNECTED) {
            mAudioManager.setParameters("A2dpSuspended=true");
            mA2dpSuspend = true;
            if (mA2dpPlayState == BluetoothA2dp.STATE_PLAYING) {
                log("suspending A2DP stream for SCO");
                mPendingCiev = true;
                //This is VOIP call, dont need to remember the states
                return true;
            }
        }

        // 3. Send virtual phone state changed to initialize SCO
        processCallState(new HeadsetCallState(0, 0,
            HeadsetHalConstants.CALL_STATE_DIALING, "", 0), true);
        processCallState(new HeadsetCallState(0, 0,
            HeadsetHalConstants.CALL_STATE_ALERTING, "", 0), true);
        processCallState(new HeadsetCallState(1, 0,
            HeadsetHalConstants.CALL_STATE_IDLE, "", 0), true);
        // Done
        log("initiateScoUsingVirtualVoiceCall: Done");
        return true;
    }

    synchronized boolean terminateScoUsingVirtualVoiceCall() {
        log("terminateScoUsingVirtualVoiceCall: Received");

        if (!isVirtualCallInProgress()) {
            Log.e(TAG, "terminateScoUsingVirtualVoiceCall:"+
                "No present call to terminate");
            return false;
        }

        // 2. Send virtual phone state changed to close SCO
        processCallState(new HeadsetCallState(0, 0,
            HeadsetHalConstants.CALL_STATE_IDLE, "", 0), true);
        setVirtualCallInProgress(false);
        sendVoipConnectivityNetworktype(false);

        // Virtual call is Ended set A2dpSuspended to false
        if (mA2dpSuspend) {
            log("Virtual call ended, set A2dpSuspended=false");
            mAudioManager.setParameters("A2dpSuspended=false");
            mA2dpSuspend = false;
        }

        // Done
        log("terminateScoUsingVirtualVoiceCall: Done");
        return true;
    }

    /* Check for a2dp state change.mA2dpSuspend is set if we had suspended stream and process only in
       that condition A2dp state could be in playing soon after connection if Headset got
       connected while in call and music was played before that (Special case
       to handle RINGER VOLUME zero + music + call) */
    private void processIntentA2dpStateChanged(Intent intent) {

        int state = intent.getIntExtra(BluetoothProfile.EXTRA_STATE,
                           BluetoothProfile.STATE_DISCONNECTED);
        int oldState = intent.getIntExtra(BluetoothProfile.
                       EXTRA_PREVIOUS_STATE,BluetoothProfile.STATE_DISCONNECTED);
        Log.d(TAG, "A2dp State Changed: Current State: " + state +
                  "Prev State: " + oldState + "A2pSuspend: " + mA2dpSuspend);
        mA2dpState = state;
    }

    private void processIntentA2dpPlayStateChanged(Intent intent) {

        int currState = intent.getIntExtra(BluetoothProfile.EXTRA_STATE,
                                   BluetoothA2dp.STATE_NOT_PLAYING);
        int prevState = intent.getIntExtra(
                                   BluetoothProfile.EXTRA_PREVIOUS_STATE,
                                   BluetoothA2dp.STATE_NOT_PLAYING);
        Log.d(TAG, "A2dp Play State Changed: Current State: " + currState +
                  "Prev State: " + prevState + "A2pSuspend: " + mA2dpSuspend);

        if (prevState == BluetoothA2dp.STATE_PLAYING) {
            if (mA2dpSuspend && mPendingCiev) {
                if (isVirtualCallInProgress()) {
                    //Send virtual phone state changed to initialize SCO
                    processCallState(new HeadsetCallState(0, 0,
                          HeadsetHalConstants.CALL_STATE_DIALING, "", 0),
                          true);
                    processCallState(new HeadsetCallState(0, 0,
                          HeadsetHalConstants.CALL_STATE_ALERTING, "", 0),
                          true);
                    processCallState(new HeadsetCallState(1, 0,
                          HeadsetHalConstants.CALL_STATE_IDLE, "", 0),
                          true);
                } else {
                    //send incomming phone status to remote device
                    log("A2dp is suspended, updating phone status if any");
                    Iterator<HeadsetCallState> it = mPendingCallStates.iterator();
                    if (it != null) {
                        while (it.hasNext()) {
                            HeadsetCallState callState = it.next();
                            phoneStateChangeNative( callState.mNumActive,
                                            callState.mNumHeld,callState.mCallState,
                                            callState.mNumber,callState.mType);
                            it.remove();
                        }
                    } else {
                        Log.d(TAG, "There are no pending call state changes");
                    }
                }
                mPendingCiev = false;
            }
        }
        else if (prevState == BluetoothA2dp.STATE_NOT_PLAYING) {
            Log.d(TAG, "A2dp Started " + currState);
            if ((isInCall() || isVirtualCallInProgress()) && isConnected()) {
                if(mA2dpSuspend)
                    Log.e(TAG,"A2dp started while in call, ERROR");
                else {
                    log("Suspend A2dp");
                    mA2dpSuspend = true;
                    mAudioManager.setParameters("A2dpSuspended=true");
                }
            }
        }
        mA2dpPlayState = currState;
    }

    private void processAnswerCall(BluetoothDevice device) {
        if(device == null) {
            Log.w(TAG, "processAnswerCall device is null");
            return;

        }

        if (mPhoneProxy != null) {
            try {
                mPhoneProxy.answerCall();
            } catch (RemoteException e) {
                Log.e(TAG, Log.getStackTraceString(new Throwable()));
            }
        } else {
            Log.e(TAG, "Handsfree phone proxy null for answering call");
        }
    }

    private void processHangupCall(BluetoothDevice device) {
        if(device == null) {
            Log.w(TAG, "processHangupCall device is null");
            return;
        }
        // Close the virtual call if active. Virtual call should be
        // terminated for CHUP callback event
        if (isVirtualCallInProgress()) {
            terminateScoUsingVirtualVoiceCall();
        } else {
            if (mPhoneProxy != null) {
                try {
                    mPhoneProxy.hangupCall();
                } catch (RemoteException e) {
                    Log.e(TAG, Log.getStackTraceString(new Throwable()));
                }
            } else {
                Log.e(TAG, "Handsfree phone proxy null for hanging up call");
            }
        }
    }

    private void processDialCall(String number, BluetoothDevice device) {
        if(device == null) {
            Log.w(TAG, "processDialCall device is null");
            return;
        }

        String dialNumber;
        if (mDialingOut) {
            Log.d(TAG, "processDialCall, already dialling");
            atResponseCodeNative(HeadsetHalConstants.AT_RESPONSE_ERROR, 0,
                                       getByteAddress(device));
            return;
        }
        if ((number == null) || (number.length() == 0)) {
            dialNumber = mPhonebook.getLastDialledNumber();
            if (dialNumber == null) {
                Log.d(TAG, "processDialCall, last dial number null");
                atResponseCodeNative(HeadsetHalConstants.AT_RESPONSE_ERROR, 0,
                                       getByteAddress(device));
                return;
            }
        } else if (number.charAt(0) == '>') {
            // Yuck - memory dialling requested.
            // Just dial last number for now
            if (number.startsWith(">9999")) {   // for PTS test
                atResponseCodeNative(HeadsetHalConstants.AT_RESPONSE_ERROR, 0,
                                       getByteAddress(device));
                return;
            }
            log("processDialCall, memory dial do last dial for now");
            dialNumber = mPhonebook.getLastDialledNumber();
            if (dialNumber == null) {
                Log.d(TAG, "processDialCall, last dial number null");
                atResponseCodeNative(HeadsetHalConstants.AT_RESPONSE_ERROR, 0,
                                       getByteAddress(device));
                return;
            }
        } else {
            // Remove trailing ';'
            if (number.charAt(number.length() - 1) == ';') {
                number = number.substring(0, number.length() - 1);
            }

            dialNumber = PhoneNumberUtils.convertPreDial(number);
        }
        // Check for virtual call to terminate before sending Call Intent
        terminateScoUsingVirtualVoiceCall();

        Intent intent = new Intent(Intent.ACTION_CALL_PRIVILEGED,
                                   Uri.fromParts(SCHEME_TEL, dialNumber, null));
        intent.setFlags(Intent.FLAG_ACTIVITY_NEW_TASK);
        mService.startActivity(intent);
        // TODO(BT) continue send OK reults code after call starts
        //          hold wait lock, start a timer, set wait call flag
        //          Get call started indication from bluetooth phone
        mDialingOut = true;
        Message m = obtainMessage(DIALING_OUT_TIMEOUT);
        m.obj = getMatchingDevice(device);
        sendMessageDelayed(m, DIALING_OUT_TIMEOUT_VALUE);
    }

    private void processVolumeEvent(int volumeType, int volume, BluetoothDevice device) {
        if(device != null && !device.equals(mActiveScoDevice) && mPhoneState.isInCall()) {
            Log.w(TAG, "ignore processVolumeEvent");
            return;
        }

        if (volumeType == HeadsetHalConstants.VOLUME_TYPE_SPK) {
            mPhoneState.setSpeakerVolume(volume);
            int flag = (getCurrentState() == mAudioOn) ? AudioManager.FLAG_SHOW_UI : 0;
            mAudioManager.setStreamVolume(AudioManager.STREAM_BLUETOOTH_SCO, volume, flag);
        } else if (volumeType == HeadsetHalConstants.VOLUME_TYPE_MIC) {
            mPhoneState.setMicVolume(volume);
        } else {
            Log.e(TAG, "Bad voluem type: " + volumeType);
        }
    }

    private void processSendDtmf(int dtmf, BluetoothDevice device) {
        if(device == null) {
            Log.w(TAG, "processSendDtmf device is null");
            return;
        }

        if (mPhoneProxy != null) {
            try {
                mPhoneProxy.sendDtmf(dtmf);
            } catch (RemoteException e) {
                Log.e(TAG, Log.getStackTraceString(new Throwable()));
            }
        } else {
            Log.e(TAG, "Handsfree phone proxy null for sending DTMF");
        }
    }

    private void processCallState(HeadsetCallState callState) {
        processCallState(callState, false);
    }

    private void processCallState(HeadsetCallState callState,
        boolean isVirtualCall) {
        mPhoneState.setNumActiveCall(callState.mNumActive);
        mPhoneState.setNumHeldCall(callState.mNumHeld);
        mPhoneState.setCallState(callState.mCallState);
        mPhoneState.setNumber(callState.mNumber);
        mPhoneState.setType(callState.mType);
        if (mDialingOut && callState.mCallState ==
                HeadsetHalConstants.CALL_STATE_DIALING) {
                BluetoothDevice device = getDeviceForMessage(DIALING_OUT_TIMEOUT);
                removeMessages(DIALING_OUT_TIMEOUT);
                Log.d(TAG, "mDialingOut is " + mDialingOut + ", device " + device);
                mDialingOut = false;
                if (device == null) {
                    return;
                }
                atResponseCodeNative(HeadsetHalConstants.AT_RESPONSE_OK,
                                                       0, getByteAddress(device));
<<<<<<< HEAD
=======
                removeMessages(DIALING_OUT_TIMEOUT);
        } else if (callState.mCallState ==
                HeadsetHalConstants.CALL_STATE_ACTIVE || callState.mCallState
                == HeadsetHalConstants.CALL_STATE_IDLE) {
                mDialingOut = false;
>>>>>>> aefbc8ce
        }

        /* Set ActiveScoDevice to null when call ends */
        if ((mActiveScoDevice != null) && !isInCall() &&
                callState.mCallState == HeadsetHalConstants.CALL_STATE_IDLE)
            mActiveScoDevice = null;

        log("mNumActive: " + callState.mNumActive + " mNumHeld: " +
            callState.mNumHeld +" mCallState: " + callState.mCallState);
        log("mNumber: " + callState.mNumber + " mType: " + callState.mType);
        if(!isVirtualCall) {
            /* Specific handling when HS connects while in Voip call */
            if (isVirtualCallInProgress() && !isInCall() &&
                callState.mCallState == HeadsetHalConstants.CALL_STATE_IDLE) {
                Log.d(TAG, "update btif for Virtual Call active");
                callState.mNumActive = 1;
                mPhoneState.setNumActiveCall(callState.mNumActive);
            } else {
                /* Not a Virtual call request. End the virtual call, if running,
                before sending phoneStateChangeNative to BTIF */
                terminateScoUsingVirtualVoiceCall();


               /* Specific handling for case of starting MO/MT call while VOIP
               is ongoing, terminateScoUsingVirtualVoiceCall() resets callState
               from INCOMING/DIALING to IDLE. Some HS send AT+CIND? to read call
               indicators and get wrong value of callsetup. This case is hit only
               when SCO for VOIP call is not terminated via SDK API call. */
               if (mPhoneState.getCallState() != callState.mCallState) {
                   mPhoneState.setCallState(callState.mCallState);
               }
            }
        }
        processA2dpState(callState);
    }

    /* This function makes sure that we send a2dp suspend before updating on Incomming call status.
       There may problem with some headsets if send ring and a2dp is not suspended,
       so here we suspend stream if active before updating remote.We resume streaming once
       callstate is idle and there are no active or held calls. */

    private void processA2dpState(HeadsetCallState callState) {
        log("mA2dpPlayState " + mA2dpPlayState + " mA2dpSuspend  " + mA2dpSuspend );
        if ((isInCall()) && (isConnected()) &&
            (mA2dpState == BluetoothProfile.STATE_CONNECTED)) {
            if (!mA2dpSuspend) {
                Log.d(TAG, "Suspend A2DP streaming");
                mAudioManager.setParameters("A2dpSuspended=true");
                mA2dpSuspend = true;
            }
            // Cache the call states for CS calls only
            if (mA2dpPlayState == BluetoothA2dp.STATE_PLAYING && !isVirtualCallInProgress()) {
                Log.d(TAG, "Cache the call state for future");
                mPendingCiev = true;
                mPendingCallStates.add(callState);
                return ;
            }
        }
        if (getCurrentState() != mDisconnected) {
            log("No A2dp playing to suspend");
            phoneStateChangeNative(callState.mNumActive, callState.mNumHeld,
                callState.mCallState, callState.mNumber, callState.mType);
        }
        if (mA2dpSuspend && (!isAudioOn())) {
            if ((!isInCall()) && (callState.mNumber.isEmpty())) {
                log("Set A2dpSuspended=false to reset the a2dp state to standby");
                mAudioManager.setParameters("A2dpSuspended=false");
                mA2dpSuspend = false;
            }
        }
    }

    // 1 enable noice reduction
    // 0 disable noice reduction
    private void processNoiceReductionEvent(int enable, BluetoothDevice device) {
        HashMap<String, Integer> AudioParamNrec = mHeadsetAudioParam.get(device);
        if (AudioParamNrec != null && !AudioParamNrec.isEmpty()) {
            if (enable == 1)
                AudioParamNrec.put("NREC", 1);
            else
                AudioParamNrec.put("NREC", 0);
            log("NREC value for device :" + device + " is: " +
                    AudioParamNrec.get("NREC"));
        } else {
            Log.e(TAG,"processNoiceReductionEvent: AudioParamNrec is null ");
        }

        if (mActiveScoDevice != null && mActiveScoDevice.equals(device)
                && mAudioState == BluetoothHeadset.STATE_AUDIO_CONNECTED) {
            setAudioParameters(device);
        }
    }

    // 2 - WBS on
    // 1 - NBS on
    private void processWBSEvent(int enable, BluetoothDevice device) {
        HashMap<String, Integer> AudioParamCodec = mHeadsetAudioParam.get(device);
        if (AudioParamCodec != null && !AudioParamCodec.isEmpty()) {
            AudioParamCodec.put("codec", enable);
        } else {
            Log.e(TAG,"processWBSEvent: AudioParamNrec is null ");
        }

        if (enable == 2) {
            Log.d(TAG, "AudioManager.setParameters bt_wbs=on for " +
                        device.getName() + " - " + device.getAddress());
            mAudioManager.setParameters(HEADSET_WBS + "=on");
        } else {
            Log.d(TAG, "AudioManager.setParameters bt_wbs=off for " +
                        device.getName() + " - " + device.getAddress());
            mAudioManager.setParameters(HEADSET_WBS + "=off");
        }
    }

    private void processAtChld(int chld, BluetoothDevice device) {
        if(device == null) {
            Log.w(TAG, "processAtChld device is null");
            return;
        }

        if (mPhoneProxy != null) {
            try {
                if (mPhoneProxy.processChld(chld)) {
                    atResponseCodeNative(HeadsetHalConstants.AT_RESPONSE_OK,
                                               0, getByteAddress(device));
                } else {
                    atResponseCodeNative(HeadsetHalConstants.AT_RESPONSE_ERROR,
                                               0, getByteAddress(device));
                }
            } catch (RemoteException e) {
                Log.e(TAG, Log.getStackTraceString(new Throwable()));
                atResponseCodeNative(HeadsetHalConstants.AT_RESPONSE_ERROR,
                                               0, getByteAddress(device));
            }
        } else {
            Log.e(TAG, "Handsfree phone proxy null for At+Chld");
            atResponseCodeNative(HeadsetHalConstants.AT_RESPONSE_ERROR,
                                               0, getByteAddress(device));
        }
    }

    private void processSubscriberNumberRequest(BluetoothDevice device) {
        if(device == null) {
            Log.w(TAG, "processSubscriberNumberRequest device is null");
            return;
        }

        if (mPhoneProxy != null) {
            try {
                String number = mPhoneProxy.getSubscriberNumber();
                if (number != null) {
                    atResponseStringNative("+CNUM: ,\"" + number + "\"," +
                                                PhoneNumberUtils.toaFromString(number) +
                                                ",,4", getByteAddress(device));
                    atResponseCodeNative(HeadsetHalConstants.AT_RESPONSE_OK,
                                                0, getByteAddress(device));
                } else {
                    Log.e(TAG, "getSubscriberNumber returns null");
                    atResponseCodeNative(HeadsetHalConstants.AT_RESPONSE_ERROR,
                                                0, getByteAddress(device));
                }
            } catch (RemoteException e) {
                Log.e(TAG, Log.getStackTraceString(new Throwable()));
                atResponseCodeNative(HeadsetHalConstants.AT_RESPONSE_ERROR,
                                                 0, getByteAddress(device));
            }
        } else {
            Log.e(TAG, "Handsfree phone proxy null for At+CNUM");
        }
    }

    private void processAtCind(BluetoothDevice device) {
        int call, call_setup;

        if(device == null) {
            Log.w(TAG, "processAtCind device is null");
            return;
        }

        /* Handsfree carkits expect that +CIND is properly responded to
         Hence we ensure that a proper response is sent
         for the virtual call too.*/
        if (isVirtualCallInProgress()) {
            call = 1;
            call_setup = 0;
        } else {
            // regular phone call
            call = mPhoneState.getNumActiveCall();
            call_setup = mPhoneState.getNumHeldCall();
        }

        cindResponseNative(mPhoneState.getService(), call,
                           call_setup, mPhoneState.getCallState(),
                           mPhoneState.getSignal(), mPhoneState.getRoam(),
                           mPhoneState.getBatteryCharge(), getByteAddress(device));
    }

    private void processAtCops(BluetoothDevice device) {
        if(device == null) {
            Log.w(TAG, "processAtCops device is null");
            return;
        }

        if (mPhoneProxy != null) {
            try {
                String operatorName = mPhoneProxy.getNetworkOperator();
                if (operatorName == null) {
                    operatorName = "";
                }
                copsResponseNative(operatorName, getByteAddress(device));
            } catch (RemoteException e) {
                Log.e(TAG, Log.getStackTraceString(new Throwable()));
                copsResponseNative("", getByteAddress(device));
            }
        } else {
            Log.e(TAG, "Handsfree phone proxy null for At+COPS");
            copsResponseNative("", getByteAddress(device));
        }
    }

    private void processAtClcc(BluetoothDevice device) {
        if(device == null) {
            Log.w(TAG, "processAtClcc device is null");
            return;
        }

        if (mPhoneProxy != null) {
            try {
                if(isVirtualCallInProgress()) {
                    String phoneNumber = "";
                    int type = PhoneNumberUtils.TOA_Unknown;
                    try {
                        phoneNumber = mPhoneProxy.getSubscriberNumber();
                        type = PhoneNumberUtils.toaFromString(phoneNumber);
                    } catch (RemoteException ee) {
                        Log.e(TAG, "Unable to retrieve phone number"+
                            "using IBluetoothHeadsetPhone proxy");
                        phoneNumber = "";
                    }
                    clccResponseNative(1, 0, 0, 0, false, phoneNumber, type,
                                                       getByteAddress(device));
                    clccResponseNative(0, 0, 0, 0, false, "", 0, getByteAddress(device));
                }
                else if (!mPhoneProxy.listCurrentCalls()) {
                    clccResponseNative(0, 0, 0, 0, false, "", 0,
                                                       getByteAddress(device));
                }
                else
                {
                    Log.d(TAG, "Starting CLCC response timeout for device: "
                                                                     + device);
                    Message m = obtainMessage(CLCC_RSP_TIMEOUT);
                    m.obj = getMatchingDevice(device);
                    sendMessageDelayed(m, CLCC_RSP_TIMEOUT_VALUE);
                }
            } catch (RemoteException e) {
                Log.e(TAG, Log.getStackTraceString(new Throwable()));
                clccResponseNative(0, 0, 0, 0, false, "", 0, getByteAddress(device));
            }
        } else {
            Log.e(TAG, "Handsfree phone proxy null for At+CLCC");
            clccResponseNative(0, 0, 0, 0, false, "", 0, getByteAddress(device));
        }
    }

    private void processAtCscs(String atString, int type, BluetoothDevice device) {
        log("processAtCscs - atString = "+ atString);
        if(mPhonebook != null) {
            mPhonebook.handleCscsCommand(atString, type, device);
        }
        else {
            Log.e(TAG, "Phonebook handle null for At+CSCS");
            atResponseCodeNative(HeadsetHalConstants.AT_RESPONSE_ERROR, 0, getByteAddress(device));
        }
    }

    private void processAtCpbs(String atString, int type, BluetoothDevice device) {
        log("processAtCpbs - atString = "+ atString);
        if(mPhonebook != null) {
            mPhonebook.handleCpbsCommand(atString, type, device);
        }
        else {
            Log.e(TAG, "Phonebook handle null for At+CPBS");
            atResponseCodeNative(HeadsetHalConstants.AT_RESPONSE_ERROR, 0, getByteAddress(device));
        }
    }

    private void processAtCpbr(String atString, int type, BluetoothDevice device) {
        log("processAtCpbr - atString = "+ atString);
        if(mPhonebook != null) {
            mPhonebook.handleCpbrCommand(atString, type, device);
        }
        else {
            Log.e(TAG, "Phonebook handle null for At+CPBR");
            atResponseCodeNative(HeadsetHalConstants.AT_RESPONSE_ERROR, 0, getByteAddress(device));
        }
    }

    /**
     * Find a character ch, ignoring quoted sections.
     * Return input.length() if not found.
     */
    static private int findChar(char ch, String input, int fromIndex) {
        for (int i = fromIndex; i < input.length(); i++) {
            char c = input.charAt(i);
            if (c == '"') {
                i = input.indexOf('"', i + 1);
                if (i == -1) {
                    return input.length();
                }
            } else if (c == ch) {
                return i;
            }
        }
        return input.length();
    }

    /**
     * Break an argument string into individual arguments (comma delimited).
     * Integer arguments are turned into Integer objects. Otherwise a String
     * object is used.
     */
    static private Object[] generateArgs(String input) {
        int i = 0;
        int j;
        ArrayList<Object> out = new ArrayList<Object>();
        while (i <= input.length()) {
            j = findChar(',', input, i);

            String arg = input.substring(i, j);
            try {
                out.add(new Integer(arg));
            } catch (NumberFormatException e) {
                out.add(arg);
            }

            i = j + 1; // move past comma
        }
        return out.toArray();
    }

    /**
     * Break an argument string into individual arguments (comma delimited).
     * First argument is turned into integer object and second into long object.
     * Otherwise a String object is used.
     */
    static private Object[] generateArgsBiev(String input) {
        int i = 0;
        int j;
        ArrayList<Object> out = new ArrayList<Object>();
        while (i <= input.length()) {
            j = findChar(',', input, i);
            String arg = input.substring(i, j);
            try {
                if (i == 0)
                    out.add(new Integer(arg));
                else
                    out.add(new Long(arg));
            } catch (NumberFormatException e) {
                out.add(arg);
            }

            i = j + 1; // move past comma
        }
        return out.toArray();
    }

    /**
     * @return {@code true} if the given string is a valid vendor-specific AT command.
     */
    private boolean processVendorSpecificAt(String atString) {
        log("processVendorSpecificAt - atString = " + atString);

        // Currently we accept only SET type commands.
        int indexOfEqual = atString.indexOf("=");
        if (indexOfEqual == -1) {
            Log.e(TAG, "processVendorSpecificAt: command type error in " + atString);
            return false;
        }

        String command = atString.substring(0, indexOfEqual);
        Integer companyId = VENDOR_SPECIFIC_AT_COMMAND_COMPANY_ID.get(command);
        if (companyId == null) {
            Log.e(TAG, "processVendorSpecificAt: unsupported command: " + atString);
            return false;
        }

        String arg = atString.substring(indexOfEqual + 1);
        if (arg.startsWith("?")) {
            Log.e(TAG, "processVendorSpecificAt: command type error in " + atString);
            return false;
        }

        Object[] args = generateArgs(arg);
        broadcastVendorSpecificEventIntent(command,
                                           companyId,
                                           BluetoothHeadset.AT_CMD_TYPE_SET,
                                           args,
                                           mCurrentDevice);
        atResponseCodeNative(HeadsetHalConstants.AT_RESPONSE_OK, 0, getByteAddress(mCurrentDevice));
        return true;
    }

    private void processUnknownAt(String atString, BluetoothDevice device) {
        if(device == null) {
            Log.w(TAG, "processUnknownAt device is null");
            return;
        }

        // TODO (BT)
        log("processUnknownAt - atString = "+ atString);
        String atCommand = parseUnknownAt(atString);
        int commandType = getAtCommandType(atCommand);
        if (atCommand.startsWith("+CSCS"))
            processAtCscs(atCommand.substring(5), commandType, device);
        else if (atCommand.startsWith("+CPBS"))
            processAtCpbs(atCommand.substring(5), commandType, device);
        else if (atCommand.startsWith("+CPBR"))
            processAtCpbr(atCommand.substring(5), commandType, device);
        else if (!processVendorSpecificAt(atCommand))
            atResponseCodeNative(HeadsetHalConstants.AT_RESPONSE_ERROR, 0, getByteAddress(device));
    }

    private void processKeyPressed(BluetoothDevice device) {
        if(device == null) {
            Log.w(TAG, "processKeyPressed device is null");
            return;
        }

        if (mPhoneState.getCallState() == HeadsetHalConstants.CALL_STATE_INCOMING) {
            if (mPhoneProxy != null) {
                try {
                    mPhoneProxy.answerCall();
                } catch (RemoteException e) {
                    Log.e(TAG, Log.getStackTraceString(new Throwable()));
                }
            } else {
                Log.e(TAG, "Handsfree phone proxy null for answering call");
            }
        } else if (mPhoneState.getNumActiveCall() > 0) {
            if (!isAudioOn())
            {
                connectAudioNative(getByteAddress(mCurrentDevice));
            }
            else
            {
                if (mPhoneProxy != null) {
                    try {
                        mPhoneProxy.hangupCall();
                    } catch (RemoteException e) {
                        Log.e(TAG, Log.getStackTraceString(new Throwable()));
                    }
                } else {
                    Log.e(TAG, "Handsfree phone proxy null for hangup call");
                }
            }
        } else {
            String dialNumber = mPhonebook.getLastDialledNumber();
            if (dialNumber == null) {
                log("processKeyPressed, last dial number null");
                return;
            }
            Intent intent = new Intent(Intent.ACTION_CALL_PRIVILEGED,
                                       Uri.fromParts(SCHEME_TEL, dialNumber, null));
            intent.setFlags(Intent.FLAG_ACTIVITY_NEW_TASK);
            mService.startActivity(intent);
        }
    }

    private void processAtBind(String hf_ind, int type, BluetoothDevice device) {
        if(device == null) {
            Log.w(TAG, "processAtBind device is null");
            return;
        }
        Log.d(TAG, "processAtBind for device:" + device + "type = " + type);
        // find the current enable/diable status from app and update to stack.
        // loop through list of hf indicators AG supports
        if (type == 1) {
            for (Iterator<Pair<Integer, Boolean>> iter =
                    mHfIndicatorAgList.iterator(); iter.hasNext(); ) {
                Pair<Integer, Boolean> entry = iter.next();
                bindResponseNative(entry.first, entry.second, getByteAddress(device));
            }
            atResponseCodeNative(HeadsetHalConstants.AT_RESPONSE_OK, 0, getByteAddress(device));
        } else if (type == 0) {
            Log.d(TAG, "hf_ind " + hf_ind);
            Object[] args = generateArgs(hf_ind);
            for (int i = 0; i < args.length; i++) {
                mHfIndicatorHfList.add((int)args[i]);
            }
        }
        else {
            StringBuilder sb = new StringBuilder("(");
            String result = null;
            for (Iterator<Pair<Integer, Boolean>> iter =
                    mHfIndicatorAgList.iterator(); iter.hasNext(); ) {
                Pair<Integer, Boolean> entry = iter.next();
                //Make a string and send down;
                //TODO: Check limit of 20, see if multiple res needs to be sent when > 20
                sb.append(entry.first);
                sb.append(",");
            }
            sb.replace(sb.length() - 1, sb.length(), ")");
            result = sb.toString();
            Log.d(TAG, "AG list of HF ind = " + result);
            bindStringResponseNative(result, getByteAddress(device));
            atResponseCodeNative(HeadsetHalConstants.AT_RESPONSE_OK, 0, getByteAddress(device));
        }
    }

    private void processAtBiev(String hf_ind_value, BluetoothDevice device) {
        boolean found = false;
        int anum;
        long value;

        if(device == null) {
            Log.w(TAG, "processAtBiev device is null");
            return;
        }
        Object[] args = generateArgsBiev(hf_ind_value);
        anum = (int)args[0];
        value = (long)args[1];
        Log.d(TAG, "processAtBiev for device:" + device + " anum = " + anum + " value = " + value);
        for (Iterator<Pair<Integer, Boolean>> iter =
                mHfIndicatorAgList.iterator(); iter.hasNext(); ) {
            Pair<Integer, Boolean> entry = iter.next();
            if (entry.first.equals(anum))
            {
                if ((entry.second == true) && (value < 2))
                {
                    broadcastHfIndicatorValueChangeIntent(anum, value, device);
                    atResponseCodeNative(HeadsetHalConstants.AT_RESPONSE_OK, 0,
                                                       getByteAddress(device));
                }
                else
                {
                    Log.w(TAG, "assigned num " + anum + " is disabled or value not correct");
                    atResponseCodeNative(HeadsetHalConstants.AT_RESPONSE_ERROR, 0,
                                                          getByteAddress(device));
                }
                found = true;
                break;
            }
        }
        if(!found)
        {
           Log.w(TAG, "assigned num " + anum + " not present in AG list");
           atResponseCodeNative(HeadsetHalConstants.AT_RESPONSE_ERROR, 0, getByteAddress(device));
        }
    }

    private void onConnectionStateChanged(int state, byte[] address) {
        StackEvent event = new StackEvent(EVENT_TYPE_CONNECTION_STATE_CHANGED);
        event.valueInt = state;
        event.device = getDevice(address);
        sendMessage(STACK_EVENT, event);
    }

    private void onAudioStateChanged(int state, byte[] address) {
        StackEvent event = new StackEvent(EVENT_TYPE_AUDIO_STATE_CHANGED);
        event.valueInt = state;
        event.device = getDevice(address);
        sendMessage(STACK_EVENT, event);
    }

    private void onVrStateChanged(int state, byte[] address) {
        StackEvent event = new StackEvent(EVENT_TYPE_VR_STATE_CHANGED);
        event.valueInt = state;
        event.device = getDevice(address);
        sendMessage(STACK_EVENT, event);
    }

    private void onAnswerCall(byte[] address) {
        StackEvent event = new StackEvent(EVENT_TYPE_ANSWER_CALL);
        event.device = getDevice(address);
        sendMessage(STACK_EVENT, event);
    }

    private void onHangupCall(byte[] address) {
        StackEvent event = new StackEvent(EVENT_TYPE_HANGUP_CALL);
        event.device = getDevice(address);
        sendMessage(STACK_EVENT, event);
    }

    private void onVolumeChanged(int type, int volume, byte[] address) {
        StackEvent event = new StackEvent(EVENT_TYPE_VOLUME_CHANGED);
        event.valueInt = type;
        event.valueInt2 = volume;
        event.device = getDevice(address);
        sendMessage(STACK_EVENT, event);
    }

    private void onDialCall(String number, byte[] address) {
        StackEvent event = new StackEvent(EVENT_TYPE_DIAL_CALL);
        event.valueString = number;
        event.device = getDevice(address);
        sendMessage(STACK_EVENT, event);
    }

    private void onSendDtmf(int dtmf, byte[] address) {
        StackEvent event = new StackEvent(EVENT_TYPE_SEND_DTMF);
        event.valueInt = dtmf;
        event.device = getDevice(address);
        sendMessage(STACK_EVENT, event);
    }

    private void onNoiceReductionEnable(boolean enable,  byte[] address) {
        StackEvent event = new StackEvent(EVENT_TYPE_NOICE_REDUCTION);
        event.valueInt = enable ? 1 : 0;
        event.device = getDevice(address);
        sendMessage(STACK_EVENT, event);
    }

    private void onWBS(int codec, byte[] address) {
        StackEvent event = new StackEvent(EVENT_TYPE_WBS);
        event.valueInt = codec;
        event.device = getDevice(address);
        sendMessage(STACK_EVENT, event);
    }

    private void onAtChld(int chld, byte[] address) {
        StackEvent event = new StackEvent(EVENT_TYPE_AT_CHLD);
        event.valueInt = chld;
        event.device = getDevice(address);
        sendMessage(STACK_EVENT, event);
    }

    private void onAtCnum(byte[] address) {
        StackEvent event = new StackEvent(EVENT_TYPE_SUBSCRIBER_NUMBER_REQUEST);
        event.device = getDevice(address);
        sendMessage(STACK_EVENT, event);
    }

    private void onAtCind(byte[] address) {
        StackEvent event = new StackEvent(EVENT_TYPE_AT_CIND);
        event.device = getDevice(address);
        sendMessage(STACK_EVENT, event);
    }

    private void onAtCops(byte[] address) {
        StackEvent event = new StackEvent(EVENT_TYPE_AT_COPS);
        event.device = getDevice(address);
        sendMessage(STACK_EVENT, event);
    }

    private void onAtClcc(byte[] address) {
        StackEvent event = new StackEvent(EVENT_TYPE_AT_CLCC);
        event.device = getDevice(address);
        sendMessage(STACK_EVENT, event);
    }

    private void onUnknownAt(String atString, byte[] address) {
        StackEvent event = new StackEvent(EVENT_TYPE_UNKNOWN_AT);
        event.valueString = atString;
        event.device = getDevice(address);
        sendMessage(STACK_EVENT, event);
    }

    private void onKeyPressed(byte[] address) {
        StackEvent event = new StackEvent(EVENT_TYPE_KEY_PRESSED);
        event.device = getDevice(address);
        sendMessage(STACK_EVENT, event);
    }

    private void onAtBind(String hf_ind, int type, byte[] address) {
        StackEvent event = new StackEvent(EVENT_TYPE_AT_BIND);
        event.valueString = hf_ind;
        event.valueInt = type;
        event.device = getDevice(address);
        sendMessage(STACK_EVENT, event);
    }

    private void onAtBiev(String hf_ind_val, byte[] address) {
        StackEvent event = new StackEvent(EVENT_TYPE_AT_BIEV);
        event.valueString= hf_ind_val;
        event.device = getDevice(address);
        sendMessage(STACK_EVENT, event);
    }

    private void processIntentBatteryChanged(Intent intent) {
        int batteryLevel = intent.getIntExtra("level", -1);
        int scale = intent.getIntExtra("scale", -1);
        if (batteryLevel == -1 || scale == -1 || scale == 0) {
            Log.e(TAG, "Bad Battery Changed intent: " + batteryLevel + "," + scale);
            return;
        }
        batteryLevel = batteryLevel * 5 / scale;
        mPhoneState.setBatteryCharge(batteryLevel);
    }

    private void processDeviceStateChanged(HeadsetDeviceState deviceState) {
        notifyDeviceStatusNative(deviceState.mService, deviceState.mRoam, deviceState.mSignal,
                                 deviceState.mBatteryCharge);
    }

    private void processSendClccResponse(HeadsetClccResponse clcc) {
        BluetoothDevice device = getDeviceForMessage(CLCC_RSP_TIMEOUT);
        if (device == null) {
            return;
        }
        if (clcc.mIndex == 0) {
            removeMessages(CLCC_RSP_TIMEOUT);
        }
        clccResponseNative(clcc.mIndex, clcc.mDirection, clcc.mStatus, clcc.mMode, clcc.mMpty,
                           clcc.mNumber, clcc.mType, getByteAddress(device));
    }

    private void processSendVendorSpecificResultCode(HeadsetVendorSpecificResultCode resultCode) {
        String stringToSend = resultCode.mCommand + ": ";
        if (resultCode.mArg != null) {
            stringToSend += resultCode.mArg;
        }
        atResponseStringNative(stringToSend, getByteAddress(resultCode.mDevice));
    }

    private String getCurrentDeviceName(BluetoothDevice device) {
        String defaultName = "<unknown>";

        if(device == null) {
            return defaultName;
        }

        String deviceName = device.getName();
        if (deviceName == null) {
            return defaultName;
        }
        return deviceName;
    }

    private byte[] getByteAddress(BluetoothDevice device) {
        return Utils.getBytesFromAddress(device.getAddress());
    }

    private BluetoothDevice getDevice(byte[] address) {
        return mAdapter.getRemoteDevice(Utils.getAddressStringFromByte(address));
    }

    private boolean isInCall() {
        return ((mPhoneState.getNumActiveCall() > 0) || (mPhoneState.getNumHeldCall() > 0) ||
                (mPhoneState.getCallState() != HeadsetHalConstants.CALL_STATE_IDLE));
    }

    // Accept incoming SCO only when there is active call, VR activated,
    // active VOIP call
    private boolean isScoAcceptable() {
        return (mVoiceRecognitionStarted || isInCall());
    }

    boolean isConnected() {
        IState currentState = getCurrentState();
        return (currentState == mConnected || currentState == mAudioOn);
    }

    boolean okToConnect(BluetoothDevice device) {
        AdapterService adapterService = AdapterService.getAdapterService();
        int priority = mService.getPriority(device);
        boolean ret = false;
        //check if this is an incoming connection in Quiet mode.
        if((adapterService == null) ||
           ((adapterService.isQuietModeEnabled() == true) &&
           (mTargetDevice == null))){
            ret = false;
        }
        // check priority and accept or reject the connection. if priority is undefined
        // it is likely that our SDP has not completed and peer is initiating the
        // connection. Allow this connection, provided the device is bonded
        else if((BluetoothProfile.PRIORITY_OFF < priority) ||
                ((BluetoothProfile.PRIORITY_UNDEFINED == priority) &&
                (device.getBondState() != BluetoothDevice.BOND_NONE))){
            ret= true;
        }
        return ret;
    }

    private void sendVoipConnectivityNetworktype(boolean isVoipStarted) {
        NetworkInfo networkInfo = mConnectivityManager.getActiveNetworkInfo();
        if (networkInfo == null || !networkInfo.isAvailable() || !networkInfo.isConnected()) {
            Log.e(TAG, "No connected/available connectivity network, don't update soc");
            return;
        }

        if (networkInfo.getType() == ConnectivityManager.TYPE_MOBILE) {
            log("Voip started/stopped on n/w TYPE_MOBILE, don't update to soc");
        } else if (networkInfo.getType() == ConnectivityManager.TYPE_WIFI) {
            log("Voip started/stopped on n/w TYPE_WIFI, update n/w type & start/stop to soc");
            voipNetworkWifiInfoNative(isVoipStarted, true);
        } else {
            log("Voip started/stopped on some other n/w, don't update to soc");
        }
    }

    @Override
    protected void log(String msg) {
        if (DBG) {
            super.log(msg);
        }
    }

    public void handleAccessPermissionResult(Intent intent) {
        log("handleAccessPermissionResult");
        BluetoothDevice device = intent.getParcelableExtra(BluetoothDevice.EXTRA_DEVICE);
        if (mPhonebook != null) {
            if (!mPhonebook.getCheckingAccessPermission()) {
                return;
            }
            int atCommandResult = 0;
            int atCommandErrorCode = 0;
            //HeadsetBase headset = mHandsfree.getHeadset();
            // ASSERT: (headset != null) && headSet.isConnected()
            // REASON: mCheckingAccessPermission is true, otherwise resetAtState
            // has set mCheckingAccessPermission to false
            if (intent.getAction().equals(BluetoothDevice.ACTION_CONNECTION_ACCESS_REPLY)) {
                if (intent.getIntExtra(BluetoothDevice.EXTRA_CONNECTION_ACCESS_RESULT,
                                       BluetoothDevice.CONNECTION_ACCESS_NO)
                        == BluetoothDevice.CONNECTION_ACCESS_YES) {
                    if (intent.getBooleanExtra(BluetoothDevice.EXTRA_ALWAYS_ALLOWED, false)) {
                        mCurrentDevice.setPhonebookAccessPermission(BluetoothDevice.ACCESS_ALLOWED);
                    }
                    atCommandResult = mPhonebook.processCpbrCommand(device);
                } else {
                    if (intent.getBooleanExtra(BluetoothDevice.EXTRA_ALWAYS_ALLOWED, false)) {
                        mCurrentDevice.setPhonebookAccessPermission(
                                BluetoothDevice.ACCESS_REJECTED);
                    }
                }
            }
            mPhonebook.setCpbrIndex(-1);
            mPhonebook.setCheckingAccessPermission(false);

            if (atCommandResult >= 0) {
                atResponseCodeNative(atCommandResult, atCommandErrorCode, getByteAddress(device));
            } else {
                log("handleAccessPermissionResult - RESULT_NONE");
            }
        } else {
            Log.e(TAG, "Phonebook handle null");
            if (device != null) {
                atResponseCodeNative(HeadsetHalConstants.AT_RESPONSE_ERROR, 0,
                                     getByteAddress(device));
            }
        }
    }

    private static final String SCHEME_TEL = "tel";

    // Event types for STACK_EVENT message
    final private static int EVENT_TYPE_NONE = 0;
    final private static int EVENT_TYPE_CONNECTION_STATE_CHANGED = 1;
    final private static int EVENT_TYPE_AUDIO_STATE_CHANGED = 2;
    final private static int EVENT_TYPE_VR_STATE_CHANGED = 3;
    final private static int EVENT_TYPE_ANSWER_CALL = 4;
    final private static int EVENT_TYPE_HANGUP_CALL = 5;
    final private static int EVENT_TYPE_VOLUME_CHANGED = 6;
    final private static int EVENT_TYPE_DIAL_CALL = 7;
    final private static int EVENT_TYPE_SEND_DTMF = 8;
    final private static int EVENT_TYPE_NOICE_REDUCTION = 9;
    final private static int EVENT_TYPE_AT_CHLD = 10;
    final private static int EVENT_TYPE_SUBSCRIBER_NUMBER_REQUEST = 11;
    final private static int EVENT_TYPE_AT_CIND = 12;
    final private static int EVENT_TYPE_AT_COPS = 13;
    final private static int EVENT_TYPE_AT_CLCC = 14;
    final private static int EVENT_TYPE_UNKNOWN_AT = 15;
    final private static int EVENT_TYPE_KEY_PRESSED = 16;
    final private static int EVENT_TYPE_WBS = 17;
    final private static int EVENT_TYPE_AT_BIND = 18;
    final private static int EVENT_TYPE_AT_BIEV = 19;

    private class StackEvent {
        int type = EVENT_TYPE_NONE;
        int valueInt = 0;
        int valueInt2 = 0;
        String valueString = null;
        BluetoothDevice device = null;

        private StackEvent(int type) {
            this.type = type;
        }
    }

    /*package*/native boolean atResponseCodeNative(int responseCode, int errorCode,
                                                                          byte[] address);
    /*package*/ native boolean atResponseStringNative(String responseString, byte[] address);

    private native static void classInitNative();
    private native void initializeNative(int max_hf_clients);
    private native void cleanupNative();
    private native boolean connectHfpNative(byte[] address);
    private native boolean disconnectHfpNative(byte[] address);
    private native boolean connectAudioNative(byte[] address);
    private native boolean disconnectAudioNative(byte[] address);
    private native boolean startVoiceRecognitionNative(byte[] address);
    private native boolean stopVoiceRecognitionNative(byte[] address);
    private native boolean setVolumeNative(int volumeType, int volume, byte[] address);
    private native boolean cindResponseNative(int service, int numActive, int numHeld,
                                              int callState, int signal, int roam,
                                              int batteryCharge, byte[] address);
    private native boolean notifyDeviceStatusNative(int networkState, int serviceType, int signal,
                                                    int batteryCharge);

    private native boolean clccResponseNative(int index, int dir, int status, int mode,
                                              boolean mpty, String number, int type,
                                                                           byte[] address);
    private native boolean copsResponseNative(String operatorName, byte[] address);

    private native boolean phoneStateChangeNative(int numActive, int numHeld, int callState,
                                                  String number, int type);
    private native boolean configureWBSNative(byte[] address,int condec_config);

    private native boolean bindResponseNative(int anum, boolean state, byte[] address);

    private native boolean bindStringResponseNative(String result, byte[] address);

    private native boolean voipNetworkWifiInfoNative(boolean isVoipStarted,
                                                     boolean isNetworkWifi);
}<|MERGE_RESOLUTION|>--- conflicted
+++ resolved
@@ -302,12 +302,9 @@
 
     public void doQuit() {
         log("quit");
-<<<<<<< HEAD
         if (mAudioManager != null) {
              mAudioManager.setBluetoothScoOn(false);
         }
-=======
->>>>>>> aefbc8ce
         quitNow();
     }
 
@@ -833,14 +830,11 @@
     private class Connected extends State {
         @Override
         public void enter() {
-<<<<<<< HEAD
-=======
             // Remove pending connection attempts that were deferred during the pending
             // state. This is to prevent auto connect attempts from disconnecting
             // devices that previously successfully connected.
             // TODO: This needs to check for multiple HFP connections, once supported...
             removeDeferredMessages(CONNECT);
->>>>>>> aefbc8ce
             Log.d(TAG, "Enter Connected: " + getCurrentMessage().what +
                            ", size: " + mConnectedDevicesList.size());
             // start phone state listener here so that the CIND response as part of SLC can be
@@ -3125,14 +3119,11 @@
                 }
                 atResponseCodeNative(HeadsetHalConstants.AT_RESPONSE_OK,
                                                        0, getByteAddress(device));
-<<<<<<< HEAD
-=======
                 removeMessages(DIALING_OUT_TIMEOUT);
         } else if (callState.mCallState ==
                 HeadsetHalConstants.CALL_STATE_ACTIVE || callState.mCallState
                 == HeadsetHalConstants.CALL_STATE_IDLE) {
                 mDialingOut = false;
->>>>>>> aefbc8ce
         }
 
         /* Set ActiveScoDevice to null when call ends */
