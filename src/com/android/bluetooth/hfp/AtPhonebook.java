--- conflicted
+++ resolved
@@ -175,12 +175,7 @@
                 log("handleCscsCommand - Set Command");
                 String[] args = atString.split("=");
                 if (args.length < 2 || !(args[1] instanceof String)) {
-<<<<<<< HEAD
                     atCommandErrorCode = BluetoothCmeError.OPERATION_NOT_SUPPORTED;
-=======
-                    mStateMachine.atResponseCodeNative(atCommandResult,
-                           atCommandErrorCode, getByteAddress(device));
->>>>>>> cbbcdac8
                     break;
                 }
                 String characterSet = ((atString.split("="))[1]);
@@ -217,24 +212,18 @@
                 if ("SM".equals(mCurrentPhonebook)) {
                     atCommandResponse = "+CPBS: \"SM\",0," + getMaxPhoneBookSize(0);
                     atCommandResult = HeadsetHalConstants.AT_RESPONSE_OK;
-<<<<<<< HEAD
-=======
                     if (atCommandResponse != null)
                         mStateMachine.atResponseStringNative(atCommandResponse,
                                              getByteAddress(device));
                     mStateMachine.atResponseCodeNative(atCommandResult,
                          atCommandErrorCode, getByteAddress(device));
->>>>>>> cbbcdac8
                     break;
                 }
                 PhonebookResult pbr = getPhonebookResult(mCurrentPhonebook, true);
                 if (pbr == null) {
                     atCommandErrorCode = BluetoothCmeError.OPERATION_NOT_SUPPORTED;
-<<<<<<< HEAD
-=======
                     mStateMachine.atResponseCodeNative(atCommandResult,
                          atCommandErrorCode, getByteAddress(device));
->>>>>>> cbbcdac8
                     break;
                 }
                 int size = pbr.cursor.getCount();
@@ -253,12 +242,8 @@
                 String[] args = atString.split("=");
                 // Select phonebook memory
                 if (args.length < 2 || !(args[1] instanceof String)) {
-<<<<<<< HEAD
-                    atCommandErrorCode = BluetoothCmeError.OPERATION_NOT_SUPPORTED;
-=======
                     mStateMachine.atResponseCodeNative(atCommandResult,
                            atCommandErrorCode, getByteAddress(device));
->>>>>>> cbbcdac8
                     break;
                 }
                 String pb = ((String)args[1]).trim();
@@ -267,11 +252,8 @@
                 if (getPhonebookResult(pb, false) == null && !"SM".equals(pb)) {
                    if (DBG) log("Dont know phonebook: '" + pb + "'");
                    atCommandErrorCode = BluetoothCmeError.OPERATION_NOT_ALLOWED;
-<<<<<<< HEAD
-=======
                    mStateMachine.atResponseCodeNative(atCommandResult,
                           atCommandErrorCode, getByteAddress(device));
->>>>>>> cbbcdac8
                    break;
                 }
                 mCurrentPhonebook = pb;
@@ -308,11 +290,6 @@
                     PhonebookResult pbr = getPhonebookResult(mCurrentPhonebook, true); //false);
                     if (pbr == null) {
                         atCommandErrorCode = BluetoothCmeError.OPERATION_NOT_ALLOWED;
-<<<<<<< HEAD
-=======
-                        mStateMachine.atResponseCodeNative(atCommandResult,
-                           atCommandErrorCode, getByteAddress(remoteDevice));
->>>>>>> cbbcdac8
                         break;
                     }
                     size = pbr.cursor.getCount();
@@ -326,14 +303,6 @@
                 }
                 atCommandResponse = "+CPBR: (1-" + size + "),30,30";
                 atCommandResult = HeadsetHalConstants.AT_RESPONSE_OK;
-<<<<<<< HEAD
-=======
-                if (atCommandResponse != null)
-                    mStateMachine.atResponseStringNative(atCommandResponse,
-                                         getByteAddress(remoteDevice));
-                mStateMachine.atResponseCodeNative(atCommandResult, atCommandErrorCode,
-                                         getByteAddress(remoteDevice));
->>>>>>> cbbcdac8
                 break;
             // Read PhoneBook Entries
             case TYPE_READ:
@@ -344,11 +313,6 @@
                 if (mCpbrIndex1 != -1) {
                    /* handling a CPBR at the moment, reject this CPBR command */
                    atCommandErrorCode = BluetoothCmeError.OPERATION_NOT_ALLOWED;
-<<<<<<< HEAD
-=======
-                   mStateMachine.atResponseCodeNative(atCommandResult, atCommandErrorCode,
-                                         getByteAddress(remoteDevice));
->>>>>>> cbbcdac8
                    break;
                 }
                 // Parse indexes
@@ -386,11 +350,6 @@
                     mCheckingAccessPermission = false;
                     atCommandResult = processCpbrCommand(remoteDevice);
                     mCpbrIndex1 = mCpbrIndex2 = -1;
-<<<<<<< HEAD
-=======
-                    mStateMachine.atResponseCodeNative(atCommandResult, atCommandErrorCode,
-                                         getByteAddress(remoteDevice));
->>>>>>> cbbcdac8
                     break;
                 }
                 // no reponse here, will continue the process in handleAccessPermissionResult
@@ -399,15 +358,11 @@
                 default:
                     log("handleCpbrCommand - invalid chars");
                     atCommandErrorCode = BluetoothCmeError.TEXT_HAS_INVALID_CHARS;
-<<<<<<< HEAD
-=======
-                    mStateMachine.atResponseCodeNative(atCommandResult, atCommandErrorCode,
-                                         getByteAddress(remoteDevice));
->>>>>>> cbbcdac8
         }
         if (atCommandResponse != null)
-            mStateMachine.atResponseStringNative(atCommandResponse);
-        mStateMachine.atResponseCodeNative(atCommandResult, atCommandErrorCode);
+            mStateMachine.atResponseStringNative(atCommandResponse, getByteAddress(remoteDevice));
+        mStateMachine.atResponseCodeNative(atCommandResult, atCommandErrorCode,
+                getByteAddress(remoteDevice));
     }
 
     /** Get the most recent result for the given phone book,
